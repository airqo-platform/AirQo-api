--- conflicted
+++ resolved
@@ -78,13 +78,8 @@
         response_ = []
         if documents:
             result = documents[0]
-<<<<<<< HEAD
             response = {'online_devices_percentage': result['online_devices_percentage'],
-                        'offline_devices_percentage': result['offline_devices_percentage'], 'created_at': result['created_at']}
-=======
-            response = {'online_devices_percentage':result['online_devices_percentage'],
-             'offline_devices_percentage': result['offline_devices_percentage'], 'created_at':utils.convert_GMT_time_to_EAT_local_time(result['created_at'])}
->>>>>>> ecbc361d
+                        'offline_devices_percentage': result['offline_devices_percentage'], 'created_at': utils.convert_GMT_time_to_EAT_local_time(result['created_at'])}
         else:
             response = {
                 "message": "Device status data not available", "success": False}
@@ -167,16 +162,16 @@
     '''
     model = device_status.DeviceStatus()
     if request.method == 'GET':
-        result = model.get_device_rankings(sorting_order='desc')       
-        if result:            
+        result = model.get_device_rankings(sorting_order='desc')
+        if result:
             response = result
         else:
-            response = {"message": "besting perfoming devices data not available", "success":False }
+            response = {
+                "message": "besting perfoming devices data not available", "success": False}
         data = jsonify(response)
         return data, 201
     else:
         return jsonify({"message": "Invalid request method", "success": False}), 400
-
 
 
 @device_status_bp.route(api.route['worst_performing_devices'], methods=['GET'])
@@ -186,11 +181,12 @@
     '''
     model = device_status.DeviceStatus()
     if request.method == 'GET':
-        result = model.get_device_rankings(sorting_order='asc')       
-        if result:            
+        result = model.get_device_rankings(sorting_order='asc')
+        if result:
             response = result
         else:
-            response = {"message": "worst perfoming devices data not available", "success":False }
+            response = {
+                "message": "worst perfoming devices data not available", "success": False}
         data = jsonify(response)
         return data, 201
     else:
