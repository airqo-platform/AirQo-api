from flask import Blueprint, request, jsonify
import logging
import app
import json
from helpers import db_helpers, utils
from models import device_status
from routes import api
from flask_cors import CORS

_logger = logging.getLogger(__name__)

device_status_bp = Blueprint('device_status', __name__)


@device_status_bp.route(api.route['device_status'], methods=['GET'])
def get_device_status():
    '''
    Get device status
    '''
    model = device_status.DeviceStatus()
    if request.method == 'GET':
        documents = model.get_device_status()
        response = []
        for document in documents:
            document['_id'] = str(document['_id'])
            response.append(document)
        data = jsonify(response)
        return data, 200
    else:
        return jsonify({"message": "Invalid request method", "success": False}), 400

# maintenance log
@device_status_bp.route(api.route['maintenance_logs'], methods=['GET'])
def get_device_maintenance_log():
    '''
    Get device maintenance_logs
    '''
    model = device_status.DeviceStatus()
    if request.method == 'GET':
        documents = model.get_device_maintenance_log()
        response = []
        for document in documents:
            document['_id'] = str(document['_id'])
            response.append(document)
        data = jsonify(response)
        return data, 200
    else:
        return jsonify({"message": "Invalid request method", "success": False}), 400

# maintenance log
@device_status_bp.route(api.route['device_name_maintenance_log'], methods=['GET'])
def get_device_name_maintenance_log(device_name):
    '''
    Get device maintenance_logs
    '''
    model = device_status.DeviceStatus()
    if request.method == 'GET':
        documents = model.get_device_name_maintenance_log(device_name)
        response = []
        for document in documents:
            document['_id'] = str(document['_id'])
            response.append(document)
        data = jsonify(response)
        return data, 200
    else:
        return jsonify({"message": "Invalid request method", "success": False}), 400


# maintenance log
@device_status_bp.route(api.route['device_power'], methods=['GET'])
def get_device_power():
    '''
    Get device status
    '''
    model = device_status.DeviceStatus()
    if request.method == 'GET':
        documents = model.get_device_power()
        response = []
        for document in documents:
            document['_id'] = str(document['_id'])
            response.append(document)
        data = jsonify(response)
        return data, 200
    else:
        return jsonify({"message": "Invalid request method", "success": False}), 400


@device_status_bp.route(api.route['all_devices_latest_status'], methods=['GET'])
def get_all_devices_latest_status():
    '''
    Get all devices latest status
    '''
    model = device_status.DeviceStatus()
    if request.method == 'GET':
        documents = model.get_all_devices_latest_status()
        response_ = []
        if documents:
            result = documents[0]
            response = {'online_devices_percentage': result['online_devices_percentage'],
                        'offline_devices_percentage': result['offline_devices_percentage'], 'created_at': utils.convert_GMT_time_to_EAT_local_time(result['created_at'])}
        else:
            response = {
                "message": "Device status data not available", "success": False}
        for document in documents:
            response_.append(document)
        data = jsonify({'data': response, 'all_data': response_})
        return data, 201
    else:
        return jsonify({"message": "Invalid request method", "success": False}), 400


@device_status_bp.route(api.route['devices'], methods=['GET'])
def get_all_devices():
    '''
    Get all devices latest status
    '''
    model = device_status.DeviceStatus()
    if request.method == 'GET':
        documents = model.get_all_devices()
        response = []
        '''
        if documents:
            result = documents[0]
            response = {'online_devices_percentage':result['online_devices_percentage'],
             'offline_devices_percentage': result['offline_devices_percentage'], 'created_at':result['created_at']}
        else:
            response = {"message": "Device status not available", "success":False }
        '''
        for document in documents:
            response.append(document)
        data = jsonify(response)
        return data, 201
    else:
        return jsonify({"message": "Invalid request method", "success": False}), 400


@device_status_bp.route(api.route['latest_offline_devices'], methods=['GET'])
def get_all_latest_offline_devices():
    '''
    Get all latest offline devices latest status
    '''
    model = device_status.DeviceStatus()
    if request.method == 'GET':
        documents = model.get_all_devices_latest_status()
        if documents:
            result = documents[0]
            response = result['offline_devices']
        else:
            response = {
                "message": "Offline devices data not available", "success": False}
        data = jsonify(response)
        return data, 201
    else:
        return jsonify({"message": "Invalid request method", "success": False}), 400


@device_status_bp.route(api.route['network_uptime'], methods=['GET'])
def get_network_uptime():
    '''
    Get network uptime/downtime status
    '''
    model = device_status.DeviceStatus()
    if request.method == 'GET':
        result = model.get_network_uptime_analysis_results()
        if result:
            response = result
        else:
            response = {
                "message": "Uptime data not available", "success": False}
        data = jsonify(response)
        return data, 201
    else:
        return jsonify({"message": "Invalid request method", "success": False}), 400


@device_status_bp.route(api.route['best_performing_devices'], methods=['GET'])
def get_best_performing_devices():
    '''
    Get best performing devices in terms of uptime
    '''
    model = device_status.DeviceStatus()
    if request.method == 'GET':
        result = model.get_device_rankings(sorting_order='desc')
        if result:
            response = result
        else:
            response = {
                "message": "besting perfoming devices data not available", "success": False}
        data = jsonify(response)
        return data, 201
    else:
        return jsonify({"message": "Invalid request method", "success": False}), 400


@device_status_bp.route(api.route['worst_performing_devices'], methods=['GET'])
def get_worst_performing_devices():
    '''
    Gets worst performing devices in terms of uptime
    '''
    model = device_status.DeviceStatus()
    if request.method == 'GET':
        result = model.get_device_rankings(sorting_order='asc')
        if result:
            response = result
        else:
            response = {
                "message": "worst perfoming devices data not available", "success": False}
        data = jsonify(response)
        return data, 201
    else:
        return jsonify({"message": "Invalid request method", "success": False}), 400

@device_status_bp.route(api.route['device_uptime'], methods=['GET'])
def get_device_uptime(device_channel_id):
    '''
    Get device uptime
    '''
    model = device_status.DeviceStatus()
    if request.method == 'GET':
        if type(device_channel_id) is not str:
            device_channel_id = str(device_channel_id)           

        result = model.get_device_uptime_analysis_results(device_channel_id)
        if result:
            response = result
        else:
            response = {
                "message": "Uptime data not available for the specified device", "success": False}
        data = jsonify(response)
        return data, 201
    else:
        return jsonify({"message": "Invalid request method", "success": False}), 400

@device_status_bp.route(api.route['online_offline'], methods=['GET'])
def get_all_online_offline():
    '''
    Get all latest devices online_offline
    '''
    model = device_status.DeviceStatus()
    if request.method == 'GET':
        documents = model.get_all_devices_latest_status()
        if documents:
            result = documents[0]
<<<<<<< HEAD
            response = {'offline_devices': result['offline_devices'],'online_devices': result['online_devices']}
=======
            devices_without_coordinates =[]
            online_devices_with_coordinates =[]
            for device in result['online_devices']:
                if (device['latitude'] is not None) or (device['longitude'] is not None) :
                    #devices_without_coordinates.append(device)
                    online_devices_with_coordinates.append(device)
                    print(device['channelID'])

            response = {'online_devices': online_devices_with_coordinates,
                        'offline_devices': result['offline_devices'],
                        'devices_no_coordinates':devices_without_coordinates}
>>>>>>> c80f7c11
            
        else:
            response = {
                "message": "devices data not available", "success": False}
        data = jsonify(response)
        return data, 201
    else:
        return jsonify({"message": "Invalid request method", "success": False}), 400

        <|MERGE_RESOLUTION|>--- conflicted
+++ resolved
@@ -241,9 +241,6 @@
         documents = model.get_all_devices_latest_status()
         if documents:
             result = documents[0]
-<<<<<<< HEAD
-            response = {'offline_devices': result['offline_devices'],'online_devices': result['online_devices']}
-=======
             devices_without_coordinates =[]
             online_devices_with_coordinates =[]
             for device in result['online_devices']:
@@ -255,7 +252,6 @@
             response = {'online_devices': online_devices_with_coordinates,
                         'offline_devices': result['offline_devices'],
                         'devices_no_coordinates':devices_without_coordinates}
->>>>>>> c80f7c11
             
         else:
             response = {
