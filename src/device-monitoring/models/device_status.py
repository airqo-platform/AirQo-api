--- conflicted
+++ resolved
@@ -80,28 +80,18 @@
             {}, {'_id': 0}).sort([('$natural', -1)]).limit(1))
 
         result = results[0]
-<<<<<<< HEAD
 
         values = [round(result['average_uptime_for_entire_network_for_twentyfour_hours']['average_uptime_for_entire_network_in_percentage'], 2),
                   round(result['average_uptime_for_entire_network_for_seven_days']
                         ['average_uptime_for_entire_network_in_percentage'], 2),
                   round(result['average_uptime_for_entire_network_for_twenty_eight_days']
                         ['average_uptime_for_entire_network_in_percentage'], 2),
-                  round(result['average_uptime_for_entire_network_for_twelve_months']['average_uptime_for_entire_network_in_percentage'], 2)]
-
-        labels = ['24 hours', '7 days', '28 days', '12 months']
-
-=======
-        
-        values = [round(result['average_uptime_for_entire_network_for_twentyfour_hours']['average_uptime_for_entire_network_in_percentage'],2),
-                round(result['average_uptime_for_entire_network_for_seven_days']['average_uptime_for_entire_network_in_percentage'],2),
-                round(result['average_uptime_for_entire_network_for_twenty_eight_days']['average_uptime_for_entire_network_in_percentage'],2),
-                round(result['average_uptime_for_entire_network_for_twelve_months']['average_uptime_for_entire_network_in_percentage'],2),
-                round(result['average_uptime_for_entire_network_for_all_time']['average_uptime_for_entire_network_in_percentage'],2)]
+                  round(result['average_uptime_for_entire_network_for_twelve_months']
+                        ['average_uptime_for_entire_network_in_percentage'], 2),
+                  round(result['average_uptime_for_entire_network_for_all_time']['average_uptime_for_entire_network_in_percentage'], 2)]
 
         labels = ['24 hours', '7 days', '28 days', '12 months', 'all time']
-            
->>>>>>> ecbc361d
+
         '''
          obj = {"twentyfour_hours_uptime": result['average_uptime_for_entire_network_for_twentyfour_hours']['average_uptime_for_entire_network_in_percentage'],
                     'seven_days_uptime': result['average_uptime_for_entire_network_for_seven_days']['average_uptime_for_entire_network_in_percentage'],
@@ -111,42 +101,41 @@
                     }
         '''
 
-<<<<<<< HEAD
-        uptime_result = {'uptime_values': values,
-                         'uptime_labels': labels, 'created_at': result['created_at']}
+        uptime_result = {'uptime_values': values, 'uptime_labels': labels,
+                         'created_at': utils.convert_GMT_time_to_EAT_local_time(result['created_at'])}
         return uptime_result
-
-
-=======
-        uptime_result = {'uptime_values':values, 'uptime_labels':labels, 'created_at':utils.convert_GMT_time_to_EAT_local_time(result['created_at'])}
-        return uptime_result
-
 
     def get_device_rankings(self, sorting_order):
         "gets the latest device rankings i.e best and worst performing devices interms of network uptime and downtime for the specified time period"
         db = db_helpers.connect_mongo()
-        results = list(db.network_uptime_analysis_results.find({},{ '_id': 0}).sort([('$natural',-1)]).limit(1))
-        
+        results = list(db.network_uptime_analysis_results.find(
+            {}, {'_id': 0}).sort([('$natural', -1)]).limit(1))
+
         sort_order = True
 
         result = results[0]
         if sorting_order == 'asc':
-            sort_order  = False
+            sort_order = False
 
-        best_performing_devices_for_twentyfour_hours = sorted(result['average_uptime_for_entire_network_for_twentyfour_hours']['device_uptime_records'], key = lambda i: i['device_uptime_in_percentage'], reverse = sort_order)
-        best_performing_devices_for_seven_days = sorted(result['average_uptime_for_entire_network_for_seven_days']['device_uptime_records'], key = lambda i: i['device_uptime_in_percentage'], reverse = sort_order)
-        best_performing_devices_for_twenty_eight_days = sorted(result['average_uptime_for_entire_network_for_twenty_eight_days']['device_uptime_records'], key = lambda i: i['device_uptime_in_percentage'], reverse = sort_order)
-        best_performing_devices_for_twelve_months = sorted(result['average_uptime_for_entire_network_for_twelve_months']['device_uptime_records'], key = lambda i: i['device_uptime_in_percentage'], reverse = sort_order)
-        best_performing_devices_for_all_time = sorted(result['average_uptime_for_entire_network_for_all_time']['device_uptime_records'], key = lambda i: i['device_uptime_in_percentage'], reverse = sort_order)
+        best_performing_devices_for_twentyfour_hours = sorted(
+            result['average_uptime_for_entire_network_for_twentyfour_hours']['device_uptime_records'], key=lambda i: i['device_uptime_in_percentage'], reverse=sort_order)
+        best_performing_devices_for_seven_days = sorted(
+            result['average_uptime_for_entire_network_for_seven_days']['device_uptime_records'], key=lambda i: i['device_uptime_in_percentage'], reverse=sort_order)
+        best_performing_devices_for_twenty_eight_days = sorted(
+            result['average_uptime_for_entire_network_for_twenty_eight_days']['device_uptime_records'], key=lambda i: i['device_uptime_in_percentage'], reverse=sort_order)
+        best_performing_devices_for_twelve_months = sorted(
+            result['average_uptime_for_entire_network_for_twelve_months']['device_uptime_records'], key=lambda i: i['device_uptime_in_percentage'], reverse=sort_order)
+        best_performing_devices_for_all_time = sorted(
+            result['average_uptime_for_entire_network_for_all_time']['device_uptime_records'], key=lambda i: i['device_uptime_in_percentage'], reverse=sort_order)
 
-        ranking_results = {'24 hours':best_performing_devices_for_twentyfour_hours, 
-            '7 days':best_performing_devices_for_seven_days,
-            '28 days':best_performing_devices_for_twenty_eight_days, 
-            '12 months':best_performing_devices_for_twelve_months,
-            'all time': best_performing_devices_for_all_time }
-        
+        ranking_results = {'24 hours': best_performing_devices_for_twentyfour_hours,
+                           '7 days': best_performing_devices_for_seven_days,
+                           '28 days': best_performing_devices_for_twenty_eight_days,
+                           '12 months': best_performing_devices_for_twelve_months,
+                           'all time': best_performing_devices_for_all_time}
+
         return ranking_results
-    
->>>>>>> ecbc361d
+
+
 if __name__ == "__main__":
     dx = DeviceStatus()