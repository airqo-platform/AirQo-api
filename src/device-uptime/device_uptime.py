from concurrent.futures import ThreadPoolExecutor

import logging
import pandas as pd
import requests
import statistics
from datetime import datetime
from datetime import timedelta
from dateutil.tz import UTC
from google.cloud import bigquery

from config import Config
from helpers.convert_dates import date_to_str
from models import Device, NetworkUptime, DeviceUptime
from utils.device_hourly_records import DeviceChannelRecords

_logger = logging.getLogger(__name__)


def get_device_records(tenant, channel_id, device_name, is_active):
    device_channel_records = DeviceChannelRecords(tenant, device_name, channel_id)
    device_records = device_channel_records.get_sensor_readings()
    uptime, downtime = device_channel_records.calculate_uptime()
    sensor_one_pm2_5 = device_records.sensor_one_pm2_5
    sensor_two_pm2_5 = device_records.sensor_two_pm2_5
    battery_voltage = device_records.battery_voltage
    created_at = device_records.time
    created_at = created_at.replace(tzinfo=UTC)

    record = {
        "sensor_one_pm2_5": sensor_one_pm2_5 if sensor_one_pm2_5 else 0,
        "sensor_two_pm2_5": sensor_two_pm2_5 if sensor_two_pm2_5 else 0,
        "battery_voltage": battery_voltage if battery_voltage else 0,
        "device_name": device_name,
        "channel_id": channel_id,
        "uptime": uptime,
        "downtime": downtime,
        "created_at": created_at,
        "is_active": is_active,
    }

    return record


def save_device_uptime(tenant):
    device_model = Device(tenant)
    devices = device_model.get_all_devices()
    records = []
    futures = []
    executor = ThreadPoolExecutor()
    active_device_count = 0

    for device in devices:
        if device.get("network", "") != "airqo":
            continue
<<<<<<< HEAD
        if device.get("isActive"):
=======
        if device.get('isActive', None):
>>>>>>> 7a71764f
            active_device_count += 1

        channel_id = device.get("device_number", None)
        device_name = device.get("name", None)

        if not (channel_id and device_name):
            print("this device could not be processed", device_name)
            continue
        futures.append(
            executor.submit(
                get_device_records,
                tenant,
                channel_id,
                device_name,
                device.get("isActive"),
            )
        )
    for future in futures:
        try:
            records.append(future.result())
        except Exception as e:
            import sys
            from traceback import print_tb, print_exc
            from colored import fg, attr

            color_warning = fg("#FF6600")
            reset = attr("reset")
            print("error occurred while fetching data -", e)
            print(color_warning)
            print_exc(file=sys.stdout)
            print(reset)

    network_uptime = 0.0
    if records:
        network_uptime = (
            sum(
                record.get("uptime", 0.0)
                for record in records
                if record.get("is_active")
            )
            / active_device_count
        )

    device_uptime_model = DeviceUptime(tenant)
    device_uptime_model.save_device_uptime(records)

    created_at = datetime.utcnow()
    created_at = created_at.replace(tzinfo=UTC)

    network_uptime_record = {
        "network_name": tenant,
        "uptime": network_uptime,
        "created_at": created_at,
    }

    print("network uptime", network_uptime_record)
    network_uptime_model = NetworkUptime(tenant)
    network_uptime_model.save_network_uptime([network_uptime_record])


class Uptime:
    def __init__(
        self,
        start_date_time: datetime,
        end_date_time: datetime,
        data_points_per_30_minutes: int,
        devices: list,
    ):
        self.__client = bigquery.Client()
        self.__raw_data_table = f"`{Config.BIGQUERY_RAW_DATA}`"
        self.__devices = devices

        self.__data_points_threshold = data_points_per_30_minutes
        self.__start_date_time = self.__format_timestamp(start_date_time)
        self.__end_date_time = self.__format_timestamp(end_date_time)

        self.__data = pd.DataFrame()

        self.__devices_uptime = pd.DataFrame()
        self.__overall_uptime = 0
        self.__overall_downtime = 0
        self.__results = {}
        self.__date_format = "%Y-%m-%dT%H:%M:%SZ"

    def results(self):
        return self.__results

    def compute(self):

        if self.__data.empty:
            self.__load_devices_data()

        self.__aggregate_data()

        self.__results = {
            "overall_uptime": self.__overall_uptime,
            "overall_downtime": self.__overall_downtime,
            "start_date_time": date_to_str(self.__start_date_time),
            "end_date_time": date_to_str(self.__end_date_time),
            "devices_uptime": self.__devices_uptime.to_dict("records"),
        }

        return self.__results

    def save(self):
        pass

    def __format_timestamp(self, timestamp: datetime):

        if 0 <= timestamp.minute <= 30:
            timestamp_format = "%Y-%m-%dT%H:00:00Z"
            timestamp_str = date_to_str(timestamp, str_format=timestamp_format)
        elif timestamp.minute > 30:
            timestamp_format = "%Y-%m-%dT%H:30:00Z"
            timestamp_str = date_to_str(timestamp, str_format=timestamp_format)
        else:
            timestamp_format = self.__date_format
            timestamp_str = date_to_str(timestamp, str_format=timestamp_format)

        return datetime.strptime(timestamp_str, timestamp_format)

    @staticmethod
    def dates_array(start_date_time, end_date_time):
        dates = pd.date_range(start_date_time, end_date_time, freq="30min")
        freq = dates.freq

        if dates.values.size == 1:
            dates = dates.append(pd.Index([pd.to_datetime(end_date_time)]))

        dates = [pd.to_datetime(str(date)) for date in dates.values]
        return_dates = []

        array_last_date_time = dates.pop()
        for date in dates:
            end = date + timedelta(hours=freq.n)
            if end > array_last_date_time:
                end = array_last_date_time
            return_dates.append(
                (
                    date,
                    end,
                )
            )

        return return_dates

    def __create_data(self) -> pd.DataFrame:
        dates = self.dates_array(self.__start_date_time, self.__end_date_time)
        data = []
        for start, end in dates:
            for device in self.__devices:

                data.extend(
                    [
                        {"timestamp": start, "device": device},
                        {"timestamp": end, "device": device},
                    ]
                )

        data = pd.DataFrame(data)
        data.drop_duplicates(inplace=True)
        data["timestamp"] = pd.to_datetime(data["timestamp"])
        return data

    def __aggregate_data(self) -> pd.DataFrame:

        uptime_data = self.__create_data()
        data = self.__data.copy()
        data["timestamp"] = data["timestamp"].apply(self.__format_timestamp)
        devices_data = []
        for _, device_group in data.groupby("device"):
            device_id = device_group.iloc[0]["device"]
            device_data = []

            for _, timestamp_group in device_group.groupby("timestamp"):
                timestamp = timestamp_group.iloc[0]["timestamp"]
                device_data.append(
                    {
                        "device": device_id,
                        "timestamp": timestamp,
                        "data_points": len(timestamp_group.index),
                        "average_battery": statistics.mean(
                            timestamp_group["battery"].to_list()
                        ),
                    }
                )
            devices_data.extend(device_data)

        devices_data = pd.DataFrame(devices_data)

        devices_data.timestamp.astype("datetime64[ns]")
        uptime_data.timestamp.astype("datetime64[ns]")

        uptime_data = pd.merge(
            left=uptime_data,
            right=devices_data,
            on=["device", "timestamp"],
            how="left",
        )

        uptime_data.drop_duplicates(subset=["device", "timestamp"], inplace=True)
        uptime_data.fillna(0, inplace=True)

        uptime_data["timestamp"] = uptime_data["timestamp"].apply(date_to_str)
        uptime_data[["uptime", "downtime"]] = uptime_data["data_points"].apply(
            lambda x: self.__calculate_uptime(x)
        )

        self.__overall_uptime = statistics.mean(uptime_data["uptime"].to_list())
        self.__overall_downtime = statistics.mean(uptime_data["downtime"].to_list())
        self.__devices_uptime = uptime_data

        return uptime_data

    def __calculate_uptime(self, data_points):
        series = pd.Series(dtype=float)

        series["uptime"] = 100
        series["downtime"] = 0

        if data_points < self.__data_points_threshold:
            series["uptime"] = (data_points / self.__data_points_threshold) * 100
            series["downtime"] = 100 - series["uptime"]

        return series

    def __load_devices_data(self):

        query = (
            f" SELECT timestamp, device_id as device, battery "
            f" FROM {self.__raw_data_table} "
            f" WHERE {self.__raw_data_table}.timestamp >= '{date_to_str(self.__start_date_time, str_format=self.__date_format)}' "
            f" AND {self.__raw_data_table}.timestamp <= '{date_to_str(self.__end_date_time, str_format=self.__date_format)}' "
            f" AND ( {self.__raw_data_table}.s1_pm2_5 is not null  "
            f" OR {self.__raw_data_table}.s2_pm2_5 is not null ) "
            f" AND device_id IN UNNEST({self.__devices})"
        )

        dataframe = self.__client.query(query=query).result().to_dataframe()

        if dataframe.empty:
            dataframe = pd.DataFrame([], columns=["timestamp", "device", "battery"])

        dataframe["timestamp"] = dataframe["timestamp"].apply(pd.to_datetime)
        dataframe.drop_duplicates(
            subset=["timestamp", "device"], keep="first", inplace=True
        )

        self.__data = dataframe
        return dataframe


def compute_and_save_device_uptime(
    expected_data_points: int = None,
    end_date_time: datetime = None,
    start_date_time: datetime = None,
    devices: list = None,
):

    if expected_data_points is None:
        expected_data_points = Config.UPTIME_EXPECTED_DATA_POINTS

    if end_date_time is None:
        end_date_time = datetime.utcnow()

    if start_date_time is None:
        start_date_time = end_date_time - timedelta(hours=2)

    if devices is None:
        devices = []
        response = requests.get(
            "https://platform.airqo.net/api/v1/devices?tenant=airqo&network=airqo"
        ).json()
        for device in response["devices"]:
            if device.get("isActive", False):
                devices.append(device["name"])

    uptime = Uptime(
        devices=devices,
        start_date_time=start_date_time,
        end_date_time=end_date_time,
        data_points_per_30_minutes=expected_data_points,
    )
    uptime.compute()
    print(uptime.results())
    uptime.save()


if __name__ == "__main__":
    compute_and_save_device_uptime()<|MERGE_RESOLUTION|>--- conflicted
+++ resolved
@@ -53,11 +53,7 @@
     for device in devices:
         if device.get("network", "") != "airqo":
             continue
-<<<<<<< HEAD
-        if device.get("isActive"):
-=======
         if device.get('isActive', None):
->>>>>>> 7a71764f
             active_device_count += 1
 
         channel_id = device.get("device_number", None)
