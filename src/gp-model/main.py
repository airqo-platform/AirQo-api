import requests
from datetime import datetime
import pandas as pd
import numpy as np
import gpflow
from google.cloud import bigquery
from gpflow import set_trainable
from config import connect_mongo, Config
from config import configuration, environment
import argparse
from threading import Thread
from shapely.geometry import Point, Polygon
<<<<<<< HEAD
from helpers.get_data import get_pm_data
from data.data import (
    get_airqloud_sites,
    get_site_data,
    get_all_sites_data,
    get_airqloud_data,
)
=======
from helpers.get_data import get_pm_data, date_to_str
from data.data import get_airqloud_sites, get_site_data, get_all_sites_data
>>>>>>> e60e617b
from data.preprocess import data_to_df, drop_missing_value, preprocess

pd.set_option("mode.chained_assignment", None)


def get_airqloud_polygon(tenant, airqloud):
    """
    Gets the geometric polygon of a given airqloud
    """
    params = {"tenant": tenant, "name": airqloud}
    if configuration.API_TOKEN:
        headers = {"Authorization": configuration.API_TOKEN}
        coords = requests.get(
            configuration.VIEW_AIRQLOUD_URI, params=params, headers=headers
        ).json()["airqlouds"][0]["location"]["coordinates"]
    else:
        coords = requests.get(configuration.VIEW_AIRQLOUD_URI, params=params).json()[
            "airqlouds"
        ][0]["location"]["coordinates"]
    geo = {"type": "Polygon", "coordinates": coords}
    polygon = Polygon([tuple(l) for l in geo["coordinates"][0]])
    min_long, min_lat, max_long, max_lat = polygon.bounds
    return polygon, min_long, max_long, min_lat, max_lat


def train_model(X, Y, airqloud):
    """
    Creates a model and trains it using given data
    """
    print("training model function")

    if X.shape[0] > 9000:
        Xtraining = X[::2, :]
        Ytraining = Y[::2, :]
    else:
        Xtraining = X
        Ytraining = Y.reshape(-1, 1)

    print(
        "Number of rows in Xtraining for " +
        airqloud + " airqloud", Xtraining.shape[0]
    )

    if airqloud == "kampala":
        k = (
            gpflow.kernels.RBF(lengthscales=np.ones(Xtraining.shape[1]))
            + gpflow.kernels.Bias()
        )
        m = gpflow.models.GPR(data=(Xtraining, Ytraining),
                              kernel=k, mean_function=None)
        set_trainable(m.kernel.kernels[0].lengthscales, False)
    elif airqloud == "kawempe":
        k = gpflow.kernels.RBF(variance=625) + gpflow.kernels.Bias()
        m = gpflow.models.GPR(data=(Xtraining, Ytraining),
                              kernel=k, mean_function=None)
        set_trainable(m.kernel.kernels[0].variance, False)
    elif airqloud == "kira":
        k = gpflow.kernels.RBF() + gpflow.kernels.Bias()
        m = gpflow.models.GPR(data=(Xtraining, Ytraining),
                              kernel=k, mean_function=None)
    elif airqloud == "jinja":
        k = (
            gpflow.kernels.RBF(lengthscales=np.ones(Xtraining.shape[1]))
            + gpflow.kernels.Bias()
        )
        m = gpflow.models.GPR(data=(Xtraining, Ytraining),
                              kernel=k, mean_function=None)
    elif airqloud == "makindye":
        k = gpflow.kernels.RBF(variance=625) + gpflow.kernels.Bias()
        m = gpflow.models.GPR(data=(Xtraining, Ytraining),
                              kernel=k, mean_function=None)
    else:
        k = gpflow.kernels.RBF(variance=625) + gpflow.kernels.Bias()
        m = gpflow.models.GPR(data=(Xtraining, Ytraining),
                              kernel=k, mean_function=None)

    if airqloud != "kampala":
        m.likelihood.variance.assign(400)
        set_trainable(m.likelihood.variance, False)

    opt = gpflow.optimizers.Scipy()

    def objective_closure():
        return -m.log_marginal_likelihood()

    opt_logs = opt.minimize(
        objective_closure, m.trainable_variables, options=dict(maxiter=100)
    )

    return m


def point_in_polygon(row, polygon):
    """
    Checks whether a geometric point lies within a given polygon
    """
    mypoint = Point(row.longitude, row.latitude)
    if polygon.contains(mypoint):
        return "True"
    else:
        return "False"


def save_predictions_on_bigquery(predictions):
    predictions = predictions[0]
    airqloud_id = predictions["airqloud_id"]
    timestamp = date_to_str(predictions["created_at"])

    data = list(map(lambda record: {
        "airqloud_id": airqloud_id,
        "timestamp": timestamp,
        "pm2_5": record["predicted_value"],
        "pm2_5_variance": record["variance"],
        "pm2_5_confidence_interval": record["interval"],
        "location": Point(record["longitude"], record["latitude"]).wkt,

    }, predictions["values"]))

    client = bigquery.Client()
    errors = client.insert_rows_json(
        json_rows=data, table=Config.BIGQUERY_MEASUREMENTS_PREDICTIONS, skip_invalid_rows=True
    )

    if errors:
        print("Encountered errors while inserting rows:", errors)
    else:
        client.query(f"DELETE FROM `{Config.BIGQUERY_MEASUREMENTS_PREDICTIONS}` "
                     f"WHERE airqloud_id ='{airqloud_id}' "
                     f"AND timestamp < {timestamp}")
        print("Data inserted successfully.")


def predict_model(m, tenant, airqloud, aq_id, poly, x1, x2, y1, y2):
    """
    Makes the predictions and stores them in a database
    """
    time = (
        datetime.now()
        .replace(microsecond=0, second=0, minute=0)
        .strftime("%Y-%m-%dT%H:%M:%SZ")
    )

    longitudes = np.linspace(x1, x2, 100)
    latitudes = np.linspace(y1, y2, 100)
    locations = np.meshgrid(longitudes, latitudes)
    locations_flat = np.c_[locations[0].flatten(), locations[1].flatten()]

    df = pd.DataFrame(locations_flat, columns=["longitude", "latitude"])
    df["point_exists"] = df.apply(
        lambda row: point_in_polygon(row, poly), axis=1)
    new_df = df[df.point_exists == "True"]
    new_df.drop("point_exists", axis=1, inplace=True)
    new_df.reset_index(drop=True, inplace=True)
    new_df["time"] = time
    new_df_preprocess = preprocess(new_df)
    pred_set = new_df_preprocess.values
    new_array = np.asarray(new_df)
    mean, var = m.predict_f(pred_set)

    means = mean.numpy().flatten()
    variances = var.numpy().flatten()
    std_dev = np.sqrt(variances)
    interval = 1.96 * std_dev

    result = []
    result_builder = {
        "airqloud": airqloud,
        "airqloud_id": aq_id,
        "created_at": datetime.now(),
    }
    values = []
    for i in range(pred_set.shape[0]):
        latitude = new_array[i][1]
        longitude = new_array[i][0]
        values.append(
            {
                "latitude": latitude,
                "longitude": longitude,
                "predicted_value": means[i],
                "variance": variances[i],
                "interval": interval[i],
            }
        )
    result_builder["values"] = values
    result.append(result_builder)

    db = connect_mongo(tenant)
    collection = db["gp_predictions"]

    if collection.count_documents({"airqloud": airqloud}) != 0:
        collection.delete_many({"airqloud": airqloud})
    collection.insert_many(result)
    # save_predictions_on_bigquery(result) TODO : setup saving data on BigQuery.

    return result


def periodic_function(tenant, airqloud, aq_id):
    """
    Re-trains the model regularly
    """

    poly, min_long, max_long, min_lat, max_lat = get_airqloud_polygon(
        tenant, airqloud)
    all_sites_data = get_airqloud_data(airqloud_id=aq_id)

    if len(all_sites_data) >= 1:
        train_data_df = data_to_df(data=all_sites_data)
        train_data_df = drop_missing_value(train_data_df)
        train_data_df = train_data_df.drop('site_id', axis=1)
        train_data_preprocessed = preprocess(df=train_data_df)
        X_features = np.asarray(
            train_data_preprocessed.drop("pm2_5", axis=1).values)
        Y_target = np.asarray(train_data_preprocessed["pm2_5"].values)
        X = X_features
        Y = Y_target.reshape(-1, 1)
        m = train_model(X, Y, airqloud)
        predict_model(
            m, tenant, airqloud, aq_id, poly, min_long, max_long, min_lat, max_lat
        )
    else:
        print(
            "No training data available for "
            + airqloud
            + " airqloud within the specified time range."
        )


def get_all_airqlouds(tenant):
    """
    Returns a list of all the airqlouds for a particuar tenant
    """
    params = {"tenant": tenant}

    if configuration.API_TOKEN != None:
        headers = {"Authorization": configuration.API_TOKEN}
        airqlouds = requests.get(
            configuration.VIEW_AIRQLOUD_URI, params=params, headers=headers
        ).json()["airqlouds"]
    else:
        airqlouds = requests.get(configuration.VIEW_AIRQLOUD_URI, params=params).json()[
            "airqlouds"
        ]
    names = [aq["name"] for aq in airqlouds]
    aq_ids = [aq["_id"] for aq in airqlouds]
    # Esxcluding Country level AirQloud
    exclude = ['kenya', 'uganda', 'cameroon', 'senegal']
    names_update = set(names).difference(set(exclude))
    exclude_ind = list(map(names.index, exclude))
    aq_ids_update = [
        aq_ind for ind, aq_ind in enumerate(aq_ids) if ind not in exclude_ind
    ]
    return names_update, aq_ids_update


if __name__ == "__main__":
    airqloud_names, aq_ids = get_all_airqlouds("airqo")
    print(airqloud_names)
    parser = argparse.ArgumentParser(description="save gpmodel prediction.")
    parser.add_argument(
        "--tenant", default="airqo", help="the tenant key is the organisation name"
    )

    args = parser.parse_args()
    for index, name in enumerate(airqloud_names):
        exec(
            f"thread{index} = Thread(target=periodic_function, args = [args.tenant, name, aq_ids[index]])"
        )
        exec(f"thread{index}.start()")<|MERGE_RESOLUTION|>--- conflicted
+++ resolved
@@ -6,22 +6,13 @@
 from google.cloud import bigquery
 from gpflow import set_trainable
 from config import connect_mongo, Config
-from config import configuration, environment
+from config import configuration
 import argparse
-from threading import Thread
 from shapely.geometry import Point, Polygon
-<<<<<<< HEAD
-from helpers.get_data import get_pm_data
 from data.data import (
-    get_airqloud_sites,
-    get_site_data,
-    get_all_sites_data,
     get_airqloud_data,
 )
-=======
-from helpers.get_data import get_pm_data, date_to_str
-from data.data import get_airqloud_sites, get_site_data, get_all_sites_data
->>>>>>> e60e617b
+from helpers.get_data import date_to_str
 from data.preprocess import data_to_df, drop_missing_value, preprocess
 
 pd.set_option("mode.chained_assignment", None)
