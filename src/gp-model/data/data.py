from datetime import datetime, timedelta

import pandas as pd
import requests
from google.cloud import bigquery

from config import configuration, Config


def get_airqloud_sites(airqloud, tenant="airqo"):
    params = {"tenant": tenant, "airqloud": airqloud}

    if configuration.API_TOKEN:
        headers = {"Authorization": configuration.API_TOKEN}
        airqloud_response = requests.get(
            configuration.VIEW_AIRQLOUD_URI, params=params, headers=headers
        )
    else:
        airqloud_response = requests.get(
            configuration.VIEW_AIRQLOUD_URI, params=params)
    airqloud_response_json = airqloud_response.json()

    sites_details = airqloud_response_json["airqlouds"][0]["sites"]

    site_ids = [site["_id"] for site in sites_details]
    site_loc = [
        {"latitude": site["latitude"], "longitude": site["longitude"]}
        for site in sites_details
    ]
    site = [{key: value} for key, value in zip(site_ids, site_loc)]

    return site


def get_site_data(site, tenant="airqo"):
    site_id = list(site.keys())[-1]
    start_time = (
        (datetime.utcnow() - timedelta(days=7)).strftime("%Y-%m-%dT%H:%M:%SZ"),
    )
    end_time = datetime.utcnow().strftime("%Y-%m-%dT%H:%M:%SZ")
    params = {
        "tenant": tenant,
        "site_id": site_id,
        "startTime": start_time,
        "endTime": end_time,
        "frequency": "hourly",
    }

    if configuration.API_TOKEN:
        headers = {"Authorization": configuration.API_TOKEN}
        event_response = requests.get(
            configuration.EVENTS_URI, params=params, headers=headers
        )
    else:
        event_response = requests.get(configuration.EVENTS_URI, params=params)
    event_response_json = event_response.json()

    site_data = event_response_json["measurements"]
    site_dd = []

    for data in site_data:
        try:
<<<<<<< HEAD
            pm2_5 = data.get("pm2_5").get(
                "calibratedValue", data.get("pm2_5").get("value")
            )

=======
            pm2_5 = data.get('pm2_5').get('calibratedValue',
                                          data.get('pm2_5').get('value'))
>>>>>>> 84b6ceb4
        except:
            pm2_5 = None
        site_dd.append(
            {
                "time": data["time"],
                "latitude": site[site_id]["latitude"],
                "longitude": site[site_id]["longitude"],
                "pm2_5": pm2_5,
            }
        )
    return site_dd


def get_all_sites_data(airqloud, tenant="airqo"):
    airqloud_sites_id = get_airqloud_sites(airqloud, tenant)

    sites_data = []
    for site in airqloud_sites_id:
        site_data = get_site_data(site, tenant)
        sites_data.append(site_data)
    all_sites_data = [data for site in sites_data for data in site]
    return all_sites_data


def download_airqloud_data_from_bigquery(
    airqloud_id,
    start_time,
    end_time,
) -> pd.DataFrame:
    airqlouds_sites_table = f"`{Config.BIGQUERY_AIRQLOUDS_SITES}`"
    hourly_data_table = f"`{Config.BIGQUERY_HOURLY_DATA}`"
    sites_table = f"`{Config.BIGQUERY_SITES}`"

    # Get airqloud sites
    meta_data_query = (
        f" SELECT  {airqlouds_sites_table}.site_id "
        f" FROM {airqlouds_sites_table} "
        f" WHERE {airqlouds_sites_table}.airqloud_id = '{airqloud_id}' "
    )

    # Add site information
    meta_data_query = (
        f" SELECT {sites_table}.latitude , "
        f" {sites_table}.longitude , "
        f" meta_data.* "
        f" FROM {sites_table} "
        f" RIGHT JOIN ({meta_data_query}) meta_data ON meta_data.site_id = {sites_table}.id "
    )

    # Merge queries
    query = (
        f" SELECT ROUND(pm2_5, 2) AS pm2_5 , FORMAT_DATETIME('%Y-%m-%d %H:%M:%S', {hourly_data_table}.timestamp) AS time, "
        f" meta_data.* "
        f" FROM {hourly_data_table} "
        f" RIGHT JOIN ({meta_data_query}) meta_data ON meta_data.site_id = {hourly_data_table}.site_id "
        f" WHERE {hourly_data_table}.timestamp >= '{start_time}' "
        f" AND {hourly_data_table}.timestamp <= '{end_time}' "
    )

    job_config = bigquery.QueryJobConfig()
    job_config.use_query_cache = True

    dataframe = (
        bigquery.Client()
        .query(
            f"select distinct * from ({query})",
            job_config,
        )
        .result()
        .to_dataframe()
    )

    if len(dataframe) == 0:
        return dataframe

    dataframe.dropna(inplace=True)
    return dataframe


def get_airqloud_data(airqloud_id) -> list:
    start_time = (datetime.utcnow() - timedelta(days=7)
                  ).strftime("%Y-%m-%dT%H:%M:%SZ")
    end_time = datetime.utcnow().strftime("%Y-%m-%dT%H:%M:%SZ")
    airqloud_data = download_airqloud_data_from_bigquery(
        airqloud_id=airqloud_id, start_time=start_time, end_time=end_time
    )
    return airqloud_data.to_dict("records")<|MERGE_RESOLUTION|>--- conflicted
+++ resolved
@@ -60,15 +60,8 @@
 
     for data in site_data:
         try:
-<<<<<<< HEAD
-            pm2_5 = data.get("pm2_5").get(
-                "calibratedValue", data.get("pm2_5").get("value")
-            )
-
-=======
             pm2_5 = data.get('pm2_5').get('calibratedValue',
                                           data.get('pm2_5').get('value'))
->>>>>>> 84b6ceb4
         except:
             pm2_5 = None
         site_dd.append(
