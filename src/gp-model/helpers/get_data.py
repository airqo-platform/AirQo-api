#importing packages
from pymongo import MongoClient
from datetime import datetime, timedelta
import requests
import os
from dotenv import load_dotenv
import pandas as pd
load_dotenv()

EVENTS_URI = os.getenv('EVENTS_URI')
MONGO_URI = os.getenv('MONGO_GCE_URI')
client = MongoClient(MONGO_URI)

def connect_db(owner):
    """Connects to database

    Parameters
    ----------
    owner : str
        The database owner

    Returns
    -------
    db : Database
        a MongoDB connection
    """
    db_name = f'airqo_netmanager_{owner}'
    db = client[db_name]
    return db

def get_device_details(device_id, owner):
    """Returns a device's details given the ID

    Parameters
    ----------
    device_id : str
        The channel ID of the device
    owner: str
        The owner of the device

    Returns
    -------
    lat : float
        Latitude coordinate of the device's location
    lon: float
        Longitude coordinate of the device's location
    name: str
        Name of the device
    """
    db= connect_db(owner)    
    query = {
        'channelID': device_id
    }
    projection = {
        '_id': 0,
        'latitude': 1,
        'longitude': 1,
        'name':1,
        'channelID':1
    }
    records = list(db.devices.find(query, projection))
    lat, lon, name = records[0]['latitude'], records[0]['longitude'], records[0]['name']
    return lat, lon, name

def str_to_date(st):
    """Converts date string to datetime

    Parameters
    ----------
    st : str
        Date string

    Returns
    -------
    new_date : Datetime 
        Date from date string
    """
    new_date= datetime.strptime(st,'%Y-%m-%dT%H:%M:%S.%fZ')
    return new_date


def date_to_str(mydate):
    """Converts datetime to date string

    Parameters
    ----------
    mydate : date
        DateTime

    Returns
    -------
    date_string : str 
        String from datetime provided
    """
    date_string = datetime.strftime(mydate,'%Y-%m-%dT%H:%M:%SZ')
    return date_string


def get_pm_data(name,
                lat,
                lon,
                tenant, 
<<<<<<< HEAD
                frequency='raw', 
=======
                frequency='hourly', 
>>>>>>> b8e778de
                verbose=True, 
                start_time=(datetime.utcnow()-timedelta(days=7)).strftime('%Y-%m-%dT%H:%M:%SZ'),
                end_time=datetime.utcnow().strftime('%Y-%m-%dT%H:%M:%SZ')):
    """Gets the PM data of a particular device in a specified time period

    Parameters
    ----------
    name : str
        The name of the device
    lat : float
        The latitude coordinate of the device
    long: float
        The longitude coordinate of the device
    tenant: str
        The owner of the device
    frequency: str
        The time frequency of the data
    verbose: boolean
        Whether download progress is shown
    start_time:
        The start time for the data download
    end_time:
        The end time for the data download

    Returns
    -------
    modified_result : list
        A list of dictionaries with the device's data
    
    """

    url = EVENTS_URI
    result = []
    measurements_length= 1000
    count = 0
    while measurements_length==1000:
        count+=1
        parameters = {
            'tenant': tenant,
            'device': name,
            'startTime': start_time,
            'endTime': end_time,
            'frequency':frequency,
            'recent': 'no'
        }
        if verbose:
            print(f'Iteration {count} - Start Time: {start_time}, End Time: {end_time}')
        try:
            response = requests.get(url, params=parameters)
            if response.status_code ==200:
                response_json = response.json()
                measurements = response_json['measurements']
                measurements_length = len(measurements)
                if measurements_length!=0:
                    result.extend(measurements)
                    new_end_time = measurements[-1]['time']
                    end_time = date_to_str(str_to_date(new_end_time) - timedelta(seconds=1))
            else:
                measurements_length=0
        except Exception as e:
            print(e)
            break
    #restructuring and removing unwanted fields
    modified_result = [{'time': x['time'],
                     'latitude': lat,
                     'longitude': lon,
<<<<<<< HEAD
                     'pm2_5': x['pm2_5']['value'],
                     #'calibrated_pm2_5': x['pm2_5']['calibratedValue'],
=======
                     #'pm2_5': x['pm2_5']['value'],
                     'pm2_5': x['average_pm2_5']['calibratedValue'],
>>>>>>> b8e778de
                     #'pm10': x['pm10']['value'],
                    } for x in result]
    return pd.DataFrame(modified_result)


if __name__=='__main__':
    #example: getting data for one device
    test_array = get_pm_data('aq_29', 0.3075, 32.6206, 'airqo')
<<<<<<< HEAD
    print(test_array)
=======
    print(test_array.head())
>>>>>>> b8e778de
        <|MERGE_RESOLUTION|>--- conflicted
+++ resolved
@@ -100,11 +100,7 @@
                 lat,
                 lon,
                 tenant, 
-<<<<<<< HEAD
-                frequency='raw', 
-=======
                 frequency='hourly', 
->>>>>>> b8e778de
                 verbose=True, 
                 start_time=(datetime.utcnow()-timedelta(days=7)).strftime('%Y-%m-%dT%H:%M:%SZ'),
                 end_time=datetime.utcnow().strftime('%Y-%m-%dT%H:%M:%SZ')):
@@ -171,13 +167,8 @@
     modified_result = [{'time': x['time'],
                      'latitude': lat,
                      'longitude': lon,
-<<<<<<< HEAD
-                     'pm2_5': x['pm2_5']['value'],
-                     #'calibrated_pm2_5': x['pm2_5']['calibratedValue'],
-=======
                      #'pm2_5': x['pm2_5']['value'],
                      'pm2_5': x['average_pm2_5']['calibratedValue'],
->>>>>>> b8e778de
                      #'pm10': x['pm10']['value'],
                     } for x in result]
     return pd.DataFrame(modified_result)
@@ -186,9 +177,5 @@
 if __name__=='__main__':
     #example: getting data for one device
     test_array = get_pm_data('aq_29', 0.3075, 32.6206, 'airqo')
-<<<<<<< HEAD
-    print(test_array)
-=======
     print(test_array.head())
->>>>>>> b8e778de
         