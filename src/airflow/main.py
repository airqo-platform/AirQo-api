--- conflicted
+++ resolved
@@ -761,16 +761,8 @@
         data=unclean_data, data_type=DataType.UNCLEAN_BAM_DATA
     )
     bigquery_data.to_csv("airqo_unclean_bam_bigquery_data.csv", index=False)
-<<<<<<< HEAD
-=======
-    bigquery_api = BigQueryApi()
-    bigquery_api.load_data(
-        dataframe=bigquery_data, table=bigquery_api.raw_bam_measurements_table
-    )
->>>>>>> 33177d1d
 
     clean_data = AirQoDataUtils.clean_bam_data(data=unclean_data)
-
     bigquery_data = AirQoDataUtils.format_data_for_bigquery(
         data=clean_data, data_type=DataType.CLEAN_BAM_DATA
     )
