import argparse
import os
from datetime import datetime, timedelta
from pathlib import Path

import pandas as pd
from dotenv import load_dotenv

from airqo_etl_utils.calibration_utils import CalibrationUtils
from airqo_etl_utils.arg_parse_validator import valid_datetime_format
from airqo_etl_utils.bigquery_api import BigQueryApi
from airqo_etl_utils.commons import download_file_from_gcs
from airqo_etl_utils.constants import JobAction

BASE_DIR = Path(__file__).resolve().parent
dotenv_path = os.path.join(BASE_DIR, ".env")
load_dotenv(dotenv_path)


def kcca_hourly_measurements(start_date_time: str, end_date_time: str):
    from airqo_etl_utils.kcca_utils import (
        extract_kcca_measurements,
        transform_kcca_measurements_for_api,
        transform_kcca_data_for_message_broker,
        transform_kcca_data_for_bigquery,
    )
    from airqo_etl_utils.bigquery_api import BigQueryApi

    kcca_unclean_data = extract_kcca_measurements(
        start_time=start_date_time, end_time=end_date_time, freq="hourly"
    )
    pd.DataFrame(kcca_unclean_data).to_csv(
        path_or_buf="kcca_unclean_data.csv", index=False
    )

    # API
    cleaned_data = transform_kcca_measurements_for_api(kcca_unclean_data)
    pd.DataFrame(cleaned_data).to_csv(path_or_buf="kcca_cleaned_data.csv", index=False)

    # Message Broker
    message_broker_data = transform_kcca_data_for_message_broker(
        kcca_unclean_data, frequency="hourly"
    )
    pd.DataFrame(message_broker_data).to_csv(
        path_or_buf="kcca_message_broker_data.csv", index=False
    )

    # Big Query
    bigquery_data = transform_kcca_data_for_bigquery(data=kcca_unclean_data)
    bigquery_data_df = pd.DataFrame(bigquery_data)
    bigquery_api = BigQueryApi()
    bigquery_data_df = bigquery_api.validate_data(
        dataframe=bigquery_data_df, table=bigquery_api.hourly_measurements_table
    )
    bigquery_data_df.to_csv(path_or_buf="kcca_data_for_bigquery.csv", index=False)


def data_warehouse(start_date_time: str, end_date_time: str):
    from airqo_etl_utils.data_warehouse_utils import (
        query_hourly_measurements,
        query_hourly_weather_data,
        extract_sites_meta_data,
        merge_measurements_weather_sites,
    )
    from airqo_etl_utils.bigquery_api import BigQueryApi

    hourly_device_measurements = query_hourly_measurements(
        start_date_time=start_date_time,
        end_date_time=end_date_time,
    )
    pd.DataFrame(hourly_device_measurements).to_csv(
        path_or_buf="hourly_device_measurements.csv", index=False
    )

    hourly_weather_measurements = query_hourly_weather_data(
        start_date_time=start_date_time,
        end_date_time=end_date_time,
    )
    pd.DataFrame(hourly_weather_measurements).to_csv(
        path_or_buf="hourly_weather_measurements.csv", index=False
    )

    sites_meta_data = extract_sites_meta_data()
    pd.DataFrame(sites_meta_data).to_csv(path_or_buf="sites_meta_data.csv", index=False)

    data = merge_measurements_weather_sites(
        measurements_data=hourly_device_measurements,
        weather_data=hourly_weather_measurements,
        sites=sites_meta_data,
    )

    data_df = pd.DataFrame(data)
    bigquery_api = BigQueryApi()
    data_df = bigquery_api.validate_data(
        dataframe=data_df, table=bigquery_api.analytics_table
    )
    data_df.to_csv(path_or_buf="data_warehouse.csv", index=False)


def airqo_hourly_measurements(start_date_time: str, end_date_time: str):
    from airqo_etl_utils.airqo_utils import (
        extract_airqo_data_from_thingspeak,
        average_airqo_data,
        extract_airqo_weather_data_from_tahmo,
        merge_airqo_and_weather_data,
        calibrate_hourly_airqo_measurements,
        restructure_airqo_data,
    )
    from airqo_etl_utils.bigquery_api import BigQueryApi

    # extract_airqo_data
    raw_airqo_data = extract_airqo_data_from_thingspeak(
        start_time=start_date_time, end_time=end_date_time
    )
    pd.DataFrame(raw_airqo_data).to_csv(path_or_buf="raw_airqo_data.csv", index=False)
    average_data = average_airqo_data(data=raw_airqo_data, frequency="hourly")
    pd.DataFrame(average_data).to_csv(
        path_or_buf="averaged_airqo_data.csv", index=False
    )

    # extract_weather_data
    airqo_weather_data = extract_airqo_weather_data_from_tahmo(
        start_time=start_date_time, end_time=end_date_time
    )
    pd.DataFrame(airqo_weather_data).to_csv(
        path_or_buf="tahmo_weather_data.csv", index=False
    )

    # merge_data
    merged_measurements = merge_airqo_and_weather_data(
        airqo_data=average_data, weather_data=airqo_weather_data
    )
    pd.DataFrame(merged_measurements).to_csv(
        path_or_buf="merged_airqo_data.csv", index=False
    )

    # calibrate data
    calibrated_data = calibrate_hourly_airqo_measurements(
        measurements=merged_measurements
    )
    pd.DataFrame(calibrated_data).to_csv(
        path_or_buf="calibrated_airqo_data.csv", index=False
    )

    # restructure data for api
    restructure_data = restructure_airqo_data(data=calibrated_data, destination="api")
    pd.DataFrame(restructure_data).to_csv(
        path_or_buf="airqo_data_for_api.csv", index=False
    )

    # restructure data for bigquery
    restructure_data = restructure_airqo_data(
        data=calibrated_data, destination="bigquery"
    )

    bigquery_data_df = pd.DataFrame(restructure_data)
    bigquery_api = BigQueryApi()
    bigquery_data_df = bigquery_api.validate_data(
        dataframe=bigquery_data_df, table=bigquery_api.hourly_measurements_table
    )
    bigquery_data_df.to_csv(path_or_buf="airqo_data_for_bigquery.csv", index=False)

    # restructure data for message broker
    restructure_data = restructure_airqo_data(
        data=calibrated_data, destination="message-broker"
    )
    pd.DataFrame(restructure_data).to_csv(
        path_or_buf="airqo_data_for_message_broker.csv", index=False
    )


def insights_forecast():
    from airqo_etl_utils.app_insights_utils import (
        create_insights_data,
        get_forecast_data,
        transform_old_forecast,
    )

    from airqo_etl_utils.date import date_to_str, first_day_of_week, first_day_of_month

    now = datetime.now()
    start_date_time = date_to_str(first_day_of_week(first_day_of_month(date_time=now)))
    end_date_time = date_to_str(now)

    old_forecast = transform_old_forecast(
        start_date_time=start_date_time, end_date_time=end_date_time
    )
    pd.DataFrame(old_forecast).to_csv(path_or_buf="old_forecast_data.csv", index=False)

    forecast_data = get_forecast_data("airqo")
    pd.DataFrame(forecast_data).to_csv(path_or_buf="forecast_data.csv", index=False)

    insights_data = create_insights_data(data=forecast_data)
    pd.DataFrame(insights_data).to_csv(
        path_or_buf="insights_forecast_data.csv", index=False
    )


def app_notifications():
    from airqo_etl_utils.app_notification_utils import (
        get_notification_recipients,
        get_notification_templates,
        create_notification_messages,
        NOTIFICATION_TEMPLATE_MAPPER,
    )

    recipients = get_notification_recipients(16)
    recipients.to_csv(path_or_buf="recipients.csv", index=False)

    templates = get_notification_templates(
        NOTIFICATION_TEMPLATE_MAPPER["monday_morning"]
    )
    pd.DataFrame(templates).to_csv(path_or_buf="templates.csv", index=False)

    notification_messages = create_notification_messages(
        templates=templates, recipients=recipients
    )
    notification_messages.to_csv(path_or_buf="notification_messages.csv", index=False)


def daily_insights(start_date_time: str, end_date_time: str):
    from airqo_etl_utils.app_insights_utils import (
        query_insights_data,
        average_insights_data,
        create_insights_data,
    )

    hourly_insights_data = query_insights_data(
        freq="hourly", start_date_time=start_date_time, end_date_time=end_date_time
    )
    pd.DataFrame(hourly_insights_data).to_csv(
        path_or_buf="hourly_insights_airqo_data.csv", index=False
    )

    daily_insights_data = average_insights_data(
        frequency="daily", data=hourly_insights_data
    )
    pd.DataFrame(daily_insights_data).to_csv(
        path_or_buf="daily_insights_airqo_data.csv", index=False
    )

    insights_data = create_insights_data(daily_insights_data)
    pd.DataFrame(insights_data).to_csv(path_or_buf="insights_data.csv", index=False)


def weather_data(start_date_time: str, end_date_time: str):
    from airqo_etl_utils.weather_data_utils import WeatherDataUtils

    raw_weather_data = WeatherDataUtils.query_raw_data_from_tahmo(
        start_date_time=start_date_time, end_date_time=end_date_time
    )
    raw_weather_data.to_csv(path_or_buf="raw_weather_data.csv", index=False)

    cleaned_weather_data = WeatherDataUtils.transform_raw_data(data=raw_weather_data)
    cleaned_weather_data.to_csv(path_or_buf="cleaned_weather_data.csv", index=False)

    hourly_weather_data = WeatherDataUtils.aggregate_data(data=cleaned_weather_data)
    hourly_weather_data.to_csv(path_or_buf="hourly_weather_data.csv", index=False)

    bigquery_weather_data = WeatherDataUtils.transform_for_bigquery(
        data=hourly_weather_data
    )
    bigquery_weather_data.to_csv(path_or_buf="bigquery_weather_data.csv", index=False)


def upload_to_gcs():
    download_file_from_gcs(
        bucket_name="airflow_xcom",
        source_file="test_data.csv",
        destination_file="test_data.csv",
    )


def meta_data():
    from airqo_etl_utils.meta_data_utils import extract_meta_data
    from airqo_etl_utils.bigquery_api import BigQueryApi

    sites = extract_meta_data(component="sites")
    sites_df = pd.DataFrame(sites)
    sites_df.to_csv(path_or_buf="sites_data.csv", index=False)

    bigquery_api = BigQueryApi()
    bigquery_data_df = bigquery_api.validate_data(
        dataframe=sites_df, table=bigquery_api.sites_table
    )
    bigquery_data_df.to_csv(path_or_buf="bigquery_sites_data.csv", index=False)

    devices = extract_meta_data(component="devices")
    devices_df = pd.DataFrame(devices)
    devices_df.to_csv(path_or_buf="devices_data.csv", index=False)

    bigquery_api = BigQueryApi()
    bigquery_data_df = bigquery_api.validate_data(
        dataframe=devices_df, table=bigquery_api.devices_table
    )
    bigquery_data_df.to_csv(path_or_buf="bigquery_devices_data.csv", index=False)


def calibrate_historical_data():
    from airqo_etl_utils.calibration_utils import CalibrationUtils

    start_date_time = "2022-01-01T00:00:00Z"
    end_date_time = "2022-01-10T00:00:00Z"

    hourly_weather_data = CalibrationUtils.extract_hourly_weather_data(
        start_date_time=start_date_time, end_date_time=end_date_time
<<<<<<< HEAD

=======
>>>>>>> c3a31dfc
    )
    hourly_weather_data.to_csv("historical_weather_data.csv", index=False)

    device_measurements = CalibrationUtils.extract_hourly_device_measurements(
        start_date_time=start_date_time, end_date_time=end_date_time
    )
    device_measurements.to_csv("historical_device_measurements.csv", index=False)

    merged_data = CalibrationUtils.merge_device_measurements_and_weather_data(
        device_measurements=device_measurements,
        weather_data=hourly_weather_data,
    )
    merged_data.to_csv("historical_merged_data.csv", index=False)
    merged_data = pd.read_csv(
        "historical_merged_data.csv",
    )
    hourly_weather_data.to_csv("historical_weather_data.csv", index=False)

    device_measurements = CalibrationUtils.extract_hourly_device_measurements(
        start_date_time=start_date_time, end_date_time=end_date_time
    )
    device_measurements.to_csv("historical_device_measurements.csv", index=False)

    merged_data = CalibrationUtils.merge_device_measurements_and_weather_data(
        device_measurements=device_measurements,
        weather_data=hourly_weather_data,
    )
    merged_data.to_csv("historical_merged_data.csv", index=False)

    calibrated_data = CalibrationUtils.calibrate_historical_data(
        measurements=merged_data,
    )
    calibrated_data.to_csv("historical_calibrated_data.csv", index=False)


def merge_historical_calibrated_data(
    path_to_uncalibrated_data: str, path_to_calibrated_data: str
):
    hourly_device_measurements = pd.read_csv(path_to_uncalibrated_data)

    kcca_data = hourly_device_measurements.loc[
        hourly_device_measurements["tenant"] == "kcca"
    ]
    airqo_data = hourly_device_measurements.loc[
        hourly_device_measurements["tenant"] == "airqo"
    ]

    calibrated_airqo_data = pd.read_csv(
        path_to_calibrated_data,
        usecols=[
            "device_number",
            "timestamp",
            "pm2_5_calibrated_value",
            "pm10_calibrated_value",
            "temperature",
            "humidity",
        ],
    )

    calibrated_airqo_data.rename(
        columns={
            "pm2_5_calibrated_value": "new_pm2_5",
            "pm10_calibrated_value": "new_pm10",
            "temperature": "new_external_temperature",
            "humidity": "new_external_humidity",
        },
        inplace=True,
    )

    airqo_data = pd.merge(
        left=airqo_data,
        right=calibrated_airqo_data,
        how="left",
        on=["timestamp", "device_number"],
    )

    uncalibrated_airqo_data = airqo_data.loc[
        (airqo_data["new_pm2_5"].isnull()) & (airqo_data["new_pm10"].isnull())
    ]

    del uncalibrated_airqo_data["new_pm2_5"]
    del uncalibrated_airqo_data["new_pm10"]
    del uncalibrated_airqo_data["new_external_temperature"]
    del uncalibrated_airqo_data["new_external_humidity"]

    calibrated_airqo_data = airqo_data.loc[
        (airqo_data["new_pm2_5"].notnull()) & (airqo_data["new_pm10"].notnull())
    ]

    calibrated_airqo_data["pm2_5"] = calibrated_airqo_data["new_pm2_5"]
    calibrated_airqo_data["pm2_5_calibrated_value"] = calibrated_airqo_data["new_pm2_5"]
    calibrated_airqo_data["pm10"] = calibrated_airqo_data["new_pm10"]
    calibrated_airqo_data["pm10_calibrated_value"] = calibrated_airqo_data["new_pm10"]
    calibrated_airqo_data["external_temperature"] = calibrated_airqo_data[
        "new_external_temperature"
    ]
    calibrated_airqo_data["external_humidity"] = calibrated_airqo_data[
        "new_external_humidity"
    ]

    del calibrated_airqo_data["new_pm2_5"]
    del calibrated_airqo_data["new_pm10"]
    del calibrated_airqo_data["new_external_temperature"]
    del calibrated_airqo_data["new_external_humidity"]

    assert sorted(list(calibrated_airqo_data.columns)) == sorted(
        list(uncalibrated_airqo_data.columns)
    )

    airqo_data = pd.concat(
        [calibrated_airqo_data, uncalibrated_airqo_data]
    ).drop_duplicates(
        subset=["timestamp", "device_number"], keep="first", ignore_index=True
    )

    merged_data = pd.concat([airqo_data, kcca_data], ignore_index=True)

    assert (
        sorted(list(airqo_data.columns))
        == sorted(list(kcca_data.columns))
        == sorted(list(merged_data.columns))
    )

    merged_data.to_csv("calibrated_merged_data.csv", index=False)

    with pd.option_context(
        "display.max_rows",
        None,
        "display.max_columns",
        None,
        "display.precision",
        3,
    ):
        print(merged_data.head(8))

    big_query_api = BigQueryApi()
    big_query_api.load_data(
        dataframe=merged_data,
        table=big_query_api.hourly_measurements_table,
        job_action=JobAction.OVERWRITE,
    )


def airnow_bam_data():
    from airqo_etl_utils.airnow_utils import (
        extract_airnow_data_from_api,
        process_airnow_data,
        process_for_message_broker,
        process_for_big_query,
    )

    extracted_bam_data = extract_airnow_data_from_api(
        start_date_time="2022-06-13T18:00", end_date_time="2022-06-13T18:00"
    )
    extracted_bam_data.to_csv("airnow_unprocessed_data.csv", index=False)

    processed_bam_data = process_airnow_data(extracted_bam_data)
    processed_bam_data.to_csv("airnow_processed_data.csv", index=False)

    message_broker_data = pd.DataFrame(process_for_message_broker(processed_bam_data))
    message_broker_data.to_csv("airnow_message_broker_data.csv", index=False)

    bigquery_data = pd.DataFrame(process_for_big_query(processed_bam_data))
    bigquery_data.to_csv("airnow_bigquery_data.csv", index=False)


def urban_better_data_from_plume_labs():
    from airqo_etl_utils.urban_better_utils import UrbanBetterUtils

    start_date_time = "2022-07-11T00:00:00Z"
    end_date_time = "2022-07-12T00:00:00Z"
    measurements = UrbanBetterUtils.extract_measurements_from_plume_labs(
        start_date_time=start_date_time, end_date_time=end_date_time
    )
    measurements.to_csv("urban_better_unprocessed_data.csv", index=False)

    sensor_positions = UrbanBetterUtils.extract_sensor_positions_from_plume_labs(
        start_date_time=start_date_time, end_date_time=end_date_time
    )
    sensor_positions.to_csv("sensor_positions_unprocessed_data.csv", index=False)

    urban_better_data = UrbanBetterUtils.merge_measures_and_sensor_positions(
        measures=measurements,
        sensor_positions=sensor_positions,
    )
    urban_better_data.to_csv("urban_better_processed_data.csv", index=False)

    bigquery_data = pd.DataFrame(
        UrbanBetterUtils.process_for_big_query(dataframe=urban_better_data)
    )
    bigquery_data.to_csv("urban_better_bigquery_data.csv", index=False)


def urban_better_data_from_air_beam():
    from airqo_etl_utils.urban_better_utils import UrbanBetterUtils

    start_date_time = "2022-07-21T07:00:00Z"
    end_date_time = "2022-07-21T17:00:00Z"
    stream_ids = UrbanBetterUtils.extract_stream_ids_from_air_beam(
        start_date_time=start_date_time, end_date_time=end_date_time
    )
    stream_ids.to_csv("urban_better_air_beam_stream_ids.csv", index=False)

    measurements = UrbanBetterUtils.extract_measurements_from_air_beam(
        start_date_time=start_date_time,
        end_date_time=end_date_time,
        stream_ids=stream_ids,
    )
    measurements.to_csv("urban_better_air_beam_measurements.csv", index=False)

    bigquery_data = pd.DataFrame(
        UrbanBetterUtils.process_for_big_query(dataframe=measurements)
    )
    bigquery_data.to_csv("urban_better_air_beam_bigquery_data.csv", index=False)

<<<<<<< HEAD
def airqo_mobile_device_measurements():
    from airqo_etl_utils.airqo_utils import AirQoDataUtils
    from airqo_etl_utils.weather_data_utils import WeatherDataUtils

    input_meta_data = [
        {
            "latitude": 0.2959788757479883,
            "longitude": 32.57946554294726,
            "start_date_time": "2022-07-20T10:00:00Z",
            "end_date_time": "2022-07-20T18:00:00Z",
            "device_numbers": [1575539, 1606118],
        },
        {
            "latitude": 0.30112943343101545,
            "longitude": 32.587149313048286,
            "start_date_time": "2022-07-21T10:00:00Z",
            "end_date_time": "2022-07-21T18:00:00Z",
            "device_numbers": [1351544, 1371829],
        },
    ]

    raw_data = AirQoDataUtils.extract_data_from_thingspeak(
        start_date_time="", end_date_time="", meta_data=input_meta_data
    )
    raw_data.to_csv("raw_device_measurements_data.csv", index=False)

    aggregated_mobile_devices_data = AirQoDataUtils.aggregate_mobile_devices_data(
        raw_data
    )
    aggregated_mobile_devices_data.to_csv(
        "aggregated_mobile_devices_data.csv", index=False
    )

    weather_stations = WeatherDataUtils.get_nearest_tahmo_stations(
        coordinates_list=input_meta_data
    )
    weather_stations.to_csv("weather_stations.csv", index=False)

    mobile_devices_weather_data = AirQoDataUtils.extract_mobile_devices_weather_data(
        stations=weather_stations, meta_data=input_meta_data
    )
    mobile_devices_weather_data.to_csv("mobile_devices_weather_data.csv", index=False)

    merged_mobile_devices_data = (
        AirQoDataUtils.merge_mobile_devices_data_and_weather_data(
            measurements=aggregated_mobile_devices_data,
            weather_data=mobile_devices_weather_data,
        )
    )
    merged_mobile_devices_data.to_csv("merged_mobile_devices_data.csv", index=False)

    calibrated_mobile_devices_data = CalibrationUtils.calibrate_mobile_devices_data(
        measurements=merged_mobile_devices_data
    )
    calibrated_mobile_devices_data.to_csv(
        "calibrated_mobile_devices_data.csv", index=False
    )

    bigquery_data = AirQoDataUtils.restructure_airqo_mobile_data_for_bigquery(
        calibrated_mobile_devices_data
    )
    bigquery_api = BigQueryApi()
    bigquery_data = bigquery_api.validate_data(
        dataframe=bigquery_data, table=bigquery_api.airqo_mobile_measurements_table
    )
    bigquery_data.to_csv("bigquery_mobile_devices_data.csv", index=False)

=======
>>>>>>> c3a31dfc

if __name__ == "__main__":

    from airqo_etl_utils.date import date_to_str_hours

    hour_of_day = datetime.utcnow() - timedelta(hours=1)
    default_args_start = date_to_str_hours(hour_of_day)
    default_args_end = datetime.strftime(hour_of_day, "%Y-%m-%dT%H:59:59Z")

    parser = argparse.ArgumentParser(description="Test functions configuration")
    parser.add_argument(
        "--start",
        default=default_args_start,
        required=False,
        type=valid_datetime_format,
        help='start datetime in format "yyyy-MM-ddThh:mm:ssZ"',
    )
    parser.add_argument(
        "--end",
        required=False,
        default=default_args_end,
        type=valid_datetime_format,
        help='end datetime in format "yyyy-MM-ddThh:mm:ssZ"',
    )
    parser.add_argument(
        "--tenant",
        required=False,
        type=str.lower,
        default="airqo",
    )
    parser.add_argument(
        "--action",
        required=True,
        type=str.lower,
        help="range interval in minutes",
        choices=[
            "airqo_hourly_data",
            "weather_data",
            "data_warehouse",
            "kcca_hourly_data",
            "daily_insights_data",
            "forecast_insights_data",
            "meta_data",
            "upload_to_gcs",
            "app_notifications",
            "calibrate_historical_data",
            "airnow_bam_data",
            "urban_better_data_plume_labs",
            "urban_better_data_air_beam",
<<<<<<< HEAD
            "airqo_mobile_device_measurements",
=======
>>>>>>> c3a31dfc
        ],
    )

    args = parser.parse_args()

    if args.action == "airqo_hourly_data":
        airqo_hourly_measurements(start_date_time=args.start, end_date_time=args.end)

    elif args.action == "weather_data":
        weather_data(start_date_time=args.start, end_date_time=args.end)

    elif args.action == "data_warehouse":
        data_warehouse(start_date_time=args.start, end_date_time=args.end)

    elif args.action == "kcca_hourly_data":
        kcca_hourly_measurements(start_date_time=args.start, end_date_time=args.end)

    elif args.action == "daily_insights_data":
        daily_insights(start_date_time=args.start, end_date_time=args.end)

    elif args.action == "forecast_insights_data":
        insights_forecast()

    elif args.action == "app_notifications":
        app_notifications()

    elif args.action == "meta_data":
        meta_data()

    elif args.action == "upload_to_gcs":
        upload_to_gcs()

    elif args.action == "calibrate_historical_data":
        calibrate_historical_data()

    elif args.action == "airnow_bam_data":
        airnow_bam_data()

    elif args.action == "urban_better_data_plume_labs":
        urban_better_data_from_plume_labs()

    elif args.action == "urban_better_data_air_beam":
        urban_better_data_from_air_beam()
<<<<<<< HEAD

    elif args.action == "airqo_mobile_device_measurements":
        airqo_mobile_device_measurements()

=======
>>>>>>> c3a31dfc
    else:
        pass<|MERGE_RESOLUTION|>--- conflicted
+++ resolved
@@ -304,10 +304,6 @@
 
     hourly_weather_data = CalibrationUtils.extract_hourly_weather_data(
         start_date_time=start_date_time, end_date_time=end_date_time
-<<<<<<< HEAD
-
-=======
->>>>>>> c3a31dfc
     )
     hourly_weather_data.to_csv("historical_weather_data.csv", index=False)
 
@@ -523,7 +519,6 @@
     )
     bigquery_data.to_csv("urban_better_air_beam_bigquery_data.csv", index=False)
 
-<<<<<<< HEAD
 def airqo_mobile_device_measurements():
     from airqo_etl_utils.airqo_utils import AirQoDataUtils
     from airqo_etl_utils.weather_data_utils import WeatherDataUtils
@@ -591,8 +586,6 @@
     )
     bigquery_data.to_csv("bigquery_mobile_devices_data.csv", index=False)
 
-=======
->>>>>>> c3a31dfc
 
 if __name__ == "__main__":
 
@@ -642,10 +635,7 @@
             "airnow_bam_data",
             "urban_better_data_plume_labs",
             "urban_better_data_air_beam",
-<<<<<<< HEAD
             "airqo_mobile_device_measurements",
-=======
->>>>>>> c3a31dfc
         ],
     )
 
@@ -689,12 +679,9 @@
 
     elif args.action == "urban_better_data_air_beam":
         urban_better_data_from_air_beam()
-<<<<<<< HEAD
 
     elif args.action == "airqo_mobile_device_measurements":
         airqo_mobile_device_measurements()
 
-=======
->>>>>>> c3a31dfc
     else:
         pass