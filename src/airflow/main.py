import argparse
import os
import sys
from datetime import datetime, timedelta
from pathlib import Path

import pandas as pd
from dotenv import load_dotenv

from airqo_etl_utils.arg_parse_validator import valid_datetime_format
from airqo_etl_utils.commons import download_file_from_gcs

BASE_DIR = Path(__file__).resolve().parent
dotenv_path = os.path.join(BASE_DIR, ".env")
load_dotenv(dotenv_path)

sys.path.append("/")


def kcca_hourly_measurements(start_date_time: str, end_date_time: str):
    from airqo_etl_utils.kcca_utils import (
        extract_kcca_measurements,
        transform_kcca_measurements_for_api,
        transform_kcca_data_for_message_broker,
        transform_kcca_data_for_bigquery,
    )
    from airqo_etl_utils.bigquery_api import BigQueryApi

    kcca_unclean_data = extract_kcca_measurements(
        start_time=start_date_time, end_time=end_date_time, freq="hourly"
    )
    pd.DataFrame(kcca_unclean_data).to_csv(
        path_or_buf="kcca_unclean_data.csv", index=False
    )

    # API
    cleaned_data = transform_kcca_measurements_for_api(kcca_unclean_data)
    pd.DataFrame(cleaned_data).to_csv(path_or_buf="kcca_cleaned_data.csv", index=False)

    # Message Broker
    message_broker_data = transform_kcca_data_for_message_broker(
        kcca_unclean_data, frequency="hourly"
    )
    pd.DataFrame(message_broker_data).to_csv(
        path_or_buf="kcca_message_broker_data.csv", index=False
    )

    # Big Query
    bigquery_data = transform_kcca_data_for_bigquery(data=kcca_unclean_data)
    bigquery_data_df = pd.DataFrame(bigquery_data)
    bigquery_api = BigQueryApi()
    bigquery_data_df = bigquery_api.validate_data(
        dataframe=bigquery_data_df, table=bigquery_api.hourly_measurements_table
    )
    bigquery_data_df.to_csv(path_or_buf="kcca_data_for_bigquery.csv", index=False)


def data_warehouse(start_date_time: str, end_date_time: str):
    from airqo_etl_utils.data_warehouse_utils import (
        query_hourly_measurements,
        query_hourly_weather_data,
        extract_sites_meta_data,
        merge_measurements_weather_sites,
    )
    from airqo_etl_utils.bigquery_api import BigQueryApi

    hourly_device_measurements = query_hourly_measurements(
        start_date_time=start_date_time,
        end_date_time=end_date_time,
    )
    pd.DataFrame(hourly_device_measurements).to_csv(
        path_or_buf="hourly_device_measurements.csv", index=False
    )

    hourly_weather_measurements = query_hourly_weather_data(
        start_date_time=start_date_time,
        end_date_time=end_date_time,
    )
    pd.DataFrame(hourly_weather_measurements).to_csv(
        path_or_buf="hourly_weather_measurements.csv", index=False
    )

    sites_meta_data = extract_sites_meta_data()
    pd.DataFrame(sites_meta_data).to_csv(path_or_buf="sites_meta_data.csv", index=False)

    data = merge_measurements_weather_sites(
        measurements_data=hourly_device_measurements,
        weather_data=hourly_weather_measurements,
        sites=sites_meta_data,
    )

    data_df = pd.DataFrame(data)
    bigquery_api = BigQueryApi()
    data_df = bigquery_api.validate_data(
        dataframe=data_df, table=bigquery_api.analytics_table
    )
    data_df.to_csv(path_or_buf="data_warehouse.csv", index=False)


def airqo_hourly_measurements(start_date_time: str, end_date_time: str):
    from airqo_etl_utils.airqo_utils import (
        extract_airqo_data_from_thingspeak,
        average_airqo_data,
        extract_airqo_weather_data_from_tahmo,
        merge_airqo_and_weather_data,
        calibrate_hourly_airqo_measurements,
        restructure_airqo_data,
    )
    from airqo_etl_utils.bigquery_api import BigQueryApi

    # extract_airqo_data
    raw_airqo_data = extract_airqo_data_from_thingspeak(
        start_time=start_date_time, end_time=end_date_time
    )
    pd.DataFrame(raw_airqo_data).to_csv(path_or_buf="raw_airqo_data.csv", index=False)
    average_data = average_airqo_data(data=raw_airqo_data, frequency="hourly")
    pd.DataFrame(average_data).to_csv(
        path_or_buf="averaged_airqo_data.csv", index=False
    )

    # extract_weather_data
    airqo_weather_data = extract_airqo_weather_data_from_tahmo(
        start_time=start_date_time, end_time=end_date_time
    )
    pd.DataFrame(airqo_weather_data).to_csv(
        path_or_buf="tahmo_weather_data.csv", index=False
    )

    # merge_data
    merged_measurements = merge_airqo_and_weather_data(
        airqo_data=average_data, weather_data=airqo_weather_data
    )
    pd.DataFrame(merged_measurements).to_csv(
        path_or_buf="merged_airqo_data.csv", index=False
    )

    # calibrate data
    calibrated_data = calibrate_hourly_airqo_measurements(
        measurements=merged_measurements
    )
    pd.DataFrame(calibrated_data).to_csv(
        path_or_buf="calibrated_airqo_data.csv", index=False
    )

    # restructure data for api
    restructure_data = restructure_airqo_data(data=calibrated_data, destination="api")
    pd.DataFrame(restructure_data).to_csv(
        path_or_buf="airqo_data_for_api.csv", index=False
    )

    # restructure data for bigquery
    restructure_data = restructure_airqo_data(
        data=calibrated_data, destination="bigquery"
    )

    bigquery_data_df = pd.DataFrame(restructure_data)
    bigquery_api = BigQueryApi()
    bigquery_data_df = bigquery_api.validate_data(
        dataframe=bigquery_data_df, table=bigquery_api.hourly_measurements_table
    )
    bigquery_data_df.to_csv(path_or_buf="airqo_data_for_bigquery.csv", index=False)

    # restructure data for message broker
    restructure_data = restructure_airqo_data(
        data=calibrated_data, destination="message-broker"
    )
    pd.DataFrame(restructure_data).to_csv(
        path_or_buf="airqo_data_for_message_broker.csv", index=False
    )


def insights_forecast():
    from airqo_etl_utils.app_insights_utils import (
        create_insights_data,
        get_forecast_data,
        transform_old_forecast,
    )

    from airqo_etl_utils.date import date_to_str, first_day_of_week, first_day_of_month

    now = datetime.now()
    start_date_time = date_to_str(first_day_of_week(first_day_of_month(date_time=now)))
    end_date_time = date_to_str(now)

    old_forecast = transform_old_forecast(
        start_date_time=start_date_time, end_date_time=end_date_time
    )
    pd.DataFrame(old_forecast).to_csv(path_or_buf="old_forecast_data.csv", index=False)

    forecast_data = get_forecast_data("airqo")
    pd.DataFrame(forecast_data).to_csv(path_or_buf="forecast_data.csv", index=False)

    insights_data = create_insights_data(data=forecast_data)
    pd.DataFrame(insights_data).to_csv(
        path_or_buf="insights_forecast_data.csv", index=False
    )


<<<<<<< HEAD
def app_notifications():
    from airqo_etl_utils.app_messaging_utils import (
        get_notification_recipients,
        get_notification_templates,
        create_notification_messages,
        get_latest_insights,
    )

    recent_insights = get_latest_insights()
    pd.DataFrame(recent_insights).to_csv(path_or_buf="recent_insights.csv", index=False)

    recipients = get_notification_recipients()
    pd.DataFrame(recipients).to_csv(path_or_buf="app_recipients.csv", index=False)

    message_templates = get_notification_templates()
    print(message_templates)

    notifications = create_notification_messages(
        templates=message_templates, recipients=recipients, insights=recent_insights
    )
    print(notifications)


def insights_daily_insights(start_date_time: str, end_date_time: str):
=======
def daily_insights(start_date_time: str, end_date_time: str):
>>>>>>> ac52d1db
    from airqo_etl_utils.app_insights_utils import (
        query_insights_data,
        average_insights_data,
        create_insights_data,
    )

    hourly_insights_data = query_insights_data(
        freq="hourly", start_date_time=start_date_time, end_date_time=end_date_time
    )
    pd.DataFrame(hourly_insights_data).to_csv(
        path_or_buf="hourly_insights_airqo_data.csv", index=False
    )

    daily_insights_data = average_insights_data(
        frequency="daily", data=hourly_insights_data
    )
    pd.DataFrame(daily_insights_data).to_csv(
        path_or_buf="daily_insights_airqo_data.csv", index=False
    )

    insights_data = create_insights_data(daily_insights_data)
    pd.DataFrame(insights_data).to_csv(path_or_buf="insights_data.csv", index=False)


def weather_data(start_date_time: str, end_date_time: str):
    from airqo_etl_utils.weather_data_utils import (
        resample_weather_data,
        query_weather_data_from_tahmo,
        add_site_info_to_weather_data,
        transform_weather_data_for_bigquery,
    )
    from airqo_etl_utils.bigquery_api import BigQueryApi

    raw_weather_data = query_weather_data_from_tahmo(
        start_date_time=start_date_time, end_date_time=end_date_time
    )
    pd.DataFrame(raw_weather_data).to_csv(
        path_or_buf="raw_weather_data.csv", index=False
    )

    hourly_weather_data = resample_weather_data(
        data=raw_weather_data, frequency="hourly"
    )
    pd.DataFrame(hourly_weather_data).to_csv(
        path_or_buf="hourly_weather_data.csv", index=False
    )

    sites_weather_data = add_site_info_to_weather_data(data=hourly_weather_data)
    pd.DataFrame(sites_weather_data).to_csv(
        path_or_buf="sites_weather_data.csv", index=False
    )

    bigquery_data = transform_weather_data_for_bigquery(data=sites_weather_data)
    bigquery_data_df = pd.DataFrame(bigquery_data)
    bigquery_api = BigQueryApi()
    bigquery_data_df = bigquery_api.validate_data(
        dataframe=bigquery_data_df, table=bigquery_api.hourly_weather_table
    )
    bigquery_data_df.to_csv(path_or_buf="bigquery_weather_data.csv", index=False)


def upload_to_gcs():
    test_data = pd.DataFrame([{"name": "joe doe"}])
    download_file_from_gcs(
        bucket_name="airflow_xcom",
        source_file="test_data.csv",
        destination_file="test_data.csv",
    )


def meta_data():
    from airqo_etl_utils.meta_data_utils import extract_meta_data
    from airqo_etl_utils.bigquery_api import BigQueryApi

    sites = extract_meta_data(component="sites")
    sites_df = pd.DataFrame(sites)
    sites_df.to_csv(path_or_buf="sites_data.csv", index=False)

    bigquery_api = BigQueryApi()
    bigquery_data_df = bigquery_api.validate_data(
        dataframe=sites_df, table=bigquery_api.sites_table
    )
    bigquery_data_df.to_csv(path_or_buf="bigquery_sites_data.csv", index=False)

    devices = extract_meta_data(component="devices")
    devices_df = pd.DataFrame(devices)
    devices_df.to_csv(path_or_buf="devices_data.csv", index=False)

    bigquery_api = BigQueryApi()
    bigquery_data_df = bigquery_api.validate_data(
        dataframe=devices_df, table=bigquery_api.devices_table
    )
    bigquery_data_df.to_csv(path_or_buf="bigquery_devices_data.csv", index=False)


if __name__ == "__main__":

    from airqo_etl_utils.date import date_to_str_hours

    hour_of_day = datetime.utcnow() - timedelta(hours=1)
    default_args_start = date_to_str_hours(hour_of_day)
    default_args_end = datetime.strftime(hour_of_day, "%Y-%m-%dT%H:59:59Z")

    parser = argparse.ArgumentParser(description="Test functions configuration")
    parser.add_argument(
        "--start",
        default=default_args_start,
        required=False,
        type=valid_datetime_format,
        help='start datetime in format "yyyy-MM-ddThh:mm:ssZ"',
    )
    parser.add_argument(
        "--end",
        required=False,
        default=default_args_end,
        type=valid_datetime_format,
        help='end datetime in format "yyyy-MM-ddThh:mm:ssZ"',
    )
    parser.add_argument(
        "--action",
        required=True,
        type=str.lower,
        help="range interval in minutes",
        choices=[
            "airqo_hourly_data",
            "weather_data",
            "data_warehouse",
            "kcca_hourly_data",
            "daily_insights_data",
            "forecast_insights_data",
            "meta_data",
            "upload_to_gcs",
        ],
    )

    args = parser.parse_args()

    if args.action == "airqo_hourly_data":
        airqo_hourly_measurements(start_date_time=args.start, end_date_time=args.end)

    elif args.action == "weather_data":
        weather_data(start_date_time=args.start, end_date_time=args.end)

    elif args.action == "data_warehouse":
        data_warehouse(start_date_time=args.start, end_date_time=args.end)

    elif args.action == "kcca_hourly_data":
        kcca_hourly_measurements(start_date_time=args.start, end_date_time=args.end)

    elif args.action == "daily_insights_data":
        daily_insights(start_date_time=args.start, end_date_time=args.end)

    elif args.action == "forecast_insights_data":
        insights_forecast()

<<<<<<< HEAD
    elif action == "app_notifications":
        app_notifications()

=======
    elif args.action == "meta_data":
        meta_data()

    elif args.action == "upload_to_gcs":
        upload_to_gcs()
>>>>>>> ac52d1db
    else:
        pass<|MERGE_RESOLUTION|>--- conflicted
+++ resolved
@@ -196,7 +196,6 @@
     )
 
 
-<<<<<<< HEAD
 def app_notifications():
     from airqo_etl_utils.app_messaging_utils import (
         get_notification_recipients,
@@ -220,10 +219,7 @@
     print(notifications)
 
 
-def insights_daily_insights(start_date_time: str, end_date_time: str):
-=======
 def daily_insights(start_date_time: str, end_date_time: str):
->>>>>>> ac52d1db
     from airqo_etl_utils.app_insights_utils import (
         query_insights_data,
         average_insights_data,
@@ -379,16 +375,13 @@
     elif args.action == "forecast_insights_data":
         insights_forecast()
 
-<<<<<<< HEAD
-    elif action == "app_notifications":
+    elif args.action == "app_notifications":
         app_notifications()
 
-=======
     elif args.action == "meta_data":
         meta_data()
 
     elif args.action == "upload_to_gcs":
         upload_to_gcs()
->>>>>>> ac52d1db
     else:
         pass