--- conflicted
+++ resolved
@@ -68,11 +68,8 @@
 ### Prerequisites
 
 - Docker
-<<<<<<< HEAD
 - Docker compose (>= v1.29.2)
-=======
 - Docker compose (>= 1.29.2)
->>>>>>> ac52d1db
 - You have set up your environment following the [Environment Setup](#environment-setup)  instructions.
 
 ### Starting all containers
