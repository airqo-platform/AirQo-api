--- conflicted
+++ resolved
@@ -120,12 +120,8 @@
     extracted_bam_data = extract_bam_data()
     processed_bam_data = process_data(extracted_bam_data)
     send_to_bigquery(processed_bam_data)
-<<<<<<< HEAD
-    update_latest_data(processed_bam_data)
-=======
     update_latest_data_table(processed_bam_data)
     update_latest_data_topic(processed_bam_data)
->>>>>>> 5a68cf32
     send_measurements_to_api(processed_bam_data)
 
 
