from airflow.decorators import dag, task

from airqo_etl_utils.airflow_custom_utils import AirflowUtils


@dag(
<<<<<<< HEAD
    "Update-BigQuery-Sites-And-Devices",
    schedule_interval="@hourly",
    on_failure_callback=slack_dag_failure_notification,
    start_date=datetime(2021, 1, 1),
=======
    "Update-BigQuery-Sites",
    schedule_interval="@daily",
    default_args=AirflowUtils.dag_default_configs(),
>>>>>>> 33be99c0
    catchup=False,
    tags=["daily", "sites", "bigquery", "devices"],
)
def big_query_update_sites_and_devices_etl():
    import pandas as pd

    @task()
    def extract_sites() -> pd.DataFrame:
        from airqo_etl_utils.meta_data_utils import MetaDataUtils

        return MetaDataUtils.extract_meta_data(component="sites")

    @task()
    def extract_devices():
        from airqo_etl_utils.meta_data_utils import MetaDataUtils

        return MetaDataUtils.extract_meta_data(component="devices")

    @task()
    def load_sites(data: pd.DataFrame):
        from airqo_etl_utils.bigquery_api import BigQueryApi

        big_query_api = BigQueryApi()
        big_query_api.update_sites_and_devices(
            dataframe=data,
            table=big_query_api.sites_table,
            component="sites",
        )

<<<<<<< HEAD
=======
    sites = extract_sites()
    load(sites)


@dag(
    "Update-BigQuery-Devices",
    schedule_interval="@daily",
    default_args=AirflowUtils.dag_default_configs(),
    catchup=False,
    tags=["daily", "devices", "bigquery"],
)
def big_query_update_devices_etl():
    import pandas as pd

>>>>>>> 33be99c0
    @task()
    def load_devices(data: pd.DataFrame):
        from airqo_etl_utils.bigquery_api import BigQueryApi

        big_query_api = BigQueryApi()
        big_query_api.update_sites_and_devices(
            dataframe=data,
            table=big_query_api.devices_table,
            component="devices",
        )

    devices = extract_devices()
    sites = extract_sites()
    load_sites(sites)
    load_devices(devices)


@dag(
    "Update-Sites-Meta-Data",
    schedule_interval="@daily",
    default_args=AirflowUtils.dag_default_configs(),
    catchup=False,
    tags=["daily", "sites", "meta-data"],
)
def update_sites_meta_data_etl():
    @task()
    def update_nearest_weather_stations() -> None:
        from airqo_etl_utils.meta_data_utils import MetaDataUtils
        from airqo_etl_utils.constants import Tenant

        MetaDataUtils.update_nearest_weather_stations(tenant=Tenant.ALL)

    @task()
    def update_distance_measures() -> None:
        from airqo_etl_utils.meta_data_utils import MetaDataUtils
        from airqo_etl_utils.constants import Tenant

        MetaDataUtils.update_sites_distance_measures(tenant=Tenant.ALL)

    @task()
    def update_bigquery_meta_data() -> None:
        from airqo_etl_utils.meta_data_utils import MetaDataUtils

        MetaDataUtils.update_bigquery_meta_data()

    update_nearest_weather_stations.set_downstream(update_bigquery_meta_data)
    update_distance_measures.set_downstream(update_bigquery_meta_data)


big_query_update_sites_and_devices_etl_dag = big_query_update_sites_and_devices_etl()
update_sites_meta_data_etl_dag = update_sites_meta_data_etl()<|MERGE_RESOLUTION|>--- conflicted
+++ resolved
@@ -4,16 +4,10 @@
 
 
 @dag(
-<<<<<<< HEAD
     "Update-BigQuery-Sites-And-Devices",
     schedule_interval="@hourly",
     on_failure_callback=slack_dag_failure_notification,
     start_date=datetime(2021, 1, 1),
-=======
-    "Update-BigQuery-Sites",
-    schedule_interval="@daily",
-    default_args=AirflowUtils.dag_default_configs(),
->>>>>>> 33be99c0
     catchup=False,
     tags=["daily", "sites", "bigquery", "devices"],
 )
@@ -43,23 +37,6 @@
             component="sites",
         )
 
-<<<<<<< HEAD
-=======
-    sites = extract_sites()
-    load(sites)
-
-
-@dag(
-    "Update-BigQuery-Devices",
-    schedule_interval="@daily",
-    default_args=AirflowUtils.dag_default_configs(),
-    catchup=False,
-    tags=["daily", "devices", "bigquery"],
-)
-def big_query_update_devices_etl():
-    import pandas as pd
-
->>>>>>> 33be99c0
     @task()
     def load_devices(data: pd.DataFrame):
         from airqo_etl_utils.bigquery_api import BigQueryApi
