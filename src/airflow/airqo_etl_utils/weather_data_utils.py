from datetime import timedelta

import numpy as np
import pandas as pd

from airqo_etl_utils.airqo_api import AirQoApi
from airqo_etl_utils.bigquery_api import BigQueryApi
<<<<<<< HEAD
from airqo_etl_utils.commons import get_frequency, remove_invalid_dates, Utils
=======
from airqo_etl_utils.commons import (
    get_frequency,
    remove_invalid_dates,
    add_missing_columns,
)
from airqo_etl_utils.data_validator import DataValidationUtils
>>>>>>> 0821face
from airqo_etl_utils.date import date_to_str
from airqo_etl_utils.tahmo_api import TahmoApi


class WeatherDataUtils:
    @staticmethod
    def get_nearest_tahmo_stations(coordinates_list: list) -> pd.DataFrame:
        stations = []
        tahmo_api = TahmoApi()
        all_stations = tahmo_api.get_stations()
        for coordinates in coordinates_list:
            latitude = coordinates.get("latitude")
            longitude = coordinates.get("longitude")
            closest_station = tahmo_api.get_closest_station(
                latitude=latitude, longitude=longitude, all_stations=all_stations
            )
            stations.append(
                {
                    "station_code": closest_station.get("code"),
                    "latitude": latitude,
                    "longitude": longitude,
                }
            )
        return pd.DataFrame(stations)

    @staticmethod
    def extract_raw_data_from_bigquery(start_date_time, end_date_time) -> pd.DataFrame:

        bigquery_api = BigQueryApi()
        measurements = bigquery_api.query_data(
            start_date_time=start_date_time,
            end_date_time=end_date_time,
            table=bigquery_api.raw_weather_table,
        )

        return measurements

    @staticmethod
    def query_raw_data_from_tahmo(
        start_date_time, end_date_time, station_codes: list = None
    ) -> pd.DataFrame:
        airqo_api = AirQoApi()
        sites = airqo_api.get_sites()
        if station_codes is None:
            station_codes = []
            for site in sites:
                try:
                    if "nearest_tahmo_station" in dict(site).keys():
                        station_codes.append(site["nearest_tahmo_station"]["code"])
                except Exception as ex:
                    print(ex)

        measurements = []
        tahmo_api = TahmoApi()

        frequency = get_frequency(start_time=start_date_time, end_time=end_date_time)
        dates = pd.date_range(start_date_time, end_date_time, freq=frequency)
        last_date_time = dates.values[len(dates.values) - 1]

        for date in dates:

            start = date_to_str(date)
            new_end_date_time = date + timedelta(hours=dates.freq.n)

            if np.datetime64(new_end_date_time) > last_date_time:
                end = end_date_time
            else:
                end = date_to_str(new_end_date_time)

            range_measurements = tahmo_api.get_measurements(start, end, station_codes)
            measurements.extend(range_measurements)

        measurements_df = pd.DataFrame(data=measurements)

        if measurements_df.empty:
            return pd.DataFrame([], columns=["value", "variable", "time", "station"])

        return remove_invalid_dates(
            dataframe=measurements_df,
            start_time=start_date_time,
            end_time=end_date_time,
        )

    @staticmethod
    def transform_raw_data(data: pd.DataFrame) -> pd.DataFrame:

        data["value"] = pd.to_numeric(data["value"], errors="coerce", downcast="float")
        data["time"] = pd.to_datetime(data["time"], errors="coerce")
        parameter_mappings = {
            "te": "temperature",
            "rh": "humidity",
            "ws": "wind_speed",
            "ap": "atmospheric_pressure",
            "ra": "radiation",
            "vp": "vapor_pressure",
            "wg": "wind_gusts",
            "pr": "precipitation",
            "wd": "wind_direction",
        }
        weather_data = []
        station_groups = data.groupby("station")
        for _, station_group in station_groups:
            station = station_group.iloc[0]["station"]
            time_groups = station_group.groupby("time")

            for _, time_group in time_groups:
                timestamp = time_group.iloc[0]["time"]
                timestamp_data = {"timestamp": timestamp, "station_code": station}

                for _, row in time_group.iterrows():
                    if row["variable"] in parameter_mappings.keys():
                        parameter = parameter_mappings[row["variable"]]
                        value = row["value"]
                        if parameter == "humidity":
                            value = value * 100

                        timestamp_data[parameter] = value

                weather_data.append(timestamp_data)

        weather_data = pd.DataFrame(weather_data)

        cols = [value for value in parameter_mappings.values()]

<<<<<<< HEAD
        return Utils.populate_missing_columns(data=weather_data, cols=cols)
=======
        weather_data = add_missing_columns(data=weather_data, cols=cols)

        return DataValidationUtils.get_validate_values(weather_data)
>>>>>>> 0821face

    @staticmethod
    def aggregate_data(data: pd.DataFrame) -> pd.DataFrame:

        data = data.dropna(subset=["timestamp"])
        data["timestamp"] = data["timestamp"].apply(pd.to_datetime)

        station_groups = data.groupby("station_code")
        averaged_measurements = pd.DataFrame()

        for _, station_group in station_groups:
            station_code = station_group.iloc[0]["station_code"]
            data = station_group.sort_index(axis=0)
            averages = pd.DataFrame(data.resample("1H", on="timestamp").mean())
            averages["timestamp"] = averages.index
            averages["station_code"] = station_code
            averaged_measurements = averaged_measurements.append(
                averages, ignore_index=True
            )

        return averaged_measurements

    @staticmethod
    def __add_site_information(data: pd.DataFrame) -> pd.DataFrame:
        airqo_api = AirQoApi()
        sites_weather_data = pd.DataFrame()

        sites = airqo_api.get_sites()
        for site in sites:
            try:
                site_weather_data = data.loc[
                    data["station_code"] == site["nearest_tahmo_station"]["code"]
                ]
                site_weather_data["site_id"] = site["_id"]
                site_weather_data["tenant"] = site["tenant"]
                sites_weather_data = sites_weather_data.append(
                    site_weather_data, ignore_index=True
                )
            except KeyError:
                continue

        return sites_weather_data

    @staticmethod
    def transform_for_bigquery(data: pd.DataFrame) -> pd.DataFrame:
        bigquery = BigQueryApi()
        cols = bigquery.get_columns(table=bigquery.hourly_weather_table)

        return Utils.populate_missing_columns(data=data, cols=cols)<|MERGE_RESOLUTION|>--- conflicted
+++ resolved
@@ -5,16 +5,9 @@
 
 from airqo_etl_utils.airqo_api import AirQoApi
 from airqo_etl_utils.bigquery_api import BigQueryApi
-<<<<<<< HEAD
 from airqo_etl_utils.commons import get_frequency, remove_invalid_dates, Utils
-=======
-from airqo_etl_utils.commons import (
-    get_frequency,
-    remove_invalid_dates,
-    add_missing_columns,
-)
 from airqo_etl_utils.data_validator import DataValidationUtils
->>>>>>> 0821face
+
 from airqo_etl_utils.date import date_to_str
 from airqo_etl_utils.tahmo_api import TahmoApi
 
@@ -139,13 +132,9 @@
 
         cols = [value for value in parameter_mappings.values()]
 
-<<<<<<< HEAD
-        return Utils.populate_missing_columns(data=weather_data, cols=cols)
-=======
         weather_data = add_missing_columns(data=weather_data, cols=cols)
 
         return DataValidationUtils.get_validate_values(weather_data)
->>>>>>> 0821face
 
     @staticmethod
     def aggregate_data(data: pd.DataFrame) -> pd.DataFrame:
