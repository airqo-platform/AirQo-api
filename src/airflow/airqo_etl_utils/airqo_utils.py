--- conflicted
+++ resolved
@@ -293,7 +293,6 @@
                 if device_category == DeviceCategory.BAM:
                     data["latitude"] = meta_data.get("latitude", None)
                     data["longitude"] = meta_data.get("longitude", None)
-<<<<<<< HEAD
 
                 if device_category == DeviceCategory.LOW_COST:
                     data.rename(
@@ -308,26 +307,9 @@
                         inplace=True,
                     )
 
-=======
-                    data.attrs.pop("meta_data")
-
-                if device_category == DeviceCategory.LOW_COST:
-                    data.rename(
-                        columns={
-                            "field1": "s1_pm2_5",
-                            "field2": "s1_pm10",
-                            "field3": "s2_pm2_5",
-                            "field4": "s2_pm10",
-                            "field7": "battery",
-                            "created_at": "timestamp",
-                        },
-                    )
-
->>>>>>> 33177d1d
                 devices_data = devices_data.append(
                     data[data_columns], ignore_index=True
                 )
-
         return devices_data
 
     @staticmethod
