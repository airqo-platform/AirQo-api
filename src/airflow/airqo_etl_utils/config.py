--- conflicted
+++ resolved
@@ -64,17 +64,15 @@
     AIRQO_BASE_URL_V2 = os.getenv("AIRQO_BASE_URL_V2")
     AIRQO_API_KEY = os.getenv("AIRQO_API_KEY")
 
-<<<<<<< HEAD
     AIRNOW_BASE_URL = os.getenv("AIRNOW_BASE_URL")
     AIRNOW_API_KEY = os.getenv("AIRNOW_API_KEY")
     AIRNOW_COUNTRIES_METADATA_JSON_FILE = os.getenv(
-        "AIRNOW_COUNTRIES_METADATA_JSON_FILE"
-=======
+        "AIRNOW_COUNTRIES_METADATA_JSON_FILE")
+
     GOOGLE_APPLICATION_CREDENTIALS = os.getenv("GOOGLE_APPLICATION_CREDENTIALS")
     APP_USERS_DATABASE = os.getenv("APP_USERS_DATABASE")
     APP_NOTIFICATION_TEMPLATES_DATABASE = os.getenv(
         "APP_NOTIFICATION_TEMPLATES_DATABASE"
->>>>>>> 67d94603
     )
 
 
