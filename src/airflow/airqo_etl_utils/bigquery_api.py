import os
from datetime import datetime, timedelta

import pandas as pd
from google.cloud import bigquery
from google.oauth2 import service_account

from .config import configuration
from .constants import JobAction, ColumnDataType, Tenant, QueryType
from .date import date_to_str
from .utils import Utils

# from datetime import datetime

credentials = service_account.Credentials.from_service_account_file(configuration.GOOGLE_APPLICATION_CREDENTIALS)
class BigQueryApi:
    def __init__(self):
        self.client = bigquery.Client()
        self.hourly_measurements_table = configuration.BIGQUERY_HOURLY_EVENTS_TABLE
        self.daily_measurements_table = configuration.BIGQUERY_DAILY_EVENTS_TABLE
        self.hourly_forecasts_table = configuration.BIGQUERY_HOURLY_FORECAST_EVENTS_TABLE
        self.raw_measurements_table = configuration.BIGQUERY_RAW_EVENTS_TABLE
        self.latest_measurements_table = configuration.BIGQUERY_LATEST_EVENTS_TABLE
        self.bam_measurements_table = configuration.BIGQUERY_BAM_EVENTS_TABLE
        self.raw_bam_measurements_table = configuration.BIGQUERY_RAW_BAM_DATA_TABLE
        self.sensor_positions_table = configuration.SENSOR_POSITIONS_TABLE
        self.unclean_mobile_raw_measurements_table = (
            configuration.BIGQUERY_UNCLEAN_RAW_MOBILE_EVENTS_TABLE
        )
        self.clean_mobile_raw_measurements_table = (
            configuration.BIGQUERY_CLEAN_RAW_MOBILE_EVENTS_TABLE
        )
        self.airqo_mobile_measurements_table = (
            configuration.BIGQUERY_AIRQO_MOBILE_EVENTS_TABLE
        )
        self.hourly_weather_table = configuration.BIGQUERY_HOURLY_WEATHER_TABLE
        self.raw_weather_table = configuration.BIGQUERY_RAW_WEATHER_TABLE
        self.consolidated_data_table = configuration.BIGQUERY_ANALYTICS_TABLE
        self.sites_table = configuration.BIGQUERY_SITES_TABLE
        self.airqlouds_table = configuration.BIGQUERY_AIRQLOUDS_TABLE
        self.airqlouds_sites_table = configuration.BIGQUERY_AIRQLOUDS_SITES_TABLE
        self.sites_meta_data_table = configuration.BIGQUERY_SITES_META_DATA_TABLE
        self.devices_table = configuration.BIGQUERY_DEVICES_TABLE
        self.devices_summary_table = configuration.BIGQUERY_DEVICES_SUMMARY_TABLE

        self.package_directory, _ = os.path.split(__file__)

    def get_devices_hourly_data(
        self,
        day: datetime,
    ) -> pd.DataFrame:
        query = (
            f" SELECT {self.hourly_measurements_table}.pm2_5_calibrated_value , "
            f" {self.hourly_measurements_table}.pm2_5_raw_value ,"
            f" {self.hourly_measurements_table}.site_id ,"
            f" {self.hourly_measurements_table}.device_id AS device ,"
            f" FORMAT_DATETIME('%Y-%m-%d %H:%M:%S', {self.hourly_measurements_table}.timestamp) AS timestamp ,"
            f" FROM {self.hourly_measurements_table} "
            f" WHERE DATE({self.hourly_measurements_table}.timestamp) >= '{day.strftime('%Y-%m-%d')}' "
            f" AND {self.hourly_measurements_table}.pm2_5_raw_value is not null "
        )

        job_config = bigquery.QueryJobConfig()
        job_config.use_query_cache = True

        dataframe = (
            bigquery.Client()
            .query(f"select distinct * from ({query})", job_config)
            .result()
            .to_dataframe()
        )

        return dataframe

    def save_devices_summary_data(
        self,
        data: pd.DataFrame,
    ):
        schema = [
            bigquery.SchemaField("device", "STRING"),
            bigquery.SchemaField("site_id", "STRING"),
            bigquery.SchemaField("timestamp", "TIMESTAMP"),
            bigquery.SchemaField("uncalibrated_records", "INTEGER"),
            bigquery.SchemaField("calibrated_records", "INTEGER"),
            bigquery.SchemaField("hourly_records", "INTEGER"),
            bigquery.SchemaField("calibrated_percentage", "FLOAT"),
            bigquery.SchemaField("uncalibrated_percentage", "FLOAT"),
        ]

        job_config = self.client.LoadJobConfig(schema=schema)
        job = bigquery.Client().load_table_from_dataframe(
            dataframe=data,
            destination=self.devices_summary_table,
            job_config=job_config,
        )
        job.result()

    def validate_data(
        self,
        dataframe: pd.DataFrame,
        table: str,
        raise_exception=True,
        date_time_columns=None,
        float_columns=None,
        integer_columns=None,
    ) -> pd.DataFrame:
        valid_cols = self.get_columns(table=table)
        dataframe_cols = dataframe.columns.to_list()

        if set(valid_cols).issubset(set(dataframe_cols)):
            dataframe = dataframe[valid_cols]
        else:
            print(f"Required columns {valid_cols}")
            print(f"Dataframe columns {dataframe_cols}")
            print(
                f"Difference between required and received {list(set(valid_cols) - set(dataframe_cols))}"
            )
            if raise_exception:
                raise Exception("Invalid columns")

        date_time_columns = (
            date_time_columns
            if date_time_columns
            else self.get_columns(table=table, column_type=ColumnDataType.TIMESTAMP)
        )

        float_columns = (
            float_columns
            if float_columns
            else self.get_columns(table=table, column_type=ColumnDataType.FLOAT)
        )

        integer_columns = (
            integer_columns
            if integer_columns
            else self.get_columns(table=table, column_type=ColumnDataType.INTEGER)
        )

        from .data_validator import DataValidationUtils

        dataframe = DataValidationUtils.format_data_types(
            data=dataframe,
            floats=float_columns,
            integers=integer_columns,
            timestamps=date_time_columns,
        )

        return dataframe.drop_duplicates(keep="first")

    def get_columns(
        self, table: str, column_type: ColumnDataType = ColumnDataType.NONE
    ) -> list:
        if (
            table == self.hourly_measurements_table
            or table == self.daily_measurements_table
        ):
            schema_file = "measurements.json"
        elif table == self.forecast_measurements_table:
            schema_file = "forecast_measurements.json"
        elif table == self.raw_measurements_table:
            schema_file = "raw_measurements.json"
        elif table == self.hourly_weather_table or table == self.raw_weather_table:
            schema_file = "weather_data.json"
        elif table == self.latest_measurements_table:
            schema_file = "latest_measurements.json"
        elif table == self.consolidated_data_table:
            schema_file = "data_warehouse.json"
        elif table == self.airqlouds_table:
            schema_file = "airqlouds.json"
        elif table == self.airqlouds_sites_table:
            schema_file = "airqlouds_sites.json"
        elif table == self.sites_table:
            schema_file = "sites.json"
        elif table == self.sites_meta_data_table:
            schema_file = "sites_meta_data.json"

        elif table == self.sensor_positions_table:
            schema_file = "sensor_positions.json"
        elif table == self.devices_table:
            schema_file = "devices.json"
        elif (
            table == self.clean_mobile_raw_measurements_table
            or table == self.unclean_mobile_raw_measurements_table
        ):
            schema_file = "mobile_measurements.json"
        elif table == self.airqo_mobile_measurements_table:
            schema_file = "airqo_mobile_measurements.json"
        elif table == self.bam_measurements_table:
            schema_file = "bam_measurements.json"
        elif table == self.raw_bam_measurements_table:
            schema_file = "bam_raw_measurements.json"
        elif table == "all":
            schema_file = None
        else:
            raise Exception("Invalid table")

        if schema_file:
            schema = Utils.load_schema(file_name=schema_file)
        else:
            schema = []
            for file in [
                "measurements",
                "raw_measurements",
                "weather_data",
                "latest_measurements",
                "data_warehouse",
                "sites",
                "sensor_positions",
                "devices",
                "mobile_measurements",
                "airqo_mobile_measurements",
                "bam_measurements",
                "bam_raw_measurements",
            ]:
                file_schema = Utils.load_schema(file_name=f"{file}.json")
                schema.extend(file_schema)

            # with os.scandir(os.path.join("path", "schema")) as iterator:
            #     for entry in iterator:
            #         if entry.name.endswith(".json") and entry.is_file():
            #
            #             file_schema = Utils.load_schema(file_path=entry.path)
            #             schema.extend(file_schema)

        columns = []
        if column_type != ColumnDataType.NONE:
            for column in schema:
                if column["type"] == str(column_type):
                    columns.append(column["name"])
        else:
            columns = [column["name"] for column in schema]
        return list(set(columns))

    def load_data(
        self,
        dataframe: pd.DataFrame,
        table: str,
        job_action: JobAction = JobAction.APPEND,
    ) -> None:
        dataframe.reset_index(drop=True, inplace=True)
        dataframe = self.validate_data(dataframe=dataframe, table=table)

        job_config = bigquery.LoadJobConfig(
            write_disposition=job_action.get_name(),
        )

        job = self.client.load_table_from_dataframe(
            dataframe, table, job_config=job_config
        )
        job.result()

        destination_table = self.client.get_table(table)
        print(f"Loaded {len(dataframe)} rows to {table}")
        print(f"Total rows after load :  {destination_table.num_rows}")

    @staticmethod
    def add_unique_id(dataframe: pd.DataFrame, id_column="unique_id") -> pd.DataFrame:
        dataframe[id_column] = dataframe.apply(
            lambda row: BigQueryApi.device_unique_col(
                tenant=row["tenant"],
                device_number=row["device_number"],
                device_id=row["device_id"],
            ),
            axis=1,
        )
        return dataframe

    @staticmethod
    def device_unique_col(tenant: str, device_id: str, device_number: int):
        return str(f"{tenant}:{device_id}:{device_number}").lower()

    def update_airqlouds(self, dataframe: pd.DataFrame, table=None) -> None:
        if table is None:
            table = self.airqlouds_table
        unique_cols = ["id", "tenant"]

        dataframe.reset_index(drop=True, inplace=True)
        dataframe = self.validate_data(
            dataframe=dataframe,
            table=table,
        )

        available_data = (
            self.client.query(query=f"SELECT * FROM `{table}`").result().to_dataframe()
        )

        up_to_date_data = pd.concat([available_data, dataframe], ignore_index=True)
        up_to_date_data.drop_duplicates(subset=unique_cols, inplace=True, keep="first")

        self.load_data(
            dataframe=up_to_date_data, table=table, job_action=JobAction.OVERWRITE
        )

    def update_airqlouds_sites_table(self, dataframe: pd.DataFrame, table=None) -> None:
        if table is None:
            table = self.airqlouds_sites_table

        dataframe.reset_index(drop=True, inplace=True)
        dataframe = self.validate_data(
            dataframe=dataframe,
            table=table,
        )

        available_data = (
            self.client.query(query=f"SELECT * FROM `{table}`").result().to_dataframe()
        )

        up_to_date_data = pd.concat([available_data, dataframe], ignore_index=True)
        up_to_date_data.drop_duplicates(inplace=True, keep="first")

        self.load_data(
            dataframe=up_to_date_data, table=table, job_action=JobAction.OVERWRITE
        )

    def update_sites_and_devices(
        self,
        dataframe: pd.DataFrame,
        table: str,
        component: str,
    ) -> None:
        dataframe.reset_index(drop=True, inplace=True)
        dataframe = self.validate_data(dataframe=dataframe, table=table)

        if component == "sites":
            unique_id = "id"

        elif component == "devices":
            unique_id = "unique_id"
            dataframe = self.add_unique_id(dataframe)

        else:
            raise Exception("Invalid component. Valid values are sites and devices.")

        dataframe.drop_duplicates(subset=[unique_id], inplace=True, keep="first")

        available_data = (
            self.client.query(query=f"SELECT * FROM `{table}`").result().to_dataframe()
        )

        if available_data.empty:
            up_to_date_data = dataframe
        else:
            if component == "devices":
                available_data = self.add_unique_id(available_data)

            available_data.drop_duplicates(
                subset=[unique_id], inplace=True, keep="first"
            )
            data_not_for_updating = available_data.loc[
                ~available_data[unique_id].isin(dataframe[unique_id].to_list())
            ]
            up_to_date_data = pd.concat(
                [data_not_for_updating, dataframe], ignore_index=True
            )

        if component == "devices":
            del up_to_date_data[unique_id]

        self.load_data(
            dataframe=up_to_date_data, table=table, job_action=JobAction.OVERWRITE
        )

    def update_sites_meta_data(self, dataframe: pd.DataFrame) -> None:
        dataframe.reset_index(drop=True, inplace=True)
        table = self.sites_meta_data_table
        dataframe = self.validate_data(dataframe=dataframe, table=table)

        unique_id = "site_id"

        dataframe.drop_duplicates(subset=[unique_id], inplace=True, keep="first")

        available_data = (
            self.client.query(query=f"SELECT * FROM `{table}`").result().to_dataframe()
        )

        if available_data.empty:
            up_to_date_data = dataframe
        else:
            available_data.drop_duplicates(
                subset=[unique_id], inplace=True, keep="first"
            )
            data_not_for_updating = available_data.loc[
                ~available_data[unique_id].isin(dataframe[unique_id].to_list())
            ]
            up_to_date_data = pd.concat(
                [data_not_for_updating, dataframe], ignore_index=True
            )

        self.load_data(
            dataframe=up_to_date_data, table=table, job_action=JobAction.OVERWRITE
        )

    def update_data(
        self,
        dataframe: pd.DataFrame,
        table: str,
    ) -> None:
        dataframe.reset_index(drop=True, inplace=True)
        dataframe = self.validate_data(dataframe=dataframe, table=table)
        dataframe = self.add_unique_id(dataframe=dataframe)
        dataframe.drop_duplicates(subset=["unique_id"], inplace=True, keep="first")

        available_data = (
            self.client.query(query=f"SELECT * FROM `{table}`").result().to_dataframe()
        )

        if available_data.empty:
            up_to_date_data = dataframe
        else:
            available_data["timestamp"] = available_data["timestamp"].apply(
                pd.to_datetime
            )
            available_data = self.add_unique_id(dataframe=available_data)

            available_data.drop_duplicates(
                subset=["unique_id"], inplace=True, keep="first"
            )
            data_not_for_updating = available_data.loc[
                ~available_data["unique_id"].isin(dataframe["unique_id"].to_list())
            ]
            up_to_date_data = pd.concat(
                [data_not_for_updating, dataframe], ignore_index=True
            )

        up_to_date_data["timestamp"] = up_to_date_data["timestamp"].apply(date_to_str)
        del up_to_date_data["unique_id"]

        self.load_data(
            dataframe=up_to_date_data, table=table, job_action=JobAction.OVERWRITE
        )

    def compose_query(
        self,
        query_type: QueryType,
        table: str,
        start_date_time: str,
        end_date_time: str,
        tenant: Tenant,
        where_fields: dict = None,
        null_cols: list = None,
        columns: list = None,
    ) -> str:
        null_cols = [] if null_cols is None else null_cols
        where_fields = {} if where_fields is None else where_fields

        columns = ", ".join(map(str, columns)) if columns else " * "
        where_clause = (
            f" timestamp >= '{start_date_time}' and timestamp <= '{end_date_time}' "
        )
        if tenant != Tenant.ALL:
            where_clause = f" {where_clause} and tenant = '{str(tenant)}' "

        valid_cols = self.get_columns(table=table)

        for key, value in where_fields.items():
            if key not in valid_cols:
                raise Exception(
                    f"Invalid table column. {key} is not among the columns for {table}"
                )
            where_clause = where_clause + f" and {key} = '{value}' "

        for field in null_cols:
            if field not in valid_cols:
                raise Exception(
                    f"Invalid table column. {field} is not among the columns for {table}"
                )
            where_clause = where_clause + f" and {field} is null "

        if query_type == QueryType.DELETE:
            query = f"""
                DELETE FROM `{table}`
                WHERE {where_clause}
            """
        elif query_type == QueryType.GET:
            query = f"""
                SELECT {columns} FROM `{table}`
                WHERE {where_clause}
            """
        else:
            raise Exception(f"Invalid Query Type {str(query_type)}")

        return query

    def reload_data(
        self,
        dataframe: pd.DataFrame,
        table: str,
        tenant: Tenant = Tenant.ALL,
        start_date_time: str = None,
        end_date_time: str = None,
        where_fields: dict = None,
        null_cols: list = None,
    ) -> None:
        if start_date_time is None or end_date_time is None:
            data = dataframe.copy()
            data["timestamp"] = pd.to_datetime(data["timestamp"])
            start_date_time = date_to_str(data["timestamp"].min())
            end_date_time = date_to_str(data["timestamp"].max())

        query = self.compose_query(
            QueryType.DELETE,
            table=table,
            tenant=tenant,
            start_date_time=start_date_time,
            end_date_time=end_date_time,
            where_fields=where_fields,
            null_cols=null_cols,
        )

        self.client.query(query=query).result()

        self.load_data(dataframe=dataframe, table=table)

    def query_data(
        self,
        start_date_time: str,
        end_date_time: str,
        table: str,
        tenant: Tenant,
        columns: list = None,
        where_fields: dict = None,
        null_cols: list = None,
    ) -> pd.DataFrame:
        query = self.compose_query(
            QueryType.GET,
            table=table,
            tenant=tenant,
            start_date_time=start_date_time,
            end_date_time=end_date_time,
            where_fields=where_fields,
            null_cols=null_cols,
            columns=columns,
        )

        dataframe = self.client.query(query=query).result().to_dataframe()

        if dataframe.empty:
            return pd.DataFrame()

        dataframe["timestamp"] = dataframe["timestamp"].apply(pd.to_datetime)

        return dataframe.drop_duplicates(keep="first")

    def query_devices(self, tenant: Tenant) -> pd.DataFrame:
        if tenant == Tenant.ALL:
            query = f"""
              SELECT * FROM `{self.devices_table}`
          """
        else:
            query = f"""
                SELECT * FROM `{self.devices_table}` WHERE tenant = '{str(tenant)}'
            """

        dataframe = self.client.query(query=query).result().to_dataframe()
        return dataframe.drop_duplicates(keep="first")

    def query_sites(self, tenant: Tenant = Tenant.ALL) -> pd.DataFrame:
        if tenant == Tenant.ALL:
            query = f"""
              SELECT * FROM `{self.sites_table}`
          """
        else:
            query = f"""
                SELECT * FROM `{self.sites_table}` WHERE tenant = '{str(tenant)}'
            """

        dataframe = self.client.query(query=query).result().to_dataframe()
        return dataframe.drop_duplicates(keep="first")

<<<<<<< HEAD
    def fetch_hourly_forecast_training_data(self, months_of_data=configuration.MONTHS_OF_DATA_HOURLY_JOB):
        # TODO: issue with staging DB inform Noah and Benjamin
        query = f"""
        SELECT DISTINCT hourly_table.timestamp AS created_at, 
        hourly_table.device_number AS device_number, 
        hourly_table.pm2_5_calibrated_value AS pm2_5, 
        FROM
        `{self.hourly_measurements_table}` AS hourly_table
        WHERE
        DATE(timestamp) >= DATE_SUB(
               CURRENT_DATE(), INTERVAL {months_of_data} MONTH) AND device_number IS NOT NULL
            ORDER BY device_number, created_at ASC
           """

        job_config = bigquery.QueryJobConfig()
        job_config.use_query_cache = True

        try:
            df = bigquery.Client().query(f"{query}", job_config).result().to_dataframe()
            if df["pm2_5"].isnull().all():
                raise Exception("pm2_5 column cannot be null")
            return df
        except Exception as e:
            raise e

    def fetch_daily_forecast_training_data(self, months_of_data=configuration.MONTHS_OF_DATA_DAILY_JOB):
        query = f"""
        SELECT DISTINCT hourly_table.timestamp
           AS
           created_at, hourly_table.device_number AS device_number, hourly_table.pm2_5_calibrated_value AS pm2_5, 
           FROM
           `{self.hourly_measurements_table}` AS hourly_table
           WHERE
           DATE(timestamp) >= DATE_SUB(
               CURRENT_DATE(), INTERVAL {months_of_data} MONTH) AND device_number IS NOT NULL
            ORDER BY device_number, created_at ASC
=======
    def fetch_raw_readings(self) -> pd.DataFrame:
        query = f"""
        SELECT DISTINCT raw_device_data_table.timestamp
           AS
           timestamp, raw_device_data_table.device_id AS device_name, raw_device_data_table.s1_pm2_5 AS s1_pm2_5, raw_device_data_table.s2_pm2_5 AS s2_pm2_5
           FROM
           `{self.raw_measurements_table}` AS raw_device_data_table
           WHERE
           DATE(timestamp) >= DATE_SUB(
               CURRENT_DATE(), INTERVAL 7 DAY) 
            ORDER BY device_id, timestamp ASC
>>>>>>> 57330711
           """

        job_config = bigquery.QueryJobConfig()
        job_config.use_query_cache = True

        try:
<<<<<<< HEAD
            df = bigquery.Client().query(f"{query}", job_config).result().to_dataframe()
            if df["pm2_5"].isnull().all():
                raise Exception("pm2_5 column cannot be null")
            return df
        except Exception as e:
            raise e

    def fetch_monthly_forecast_data(self):
        """gets data from the bigquery table"""

        start_date = datetime.utcnow() - timedelta(days=int(configuration.NUMBER_OF_DAYS))

        start_date = date_to_str(start_date, str_format='%Y-%m-%d')

        query = f"""
                SELECT DISTINCT timestamp as created_at, site_id, device_number, pm2_5_calibrated_value as pm2_5
                FROM `{configuration.BIGQUERY_HOURLY_EVENTS_TABLE}` 
                WHERE DATE(timestamp) >= '{start_date}' AND device_number IS NOT NULL
                ORDER BY created_at, device_number
        """
        job_config = bigquery.QueryJobConfig()
        job_config.use_query_cache = True

        df = bigquery.Client().query(f"{query}", job_config).result().to_dataframe()
        return df

    def fetch_hourly_forecast_data(self):
        """gets data from the bigquery table"""

        start_date = datetime.utcnow() - timedelta(hours=int(configuration.NUMBER_OF_HOURS))
        start_date = date_to_str(start_date, str_format='%Y-%m-%d')

        query = f"""
                SELECT DISTINCT timestamp as created_at , site_id, device_number,pm2_5_calibrated_value as pm2_5
                FROM `{configuration.BIGQUERY_HOURLY_EVENTS_TABLE}` 
                WHERE DATE(timestamp) >= '{start_date}' and device_number IS NOT NULL 
                ORDER BY created_at, device_number 
        """

        job_config = bigquery.QueryJobConfig()
        job_config.use_query_cache = True

        df = bigquery.Client().query(f"{query}", job_config).result().to_dataframe()
        return df

    @staticmethod
    def save_forecasts_to_bigquery(df, table):
        """saves the dataframes to the bigquery tables"""
        credentials = service_account.Credentials.from_service_account_file(
            configuration.GOOGLE_APPLICATION_CREDENTIALS
        )
        df.to_gbq(
            destination_table=f"{table}",
            project_id=configuration.GOOGLE_CLOUD_PROJECT_ID,
            if_exists="append",
            credentials=credentials,
        )
        print("Hourly data saved to bigquery")
=======
            dataframe = (
                self.client.query(f"{query}", job_config).result().to_dataframe()
            )
            if dataframe.empty:
                raise Exception("No data found from bigquery")
            dataframe["timestamp"] = pd.to_datetime(dataframe["timestamp"])
            dataframe = dataframe.groupby(
                ["device_name", pd.Grouper(key="timestamp", freq="H")]
            ).mean(numeric_only=True)
            dataframe = dataframe.reset_index()
            dataframe.sort_values(by=["device_name", "timestamp"], inplace=True)
            today = datetime.utcnow().replace(hour=0, minute=0, second=0, microsecond=0)
            last_week = today - timedelta(days=7)
            hourly_timestamps = pd.DataFrame(
                pd.date_range(
                    start=last_week, end=today, freq="H", name="timestamp", tz="UTC"
                )
            )
            final_df = pd.DataFrame()
            for device in dataframe["device_name"].unique():
                device_df = dataframe[dataframe["device_name"] == device]
                device_df = device_df.merge(
                    hourly_timestamps, on="timestamp", how="right"
                )
                device_df = device_df.sort_values(by=["timestamp"])
                final_df = pd.concat([final_df, device_df])

            return final_df

        except Exception as e:
            raise e
>>>>>>> 57330711
<|MERGE_RESOLUTION|>--- conflicted
+++ resolved
@@ -567,7 +567,6 @@
         dataframe = self.client.query(query=query).result().to_dataframe()
         return dataframe.drop_duplicates(keep="first")
 
-<<<<<<< HEAD
     def fetch_hourly_forecast_training_data(self, months_of_data=configuration.MONTHS_OF_DATA_HOURLY_JOB):
         # TODO: issue with staging DB inform Noah and Benjamin
         query = f"""
@@ -603,8 +602,67 @@
            WHERE
            DATE(timestamp) >= DATE_SUB(
                CURRENT_DATE(), INTERVAL {months_of_data} MONTH) AND device_number IS NOT NULL
-            ORDER BY device_number, created_at ASC
-=======
+            ORDER BY device_number, created_at ASC"""
+
+            df = bigquery.Client().query(f"{query}", job_config).result().to_dataframe()
+            if df["pm2_5"].isnull().all():
+                raise Exception("pm2_5 column cannot be null")
+            return df
+
+    def fetch_monthly_forecast_data(self):
+        """gets data from the bigquery table"""
+
+        start_date = datetime.utcnow() - timedelta(days=int(configuration.NUMBER_OF_DAYS))
+
+        start_date = date_to_str(start_date, str_format='%Y-%m-%d')
+
+        query = f"""
+                SELECT DISTINCT timestamp as created_at, site_id, device_number, pm2_5_calibrated_value as pm2_5
+                FROM `{configuration.BIGQUERY_HOURLY_EVENTS_TABLE}` 
+                WHERE DATE(timestamp) >= '{start_date}' AND device_number IS NOT NULL
+                ORDER BY created_at, device_number
+        """
+        job_config = bigquery.QueryJobConfig()
+        job_config.use_query_cache = True
+
+        df = bigquery.Client().query(f"{query}", job_config).result().to_dataframe()
+        return df
+
+    def fetch_hourly_forecast_data(self):
+        """gets data from the bigquery table"""
+
+        start_date = datetime.utcnow() - timedelta(hours=int(configuration.NUMBER_OF_HOURS))
+        start_date = date_to_str(start_date, str_format='%Y-%m-%d')
+
+        query = f"""
+                SELECT DISTINCT timestamp as created_at , site_id, device_number,pm2_5_calibrated_value as pm2_5
+                FROM `{configuration.BIGQUERY_HOURLY_EVENTS_TABLE}` 
+                WHERE DATE(timestamp) >= '{start_date}' and device_number IS NOT NULL 
+                ORDER BY created_at, device_number 
+        """
+
+        job_config = bigquery.QueryJobConfig()
+        job_config.use_query_cache = True
+
+        df = bigquery.Client().query(f"{query}", job_config).result().to_dataframe()
+        return df
+
+    @staticmethod
+    def save_forecasts_to_bigquery(df, table):
+        """saves the dataframes to the bigquery tables"""
+        credentials = service_account.Credentials.from_service_account_file(
+            configuration.GOOGLE_APPLICATION_CREDENTIALS
+        )
+        df.to_gbq(
+            destination_table=f"{table}",
+            project_id=configuration.GOOGLE_CLOUD_PROJECT_ID,
+            if_exists="append",
+            credentials=credentials,
+        )
+        print("Hourly data saved to bigquery")
+
+           
+           
     def fetch_raw_readings(self) -> pd.DataFrame:
         query = f"""
         SELECT DISTINCT raw_device_data_table.timestamp
@@ -616,77 +674,16 @@
            DATE(timestamp) >= DATE_SUB(
                CURRENT_DATE(), INTERVAL 7 DAY) 
             ORDER BY device_id, timestamp ASC
->>>>>>> 57330711
            """
 
         job_config = bigquery.QueryJobConfig()
         job_config.use_query_cache = True
 
+        dataframe = (
+                self.client.query(f"{query}", job_config).result().to_dataframe()
+            )
         try:
-<<<<<<< HEAD
-            df = bigquery.Client().query(f"{query}", job_config).result().to_dataframe()
-            if df["pm2_5"].isnull().all():
-                raise Exception("pm2_5 column cannot be null")
-            return df
-        except Exception as e:
-            raise e
-
-    def fetch_monthly_forecast_data(self):
-        """gets data from the bigquery table"""
-
-        start_date = datetime.utcnow() - timedelta(days=int(configuration.NUMBER_OF_DAYS))
-
-        start_date = date_to_str(start_date, str_format='%Y-%m-%d')
-
-        query = f"""
-                SELECT DISTINCT timestamp as created_at, site_id, device_number, pm2_5_calibrated_value as pm2_5
-                FROM `{configuration.BIGQUERY_HOURLY_EVENTS_TABLE}` 
-                WHERE DATE(timestamp) >= '{start_date}' AND device_number IS NOT NULL
-                ORDER BY created_at, device_number
-        """
-        job_config = bigquery.QueryJobConfig()
-        job_config.use_query_cache = True
-
-        df = bigquery.Client().query(f"{query}", job_config).result().to_dataframe()
-        return df
-
-    def fetch_hourly_forecast_data(self):
-        """gets data from the bigquery table"""
-
-        start_date = datetime.utcnow() - timedelta(hours=int(configuration.NUMBER_OF_HOURS))
-        start_date = date_to_str(start_date, str_format='%Y-%m-%d')
-
-        query = f"""
-                SELECT DISTINCT timestamp as created_at , site_id, device_number,pm2_5_calibrated_value as pm2_5
-                FROM `{configuration.BIGQUERY_HOURLY_EVENTS_TABLE}` 
-                WHERE DATE(timestamp) >= '{start_date}' and device_number IS NOT NULL 
-                ORDER BY created_at, device_number 
-        """
-
-        job_config = bigquery.QueryJobConfig()
-        job_config.use_query_cache = True
-
-        df = bigquery.Client().query(f"{query}", job_config).result().to_dataframe()
-        return df
-
-    @staticmethod
-    def save_forecasts_to_bigquery(df, table):
-        """saves the dataframes to the bigquery tables"""
-        credentials = service_account.Credentials.from_service_account_file(
-            configuration.GOOGLE_APPLICATION_CREDENTIALS
-        )
-        df.to_gbq(
-            destination_table=f"{table}",
-            project_id=configuration.GOOGLE_CLOUD_PROJECT_ID,
-            if_exists="append",
-            credentials=credentials,
-        )
-        print("Hourly data saved to bigquery")
-=======
-            dataframe = (
-                self.client.query(f"{query}", job_config).result().to_dataframe()
-            )
-            if dataframe.empty:
+             if dataframe.empty:
                 raise Exception("No data found from bigquery")
             dataframe["timestamp"] = pd.to_datetime(dataframe["timestamp"])
             dataframe = dataframe.groupby(
@@ -713,5 +710,4 @@
             return final_df
 
         except Exception as e:
-            raise e
->>>>>>> 57330711
+            raise e