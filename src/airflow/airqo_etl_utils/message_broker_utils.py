--- conflicted
+++ resolved
@@ -61,7 +61,7 @@
                 if partition or partition == 0
                 else self.__get_partition(current_partition=current_partition)
             )
-            kafkaMessage=json.dumps(message, allow_nan=True).encode("utf-8")
+            kafkaMessage = json.dumps(message, allow_nan=True).encode("utf-8")
             print(kafkaMessage)
             producer.send(
                 topic=topic,
@@ -73,15 +73,10 @@
     def update_hourly_data_topic(data: pd.DataFrame):
         devices = AirQoApi().get_devices(tenant=Tenant.ALL)
         devices = pd.DataFrame(devices)
-<<<<<<< HEAD
-        devices = devices[["mongo_id", "device_id", "device_number", "site_id"]]
-        devices.rename(
-            columns={"device_id": "device_name", "mongo_id": "device_id"}, inplace=True
-=======
         devices = devices[
             [
                 "mongo_id",
-                "name",
+                "device_id",
                 "device_number",
                 "site_id",
                 "latitude",
@@ -92,13 +87,12 @@
         ]
         devices.rename(
             columns={
+                "device_id": "device_name",
                 "mongo_id": "device_id",
-                "name": "device_name",
                 "latitude": "device_latitude",
                 "longitude": "device_longitude",
             },
             inplace=True,
->>>>>>> 17b149fd
         )
 
         del data["device_number"]
