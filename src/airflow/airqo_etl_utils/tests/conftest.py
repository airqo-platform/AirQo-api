from datetime import datetime

import numpy as np
import pandas as pd
import pytest
<<<<<<< HEAD

=======
>>>>>>> 761aad8c


def pytest_configure(config):
    config.addinivalue_line(
        "markers", "bq_test: mark a test as a bigquery class method"
    )



class ForecastFixtures:
    @staticmethod
    @pytest.fixture(scope="session")
    def preprocessing_sample_df():
        data = pd.DataFrame(
            {
                "device_id": ["A", "B"],
                "site_id": ["X", "Y"],
                "device_category": ["LOWCOST", "BAM"],
                "pm2_5": [1, 2],
                "timestamp": ["2023-01-01", "2023-02-01"],
            }
        )
        return data

    @staticmethod
    @pytest.fixture
    def feat_eng_sample_df_daily():
        data = {
            "timestamp": pd.date_range(end=pd.Timestamp.now(), periods=365).tolist(),
            "device_id": ["device1"] * 365,
            "pm2_5": range(1, 366),
        }
        return pd.DataFrame(data)

    @staticmethod
    @pytest.fixture
    def feat_eng_sample_df_hourly():
        data = {
            "timestamp": pd.date_range(
                end=pd.Timestamp.now(), periods=24 * 14, freq="H"
            ).tolist(),
            "device_id": ["device1"] * 24 * 14,
            "pm2_5": range(1, 24 * 14 + 1),
        }
        return pd.DataFrame(data)

    @staticmethod
    @pytest.fixture
    def sample_dataframe_for_location_features():
        data = {
            "timestamp": pd.date_range(end=pd.Timestamp.now(), periods=100).tolist(),
            "device_id": ["device1"] * 100,
            "latitude": np.random.uniform(-90, 90, 100),
            "longitude": np.random.uniform(-180, 180, 100),
        }
        return pd.DataFrame(data)


class FaultDetectionFixtures:
    @classmethod
    @pytest.fixture(scope="session")
    def df_valid(cls):
        return pd.DataFrame(
            {
                "device_name": ["A", "A", "A", "A", "B", "B", "B", "B"],
                "s1_pm2_5": [10, 11, 12, 13, 20, 21, 22, 23],
                "s2_pm2_5": [9, 10, 11, 12, 19, 20, 21, 22],
            }
        )

    @classmethod
    @pytest.fixture(scope="session")
    def df_invalid_corr(cls):
        return pd.DataFrame(
            {
                "device_name": ["A", "A", "A", "A", "B", "B", "B", "B"],
                "s1_pm2_5": [10, 11, 12, 13, 20, -21, -22, -23],
                "s2_pm2_5": [9, 10, 11, 12, 19, 20, 21, 22],
            }
        )

    @classmethod
    @pytest.fixture(scope="session")
    def df_invalid_nan(cls):
        return pd.DataFrame(
            {
                "device_name": ["A", "A", "A", "A", "B", "B", "B", "B"],
                "s1_pm2_5": [10, None, None, None, None, None, None, None],
                "s2_pm2_5": [9, None, None, None, None, None, None, None],
            }
        )

    @classmethod
    @pytest.fixture(scope="session")
    def df_invalid_type(cls):
        return [1, 2, 3]

    @classmethod
    @pytest.fixture(scope="session")
    def df_invalid_columns(cls):
        return pd.DataFrame(
            {
                "device_name": ["A", "A", "A", "A"],
                "s1_pm10": [10, 11, 12, 13],
                "s2_pm10": [9, 10, 11, 12],
            }
        )

    @classmethod
    @pytest.fixture(scope="session")
    def df_invalid_empty(cls):
        return pd.DataFrame()

    @classmethod
    @pytest.fixture(scope="session")
    def expected_output(cls):
        return pd.DataFrame(
            {
                "device_name": ["B"],
                "correlation_fault": [1],
                "missing_data_fault": [0],
                "created_at": [datetime.now().isoformat(timespec="seconds")],
            }
        )<|MERGE_RESOLUTION|>--- conflicted
+++ resolved
@@ -3,10 +3,6 @@
 import numpy as np
 import pandas as pd
 import pytest
-<<<<<<< HEAD
-
-=======
->>>>>>> 761aad8c
 
 
 def pytest_configure(config):
