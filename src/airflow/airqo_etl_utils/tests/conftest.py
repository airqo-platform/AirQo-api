--- conflicted
+++ resolved
@@ -78,8 +78,6 @@
             }
         )
 
-<<<<<<< HEAD
-=======
     @staticmethod
     @pytest.fixture
     def sample_daily_forecast_data():
@@ -105,7 +103,6 @@
         return mock_db
 
 
->>>>>>> d7c6862e
 class FaultDetectionFixtures:
     @classmethod
     @pytest.fixture(scope="session")
