--- conflicted
+++ resolved
@@ -9,8 +9,6 @@
 from airqo_etl_utils.airqo_utils import AirQoDataUtils
 from airqo_etl_utils.config import configuration
 from airqo_etl_utils.date import date_to_str
-<<<<<<< HEAD
-=======
 from airqo_etl_utils.tests.conftest import FaultDetectionFixtures
 
 
@@ -26,7 +24,36 @@
                 }
             ]
         )
->>>>>>> 761aad8c
+
+        data = pd.DataFrame(
+            [{"site_id": "01", "device_number": 1, "timestamp": "2022-01-01T10:00:00Z"}]
+        )
+        data = AirQoDataUtils.map_site_ids_to_historical_data(
+            data=data, deployment_logs=logs
+        )
+        self.assertEqual(data.iloc[0]["site_id"], "02")
+        self.assertEqual(data.iloc[0]["device_number"], 1)
+        self.assertEqual(date_to_str(data.iloc[0]["timestamp"]), "2022-01-01T10:00:00Z")
+
+        data = pd.DataFrame(
+            [{"site_id": "01", "device_number": 1, "timestamp": "2022-01-02T10:00:01Z"}]
+        )
+        data = AirQoDataUtils.map_site_ids_to_historical_data(
+            data=data, deployment_logs=logs
+        )
+        self.assertEqual(data.iloc[0]["site_id"], "01")
+        self.assertEqual(data.iloc[0]["device_number"], 1)
+        self.assertEqual(date_to_str(data.iloc[0]["timestamp"]), "2022-01-02T10:00:01Z")
+
+        data = pd.DataFrame(
+            [{"site_id": "01", "device_number": 2, "timestamp": "2022-01-01T10:00:00Z"}]
+        )
+        data = AirQoDataUtils.map_site_ids_to_historical_data(
+            data=data, deployment_logs=logs
+        )
+        self.assertEqual(data.iloc[0]["site_id"], "01")
+        self.assertEqual(data.iloc[0]["device_number"], 2)
+        self.assertEqual(date_to_str(data.iloc[0]["timestamp"]), "2022-01-01T10:00:00Z")
 
 
 def test_map_site_ids_to_historical_data():
