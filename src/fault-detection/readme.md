# Fault detection

## To run in a virtual environment
<<<<<<< HEAD

1. Create a virtual environment
2. `$ pip install -r requirements.txt`
3. `$ python jobs\train.py` **(one time)**
4. `$ flask run`
=======
1. Create a virtual environment
2. `cd AirQo-api/src/fault-detection`
2. `pip install -r requirements.txt`
3. `python jobs/classification.py`
4. `flask run`

>>>>>>> 40f348b2

## predict faults

<<<<<<< HEAD
Make a "POST" request to http://localhost:4001/api/v1/predict-faults/catboost with the following raw JSON payload in the body:

```{json}
{
    "datetime": "2020-07-15T13:00",
    "raw_values":[
        {
        "time": "2020-07-15T13:03",
        "device_id":"aq_01",
        "s1_pm2.5": 44.12 ,
        "s2_pm2.5": 44.12
        },
        {
        "time": "2020-07-15T13:05",
        "device_id":"aq_01",
        "s1_pm2.5": 12.12 ,
        "s2_pm2.5": 43.12

        },
        {
        "time": "2020-07-15T13:07",
        "device_id":"aq_03",
        "s1_pm2.5": 80 ,
        "s2_pm2.5": 80.12

        }]
=======
Make a "POST" request to http://localhost:4001/api/v1/predict-faults/lstm with the following raw JSON payload in the body:

```{json}
{
 "datetime": "2020-07-15 13:00:00", 
"raw_values": [ 
{
"datetime": "2020-07-15 13:03",
"device_id":"aq_01", 
"sensor1_pm2.5": 44.12 , 
"sensor2_pm2.5": 44.12 
}, 
{
"datetime": "2020-07-15 13:05",
"device_id":"aq_01", 
"sensor1_pm2.5": 12.12 , 
"sensor2_pm2.5": 43.12

}, 
{
"datetime": "2020-07-15 13:07",
"device_id":"aq_03", 
"sensor1_pm2.5": 80 , 
"sensor2_pm2.5": 80.12

}
]
>>>>>>> 40f348b2
}
```<|MERGE_RESOLUTION|>--- conflicted
+++ resolved
@@ -1,24 +1,14 @@
 # Fault detection
 
 ## To run in a virtual environment
-<<<<<<< HEAD
 
 1. Create a virtual environment
 2. `$ pip install -r requirements.txt`
 3. `$ python jobs\train.py` **(one time)**
 4. `$ flask run`
-=======
-1. Create a virtual environment
-2. `cd AirQo-api/src/fault-detection`
-2. `pip install -r requirements.txt`
-3. `python jobs/classification.py`
-4. `flask run`
 
->>>>>>> 40f348b2
+##  predict faults catboost
 
-## predict faults
-
-<<<<<<< HEAD
 Make a "POST" request to http://localhost:4001/api/v1/predict-faults/catboost with the following raw JSON payload in the body:
 
 ```{json}
@@ -45,7 +35,16 @@
         "s2_pm2.5": 80.12
 
         }]
-=======
+
+1. Create a virtual environment
+2. `cd AirQo-api/src/fault-detection`
+2. `pip install -r requirements.txt`
+3. `python jobs/classification.py`
+4. `flask run`
+
+
+## predict faults lstm
+
 Make a "POST" request to http://localhost:4001/api/v1/predict-faults/lstm with the following raw JSON payload in the body:
 
 ```{json}
@@ -73,6 +72,5 @@
 
 }
 ]
->>>>>>> 40f348b2
 }
 ```