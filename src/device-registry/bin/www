#!/usr/bin/env node

var app = require("../app");
const constants = require("../config/constants");
const middlewareConfig = require("../config/app.middleware");
var debug = require('debug')('log4js-example');
var cluster = require('express-cluster');
var http = require("http");
var isEmpty = require("is-empty");
<<<<<<< HEAD
=======
// const { kafkaMeasurementsConsumer } = require("../controllers/kafka/raw-device-measurements-consumer");
var log4js = require('log4js');
log4js.configure('./config/log4js.json');
var log = log4js.getLogger("start-script");
var server = http.createServer(app);

/***
 *  make a log directory, just in case it isn't there.
 */

try {
    require('fs').mkdirSync('./log');
} catch (e) {
    if (e.code != 'EEXIST') {
        console.error("Could not set up log directory, error was: ", e);
        process.exit(1);
    }
}
>>>>>>> 2d18320a

/****
 * pass the app instance to the middleware configuration
 */
try {
    middlewareConfig(app);
} catch (e) {
    console.log("middleware error", e.message);
}

/***
 * start up a cluster
 */

cluster(function() {
    //Get port from environment and store in Express.
    var port = normalizePort(constants.PORT);
    app.set("port", port);
    //Create HTTP server.
    //Listen on provided port, on all network interfaces.
    server.listen(port, function() {
        log.info('Express server listening on port ', server.address().port, " with pid ", process.pid);
    });
    server.on("error", onError);
    server.on("listening", onListening);
}, {
    count: 1,
    respawn: false,
    verbose: false,
});


/**
 * Normalize a port into a number, string, or false.
 */

function normalizePort(val) {
    var port = parseInt(val, 10);

    if (isNaN(port)) {
        // named pipe
        return val;
    }

    if (port >= 0) {
        // port number
        return port;
    }

    return false;
}

/**
 * Event listener for HTTP server "error" event.
 */

function onError(error) {
    if (error.syscall !== "listen") {
        throw error;
    }

    var bind = typeof port === "string" ? "Pipe " + port : "Port " + port;

    // handle specific listen errors with friendly messages
    switch (error.code) {
        case "EACCES":
            console.error(bind + " requires elevated privileges");
            process.exit(1);
            break;
        case "EADDRINUSE":
            console.error(bind + " is already in use");
            process.exit(1);
            break;
        default:
            throw error;
    }
}

/**
 * Event listener for HTTP server "listening" event.
 */

let ENV = "";
if (isEmpty(process.env.NODE_ENV)) {
    ENV = "production";
} else {
    ENV = process.env.NODE_ENV;
}

function onListening() {
    console.log(`server is running on port: ${constants.PORT} ---
Running on ${ENV}`);
    var addr = server.address();
    var bind = typeof addr === "string" ? "pipe " + addr : "port " + addr.port;
    debug("Listening on " + bind);
}<|MERGE_RESOLUTION|>--- conflicted
+++ resolved
@@ -7,9 +7,6 @@
 var cluster = require('express-cluster');
 var http = require("http");
 var isEmpty = require("is-empty");
-<<<<<<< HEAD
-=======
-// const { kafkaMeasurementsConsumer } = require("../controllers/kafka/raw-device-measurements-consumer");
 var log4js = require('log4js');
 log4js.configure('./config/log4js.json');
 var log = log4js.getLogger("start-script");
@@ -27,7 +24,6 @@
         process.exit(1);
     }
 }
->>>>>>> 2d18320a
 
 /****
  * pass the app instance to the middleware configuration
