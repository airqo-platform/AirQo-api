--- conflicted
+++ resolved
@@ -59,11 +59,8 @@
   callbackErrors,
 } = require("../utils/errors");
 
-<<<<<<< HEAD
 const deleteFromCloudinary = require("../utils/delete-cloudinary-image");
-=======
 const deleteDevice = require("../utils/delete-device");
->>>>>>> f31b0f69
 
 const device = {
   createThing: async (req, res) => {
