--- conflicted
+++ resolved
@@ -25,11 +25,7 @@
 
 const updateDeviceUtil = require("../utils/update-device");
 
-<<<<<<< HEAD
-const nearestDevices = require("../services/nearest-device");
-=======
 const nearestDevices = require("../utils/nearest-device");
->>>>>>> 9cda6df0
 
 const {
   tryCatchErrors,
@@ -348,11 +344,7 @@
 
       try {
 
-<<<<<<< HEAD
-        if (!tenant || !latitude || !longitude || !radius){
-=======
         if (!(tenant && latitude && longitude && radius)){
->>>>>>> 9cda6df0
           return res.status(HTTPStatus.BAD_REQUEST).json({
             success: false,
             message: "missing query params, please check documentation",
