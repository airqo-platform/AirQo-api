--- conflicted
+++ resolved
@@ -3,30 +3,8 @@
 const axios = require("axios");
 const constants = require("../config/constants");
 const { logObject, logElement, logText } = require("../utils/log");
-<<<<<<< HEAD
 const { createDeviceRequestBodies } = require("../utils/create-request-body");
-=======
-const { getModelByTenant } = require("../utils/multitenancy");
-const softUpdateDevice = require("../utils/soft-update-device");
-const {
-  createOnThingSpeak,
-  createOnClarity,
-} = require("../utils/create-device");
-
-const {
-  clearEventsBody,
-  doesDeviceExist,
-  updateThingBodies,
-  threeMonthsFromNow,
-  getChannelID,
-  getApiKeys,
-} = require("../utils/does-device-exist");
-
-const updateDeviceUtil = require("../utils/update-device");
-
 const nearestDevices = require("../utils/nearest-device");
-
->>>>>>> 77dbdb16
 const {
   tryCatchErrors,
   missingQueryParams,
@@ -63,7 +41,6 @@
         const deviceDetails = await getDeviceDetailsOnPlatform(tenant, name);
         logObject("deviceDetails", deviceDetails);
         const doesDeviceExist = !isEmpty(deviceDetails);
-<<<<<<< HEAD
         logElement("isDevicePresent?", doesDeviceExist);
         if (doesDeviceExist) {
           let responseFromCreatingDevice = await createDevice(
@@ -93,25 +70,6 @@
                 success: false,
               });
             }
-=======
-        logElement("isDevicePresent ?", doesDeviceExist);
-        if (doesDeviceExist) {
-          logText("adding device on TS...");
-          let channel;
-          if (tenant.toLowerCase() === "airqo") {
-            await createOnThingSpeak(
-              req,
-              res,
-              baseUrl,
-              prepBodyTS,
-              channel,
-              name,
-              deviceBody,
-              tenant.toLowerCase()
-            );
-          } else {
-            createOnClarity(tenant.toLowerCase(), req, res);
->>>>>>> 77dbdb16
           }
         } else {
           itemAlreadyExists(device, res);
@@ -311,29 +269,31 @@
     }
   },
 
-<<<<<<< HEAD
-  updateOnPlatformOnly: async (req, res) => {
-=======
-  listAllByLocation: async (req, res) => {
-    try {
-      const { tenant, loc } = req.query;
-      logElement("location ", loc);
+  listAllByNearestCoordinates: async (req, res) => {
+    try {
+      const { tenant, latitude, longitude, radius } = req.query;
+
       try {
-        if (tenant) {
-          const devices = await getModelByTenant(
-            tenant.toLowerCase(),
-            "device",
-            DeviceSchema
-          )
-            .find({ locationID: loc })
-            .exec();
-          return res.status(HTTPStatus.OK).json(devices);
-        } else {
+        if (!(tenant && latitude && longitude && radius)) {
           return res.status(HTTPStatus.BAD_REQUEST).json({
             success: false,
             message: "missing query params, please check documentation",
           });
         }
+
+        logElement("latitude ", latitude);
+        logElement("longitude ", longitude);
+
+        const devices = await getDetail(tenant);
+
+        const nearest_devices = nearestDevices.findNearestDevices(
+          devices,
+          radius,
+          latitude,
+          longitude
+        );
+
+        return res.status(HTTPStatus.OK).json(nearest_devices);
       } catch (e) {
         return res.status(HTTPStatus.BAD_REQUEST).json(e);
       }
@@ -341,39 +301,7 @@
       tryCatchErrors(res, e);
     }
   },
-
-  listAllByNearestCoordinates: async (req, res) => {
-    try {
-      const { tenant, latitude, longitude, radius } = req.query;
-
-      try {
-
-        if (!(tenant && latitude && longitude && radius)){
-          return res.status(HTTPStatus.BAD_REQUEST).json({
-            success: false,
-            message: "missing query params, please check documentation",
-          });
-        }
-
-        logElement("latitude ", latitude);
-        logElement("longitude ", longitude);
-
-        const devices = await getDetail(tenant);
-
-        const nearest_devices = nearestDevices.findNearestDevices(devices, radius, latitude, longitude);
-
-        return res.status(HTTPStatus.OK).json(nearest_devices);
-
-      } catch (e) {
-        return res.status(HTTPStatus.BAD_REQUEST).json(e);
-      }
-    } catch (e) {
-      tryCatchErrors(res, e);
-    }
-  },
-
-  updateDevice: async (req, res) => {
->>>>>>> 77dbdb16
+  updateOnPlatformOnly: async (req, res) => {
     try {
       const { tenant, device } = req.query;
       const deviceBody = req.body;
