--- conflicted
+++ resolved
@@ -233,11 +233,7 @@
       logText("list all devices by tenant...");
       const limit = parseInt(req.query.limit, 0);
       const skip = parseInt(req.query.skip, 0);
-<<<<<<< HEAD
-      const { tenant, id, chid, loc, site, map } = req.query;
-=======
       const { tenant, name, chid, loc, site, map, primary, active } = req.query;
->>>>>>> be91949e
       if (tenant) {
         const devices = await getDetailsOnPlatform(
           tenant,
