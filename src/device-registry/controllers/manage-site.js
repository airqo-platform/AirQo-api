const SiteActivitySchema = require("../models/SiteActivity");
const HTTPStatus = require("http-status");
const isEmpty = require("is-empty");
const { logObject, logElement, logText } = require("../utils/log");
const { getModelByTenant } = require("../utils/multitenancy");

const {
  carryOutActivity,
  isDeviceDeployed,
  isDeviceRecalled,
  siteActivityRequestBodies,
  doLocationActivity,
  queryFilterOptions,
  bodyFilterOptions,
} = require("../utils/site-activities");

const {
  tryCatchErrors,
  missingQueryParams,
  callbackErrors,
} = require("../utils/errors");

const { getDetailsOnPlatform } = require("../utils/get-device-details");

const manageSite = {
<<<<<<< HEAD
  doActivity: async (req, res) => {
    try {
      const { type, tenant } = req.query;
      if (tenant && type) {
        const { deviceName } = req.body;

        const device = await getDetailsOnPlatform(tenant, deviceName);
        const doesDeviceExist = !isEmpty(device);
        const isDeployed = await isDeviceDeployed(
          deviceName,
          tenant.toLowerCase()
        );
        const isRecalled = await isDeviceRecalled(
          deviceName,
          tenant.toLowerCase()
        );
        const { siteActivityBody, deviceBody } = siteActivityRequestBodies(
          req,
          res
        );
        logElement("does the device exist", doesDeviceExist);
        logElement("is the device deployed", isDeployed);

        doLocationActivity(
          res,
          deviceBody,
          siteActivityBody,
          deviceName,
          type,
          doesDeviceExist,
          isDeployed,
          isRecalled,
          tenant.toLowerCase()
        );
      } else {
        return res.status(HTTPStatus.BAD_REQUEST).json({
          success: false,
          message: "missing query params, please check documentation",
        });
      }
    } catch (e) {
      tryCatchErrors(res, e);
=======
  recallDevice: async  (req, res) => {
    const { tenant, deviceName } = req.query;
    const isRecalled = await isDeviceRecalled(
        deviceName,
        tenant.toLowerCase()
    );
    if (isRecalled) {
      return res.status(HTTPStatus.CONFLICT).json({
      success: false,
      message: `Device ${deviceName} already recalled`,
    })
    }
    const { siteActivityBody, deviceBody } = siteActivityRequestBodies(req, res, "recall");
    return await carryOutActivity(
        res,
        tenant,
        deviceName,
        deviceBody,
        siteActivityBody,
        {
          successMsg: `Successfully recalled device ${deviceName}`,
          errorMsg: `Failed to recall device ${deviceName}`,
        }
    )

  },
  deploymentFields: [
      "height",
      "mountType",
      "powerType",
      "date",
      "latitude",
      "longitude",
      "isPrimaryInLocation",
      "isUsedForCollocation"
  ],
  deployDevice: async (req, res) => {
    const {tenant, deviceName} = req.query;

    const isDeployed = await isDeviceDeployed(
        deviceName,
        tenant.toLowerCase()
    );

    if (isDeployed) {
      return res.status(HTTPStatus.CONFLICT).json({
        success: false,
        message: `Device ${deviceName} already deployed`,
      })
>>>>>>> 262018ec
    }
    const { siteActivityBody, deviceBody } = siteActivityRequestBodies(req, res, "deploy");
    return await carryOutActivity(
        res,
        tenant,
        deviceName,
        deviceBody,
        siteActivityBody,
        {
          successMsg: `Successfully deployed device ${deviceName}`,
          errorMsg: `Failed to deploy device ${deviceName}`,
        }
    )
  },
  maintenanceField: [
    "date",
    "tags",
    "maintenanceType",
    "description"
  ],
  maintainDevice: async (req, res) => {
    const {tenant, deviceName} = req.query;
    const { siteActivityBody, deviceBody } = siteActivityRequestBodies(req, res, "maintain");
    return await carryOutActivity(
        res,
        tenant,
        deviceName,
        deviceBody,
        siteActivityBody,
        {
          successMsg: `Successfully maintained device ${deviceName}`,
          errorMsg: `Failed to maintained device ${deviceName}`,
        }
    )

  },
  deleteActivity: async (req, res) => {
    try {
      const { tenant, id } = req.query;
      if (tenant && id) {
        const Activity = await getModelByTenant(
          tenant.toLowerCase(),
          "activity",
          SiteActivitySchema
        );
        let filter = { _id: id };

        Activity.findOneAndDelete(filter)
          .exec()
          .then((deletedActivity) => {
            if (!isEmpty(deletedActivity)) {
              return res.status(HTTPStatus.OK).json({
                success: true,
                message: "the log has successfully been deleted",
                deletedActivity,
              });
            } else if (isEmpty(deletedActivity)) {
              return res.status(HTTPStatus.BAD_REQUEST).json({
                success: false,
                message: `there is no log by that id (${id}), please crosscheck`,
              });
            }
          })
          .catch((error) => {
            callbackErrors(error, req, res);
          });
      } else {
        missingQueryParams(req, res);
      }
    } catch (e) {
      tryCatchErrors(res, e);
    }
  },

  updateActivity: async (req, res) => {
    try {
      const { tenant, id } = req.query;
      logElement("tenant", tenant);
      logElement("id", id);
      if (tenant && id) {
        const { activityBody } = await bodyFilterOptions(req, res);
        let filter = { _id: id };

        logObject("activity body", activityBody);

        const updatedActivity = await getModelByTenant(
          tenant.toLowerCase(),
          "activity",
          SiteActivitySchema
        ).findOneAndUpdate(filter, activityBody, {
          new: true,
        });

        if (!isEmpty(updatedActivity)) {
          return res.status(HTTPStatus.OK).json({
            success: true,
            message: "Activity updated successfully",
            updatedActivity,
          });
        } else if (isEmpty(updatedActivity)) {
          return res.status(HTTPStatus.BAD_REQUEST).json({
            success: false,
            message: `An activity log by this ID (${id}) could be missing, please crosscheck`,
          });
        }
      } else {
        missingQueryParams(req, res);
      }
    } catch (e) {
      tryCatchErrors(res, e);
    }
  },

  getActivities: async (req, res) => {
    try {
      logText(".....getting logs......................");
      const limit = parseInt(req.query.limit, 0);
      const skip = parseInt(req.query.skip, 0);
      const { tenant, device, type, location, next, id } = req.query;
      logElement("the tenant", tenant);

      const { activityFilter } = await queryFilterOptions(req, res);
      logObject("activity filter", activityFilter);

      if (tenant) {
        if (!device && !type && !location && !next && !id) {
          const locationActivities = await getModelByTenant(
            tenant.toLowerCase(),
            "activity",
            SiteActivitySchema
          ).list({
            limit,
            skip,
          });
          return res.status(HTTPStatus.OK).json({
            success: true,
            message: "Activities fetched successfully",
            locationActivities,
          });
        } else {
          const activities = await getModelByTenant(
            tenant.toLowerCase(),
            "activity",
            SiteActivitySchema
          ).find(activityFilter);

          if (!isEmpty(activities)) {
            return res.status(HTTPStatus.OK).json({
              success: true,
              message: "Activities fetched successfully",
              activities,
            });
          } else if (isEmpty(activities)) {
            return res.status(HTTPStatus.BAD_REQUEST).json({
              success: false,
              message: `Your query filters have no results for this organisation (${tenant.toLowerCase()})`,
            });
          }
        }
      } else {
        missingQueryParams(req, res);
      }
    } catch (e) {
      tryCatchErrors(res, e);
    }
  },
};

module.exports = manageSite;<|MERGE_RESOLUTION|>--- conflicted
+++ resolved
@@ -9,7 +9,6 @@
   isDeviceDeployed,
   isDeviceRecalled,
   siteActivityRequestBodies,
-  doLocationActivity,
   queryFilterOptions,
   bodyFilterOptions,
 } = require("../utils/site-activities");
@@ -23,135 +22,89 @@
 const { getDetailsOnPlatform } = require("../utils/get-device-details");
 
 const manageSite = {
-<<<<<<< HEAD
-  doActivity: async (req, res) => {
-    try {
-      const { type, tenant } = req.query;
-      if (tenant && type) {
-        const { deviceName } = req.body;
-
-        const device = await getDetailsOnPlatform(tenant, deviceName);
-        const doesDeviceExist = !isEmpty(device);
-        const isDeployed = await isDeviceDeployed(
-          deviceName,
-          tenant.toLowerCase()
-        );
-        const isRecalled = await isDeviceRecalled(
-          deviceName,
-          tenant.toLowerCase()
-        );
-        const { siteActivityBody, deviceBody } = siteActivityRequestBodies(
-          req,
-          res
-        );
-        logElement("does the device exist", doesDeviceExist);
-        logElement("is the device deployed", isDeployed);
-
-        doLocationActivity(
-          res,
-          deviceBody,
-          siteActivityBody,
-          deviceName,
-          type,
-          doesDeviceExist,
-          isDeployed,
-          isRecalled,
-          tenant.toLowerCase()
-        );
-      } else {
-        return res.status(HTTPStatus.BAD_REQUEST).json({
-          success: false,
-          message: "missing query params, please check documentation",
-        });
-      }
-    } catch (e) {
-      tryCatchErrors(res, e);
-=======
-  recallDevice: async  (req, res) => {
+  recallDevice: async (req, res) => {
     const { tenant, deviceName } = req.query;
-    const isRecalled = await isDeviceRecalled(
-        deviceName,
-        tenant.toLowerCase()
-    );
+    const isRecalled = await isDeviceRecalled(deviceName, tenant.toLowerCase());
     if (isRecalled) {
       return res.status(HTTPStatus.CONFLICT).json({
-      success: false,
-      message: `Device ${deviceName} already recalled`,
-    })
-    }
-    const { siteActivityBody, deviceBody } = siteActivityRequestBodies(req, res, "recall");
+        success: false,
+        message: `Device ${deviceName} already recalled`,
+      });
+    }
+    const { siteActivityBody, deviceBody } = siteActivityRequestBodies(
+      req,
+      res,
+      "recall"
+    );
     return await carryOutActivity(
-        res,
-        tenant,
-        deviceName,
-        deviceBody,
-        siteActivityBody,
-        {
-          successMsg: `Successfully recalled device ${deviceName}`,
-          errorMsg: `Failed to recall device ${deviceName}`,
-        }
-    )
-
+      res,
+      tenant,
+      deviceName,
+      deviceBody,
+      siteActivityBody,
+      {
+        successMsg: `Successfully recalled device ${deviceName}`,
+        errorMsg: `Failed to recall device ${deviceName}`,
+      }
+    );
   },
   deploymentFields: [
-      "height",
-      "mountType",
-      "powerType",
-      "date",
-      "latitude",
-      "longitude",
-      "isPrimaryInLocation",
-      "isUsedForCollocation"
+    "height",
+    "mountType",
+    "powerType",
+    "date",
+    "latitude",
+    "longitude",
+    "isPrimaryInLocation",
+    "isUsedForCollocation",
   ],
   deployDevice: async (req, res) => {
-    const {tenant, deviceName} = req.query;
-
-    const isDeployed = await isDeviceDeployed(
-        deviceName,
-        tenant.toLowerCase()
-    );
+    const { tenant, deviceName } = req.query;
+
+    const isDeployed = await isDeviceDeployed(deviceName, tenant.toLowerCase());
 
     if (isDeployed) {
       return res.status(HTTPStatus.CONFLICT).json({
         success: false,
         message: `Device ${deviceName} already deployed`,
-      })
->>>>>>> 262018ec
-    }
-    const { siteActivityBody, deviceBody } = siteActivityRequestBodies(req, res, "deploy");
+      });
+    }
+    const { siteActivityBody, deviceBody } = siteActivityRequestBodies(
+      req,
+      res,
+      "deploy"
+    );
     return await carryOutActivity(
-        res,
-        tenant,
-        deviceName,
-        deviceBody,
-        siteActivityBody,
-        {
-          successMsg: `Successfully deployed device ${deviceName}`,
-          errorMsg: `Failed to deploy device ${deviceName}`,
-        }
-    )
-  },
-  maintenanceField: [
-    "date",
-    "tags",
-    "maintenanceType",
-    "description"
-  ],
+      res,
+      tenant,
+      deviceName,
+      deviceBody,
+      siteActivityBody,
+      {
+        successMsg: `Successfully deployed device ${deviceName}`,
+        errorMsg: `Failed to deploy device ${deviceName}`,
+      }
+    );
+  },
+  maintenanceField: ["date", "tags", "maintenanceType", "description"],
   maintainDevice: async (req, res) => {
-    const {tenant, deviceName} = req.query;
-    const { siteActivityBody, deviceBody } = siteActivityRequestBodies(req, res, "maintain");
+    const { tenant, deviceName } = req.query;
+    const { siteActivityBody, deviceBody } = siteActivityRequestBodies(
+      req,
+      res,
+      "maintain"
+    );
     return await carryOutActivity(
-        res,
-        tenant,
-        deviceName,
-        deviceBody,
-        siteActivityBody,
-        {
-          successMsg: `Successfully maintained device ${deviceName}`,
-          errorMsg: `Failed to maintained device ${deviceName}`,
-        }
-    )
-
+      res,
+      tenant,
+      deviceName,
+      deviceBody,
+      siteActivityBody,
+      {
+        successMsg: `Successfully maintained device ${deviceName}`,
+        errorMsg: `Failed to maintained device ${deviceName}`,
+      }
+    );
   },
   deleteActivity: async (req, res) => {
     try {
