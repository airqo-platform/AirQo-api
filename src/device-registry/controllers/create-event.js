--- conflicted
+++ resolved
@@ -1,13 +1,8 @@
 const HTTPStatus = require("http-status");
 const { logObject, logText, logElement } = require("../utils/log");
 const { getMeasurements } = require("../utils/get-measurements");
-<<<<<<< HEAD
 const log4js = require("log4js");
 const logger = log4js.getLogger("create-event-controller");
-=======
-// const insertMeasurementsService = require("../services/insert-device-measurements");
-
->>>>>>> 567f933b
 const {
   tryCatchErrors,
   missingQueryParams,
@@ -16,12 +11,8 @@
 const { validationResult } = require("express-validator");
 const getDetail = require("../utils/get-device-details");
 const isEmpty = require("is-empty");
-<<<<<<< HEAD
-const { transformMeasurements } = require("../utils/transform-measurements");
-=======
 
 const { transformMeasurements_v2 } = require("../utils/transform-measurements");
->>>>>>> 567f933b
 const insertMeasurements = require("../utils/insert-measurements");
 const {
   transmitOneSensorValue,
@@ -33,7 +24,6 @@
 const createEvent = {
   addValues: async (req, res) => {
     try {
-<<<<<<< HEAD
       logger.info(`the general delete device operation starts....`);
       const hasErrors = !validationResult(req).isEmpty();
       if (hasErrors) {
@@ -85,81 +75,6 @@
       return res.status(HTTPStatus.BAD_GATEWAY).json({
         success: false,
         message: "server error",
-=======
-      logText("adding values...");
-      const { tenant } = req.query;
-      const measurements = req.body;
-      let errors = [];
-      if (!Array.isArray(measurements)) {
-        errors.push({
-          location: "body",
-          value_type: typeof measurements,
-          msg: "the the input body should be an array, please crosscheck ",
-        });
-      }
-      if (!tenant) {
-        errors.push({
-          location: "query",
-          value: "",
-          param: "tenant",
-          msg: "the tenant query parameter must be provided ",
-        });
-      }
-
-      if (errors.length > 0) {
-        return res.status(HTTPStatus.BAD_REQUEST).json({
-          success: false,
-          message: "bad request errors",
-          errors,
-        });
-      }
-
-      const responseFromTransformMeasurements = await transformMeasurements_v2(
-        measurements
-      );
-      logObject(
-        "responseFromTransformMeasurements",
-        responseFromTransformMeasurements
-      );
-
-      if (!responseFromTransformMeasurements.success) {
-        let error = responseFromTransformMeasurements.error
-          ? responseFromTransformMeasurements.error
-          : "";
-        res.status(HTTPStatus.BAD_GATEWAY).json({
-          success: false,
-          message: responseFromTransformMeasurements.message,
-          error,
-        });
-      }
-
-      logObject(
-        "responseFromTransformMeasurements.data",
-        responseFromTransformMeasurements.data
-      );
-
-      let response = await insertMeasurements(
-        tenant,
-        responseFromTransformMeasurements.data
-      );
-
-      if (!response.success) {
-        return res.status(HTTPStatus.BAD_REQUEST).json({
-          success: false,
-          message: "finished the operation with some errors",
-          errors: response.errors,
-        });
-      } else {
-        return res.status(HTTPStatus.OK).json({
-          success: true,
-          message: "successfully added all the events",
-        });
-      }
-    } catch (e) {
-      return res.status(HTTPStatus.BAD_GATEWAY).json({
-        success: false,
-        message: "server side error , create events - controller",
->>>>>>> 567f933b
         error: e.message,
       });
     }
