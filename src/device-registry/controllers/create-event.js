const HTTPStatus = require("http-status");
const constants = require("@config/constants");
const { logObject, logText, logElement } = require("@utils/log");
const log4js = require("log4js");
const logger = log4js.getLogger(
  `${constants.ENVIRONMENT} -- create-event-controller`
);

const errors = require("@utils/errors");

const { validationResult } = require("express-validator");
const isEmpty = require("is-empty");
const createEventUtil = require("@utils/create-event");

const { Kafka } = require("kafkajs");
const { SchemaRegistry } = require("@kafkajs/confluent-schema-registry");

const SCHEMA_REGISTRY = constants.SCHEMA_REGISTRY;
const BOOTSTRAP_SERVERS = constants.KAFKA_BOOTSTRAP_SERVERS;
const RAW_MEASUREMENTS_TOPICS = constants.KAFKA_RAW_MEASUREMENTS_TOPICS;
const KAFKA_CLIENT_ID = constants.KAFKA_CLIENT_ID;
const KAFKA_CLIENT_GROUP = constants.KAFKA_CLIENT_GROUP;

const kafka = new Kafka({
  clientId: KAFKA_CLIENT_ID,
  brokers: [BOOTSTRAP_SERVERS],
});
const registry = new SchemaRegistry({ host: SCHEMA_REGISTRY });
const consumer = kafka.consumer({ groupId: KAFKA_CLIENT_GROUP });

const createEvent = {
  rawMeasurementsConsumer: async () => {
    await consumer.connect();

    const topics = RAW_MEASUREMENTS_TOPICS.split(",");

    for (const topic of topics) {
      await consumer.subscribe({
        topic: topic.trim().toLowerCase(),
        fromBeginning: true,
      });
    }

    await consumer.run({
      eachMessage: async ({ topic, partition, message }) => {
        try {
          const decodedValue = await registry.decode(message.value);
          const measurements = decodedValue.measurements;
          // insertMeasurtements.addValuesArray(measurements);
        } catch (e) {
          logger.error(`internal server error -- ${e.message}`);
        }
      },
    });
  },
  addValues: async (req, res) => {
    try {
      logText("adding values...");
      const { tenant } = req.query;
      const measurements = req.body;
      const hasErrors = !validationResult(req).isEmpty();
      if (hasErrors) {
        let nestedErrors = validationResult(req).errors[0].nestedErrors;
        try {
          logger.error(
            `input validation errors ${JSON.stringify(
              errors.convertErrorArrayToObject(nestedErrors)
            )}`
          );
        } catch (e) {
          logger.error(`internal server error -- ${e.message}`);
        }
        return errors.badRequest(
          res,
          "bad request errors",
          errors.convertErrorArrayToObject(nestedErrors)
        );
      }

      let response = await createEventUtil.insert(tenant, measurements);

      if (!response.success) {
        return res.status(HTTPStatus.BAD_REQUEST).json({
          success: false,
          message: "finished the operation with some errors",
          errors: response.errors,
        });
      } else {
        return res.status(HTTPStatus.OK).json({
          success: true,
          message: "successfully added all the events",
        });
      }
    } catch (e) {
      logger.error(`internal server error -- ${e.message}`);
      return res.status(HTTPStatus.INTERNAL_SERVER_ERROR).json({
        success: false,
        message: "server side error , create events - controller",
        errors: { message: e.message },
      });
    }
  },

  listFromBigQuery: async (req, res) => {
    try {
      const { query } = req;
      const { format } = query;
      const hasErrors = !validationResult(req).isEmpty();
      if (hasErrors) {
        let nestedErrors = validationResult(req).errors[0].nestedErrors;
        try {
          logger.error(
            `input validation errors ${JSON.stringify(
              errors.convertErrorArrayToObject(nestedErrors)
            )}`
          );
        } catch (e) {
          logger.error(`internal server error -- ${e.message}`);
        }
        return errors.badRequest(
          res,
          "bad request errors",
          errors.convertErrorArrayToObject(nestedErrors)
        );
      }
      const responseFromListFromBigQuery = await createEventUtil.getMeasurementsFromBigQuery(
        req
      );
      if (responseFromListFromBigQuery.success === true) {
        const status = responseFromListFromBigQuery.status
          ? responseFromListFromBigQuery.status
          : HTTPStatus.OK;
        if (format && format === "csv") {
          return res
            .status(status)
            .set({
              "Content-Type": "text/csv",
              "Content-Disposition": `attachment; filename="airqo-data-export.csv"`,
            })
            .type("text/csv")
            .send(responseFromListFromBigQuery.data);
        }
        return res.status(status).json({
          success: true,
          measurements: responseFromListFromBigQuery.data,
          message: "successfully retrieved the measurements",
        });
      } else if (responseFromListFromBigQuery.success === false) {
        const status = responseFromListFromBigQuery.status
          ? responseFromListFromBigQuery.status
          : HTTPStatus.INTERNAL_SERVER_ERROR;
        return res.status(status).json({
          success: false,
          message: responseFromListFromBigQuery.message,
          errors: responseFromListFromBigQuery.errors
            ? responseFromListFromBigQuery.errors
            : { message: "Internal Server Error" },
        });
      }
    } catch (error) {
      logger.error(`internal server error -- ${error.message}`);
      res.status(HTTPStatus.INTERNAL_SERVER_ERROR).json({
        success: false,
        message: "Internal Server Error",
        errors: { message: error.message },
      });
    }
  },

  latestFromBigQuery: async (req, res) => {
    try {
      const hasErrors = !validationResult(req).isEmpty();
      if (hasErrors) {
        let nestedErrors = validationResult(req).errors[0].nestedErrors;
        try {
          logger.error(
            `input validation errors ${JSON.stringify(
              errors.convertErrorArrayToObject(nestedErrors)
            )}`
          );
        } catch (e) {
          logger.error(`internal server error -- ${e.message}`);
        }
        return errors.badRequest(
          res,
          "bad request errors",
          errors.convertErrorArrayToObject(nestedErrors)
        );
      }

      const { query } = req;
      const {
        device,
        device_number,
        site,
        frequency,
        startTime,
        endTime,
        device_id,
        site_id,
        external,
        metadata,
        tenant,
        recent,
        skip,
        limit,
        page,
      } = query;
      let request = {};
      request["query"] = {};
      request["query"]["device"] = device;
      request["query"]["device_number"] = device_number;
      request["query"]["site"] = site;
      request["query"]["frequency"] = frequency;
      request["query"]["startTime"] = startTime;
      request["query"]["endTime"] = endTime;
      request["query"]["device_id"] = device_id;
      request["query"]["site_id"] = site_id;
      request["query"]["external"] = external;
      request["query"]["metadata"] = metadata;
      request["query"]["tenant"] = tenant;
      request["query"]["recent"] = recent;
      request["query"]["skip"] = parseInt(skip);
      request["query"]["limit"] = parseInt(limit);
      request["query"]["page"] = parseInt(page);

      await createEventUtil.list(request, (result) => {
        logObject("the result for listing events", result);
        if (result.success === true) {
          const status = result.status ? result.status : HTTPStatus.OK;
          res.status(status).json({
            success: true,
            isCache: result.isCache,
            message: result.message,
            meta: result.data[0].meta,
            measurements: result.data[0].data,
          });
        } else if (result.success === false) {
          logElement("we have gotten some challenges", result);
          const status = result.status
            ? result.status
            : HTTPStatus.INTERNAL_SERVER_ERROR;
          res.status(status).json({
            success: false,
            errors: result.errors ? result.errors : { message: "" },
            message: result.message,
          });
        }
      });
    } catch (error) {
      logger.error(`internal server error -- ${error.message}`);
      res.status(HTTPStatus.INTERNAL_SERVER_ERROR).json({
        success: false,
        message: "Internal Server Error",
        errors: { message: error.message },
      });
    }
  },

  list: async (req, res) => {
    try {
      const hasErrors = !validationResult(req).isEmpty();
      if (hasErrors) {
        let nestedErrors = validationResult(req).errors[0].nestedErrors;
        try {
          logger.error(
            `input validation errors ${JSON.stringify(
              errors.convertErrorArrayToObject(nestedErrors)
            )}`
          );
        } catch (e) {
          logger.error(`internal server error -- ${e.message}`);
        }
        return errors.badRequest(
          res,
          "bad request errors",
          errors.convertErrorArrayToObject(nestedErrors)
        );
      }
      const { query } = req;
      const {
        device,
        device_number,
        site,
        frequency,
        startTime,
        endTime,
        device_id,
        site_id,
        external,
        metadata,
        tenant,
        network,
        recent,
        airqloud,
        airqloud_id,
        skip,
        limit,
        page,
        lat_long,
      } = query;
      let request = {};
      request["query"] = {};
      request["query"]["device"] = device;
      request["query"]["device_number"] = device_number;
      request["query"]["site"] = site;
      request["query"]["frequency"] = frequency;
      request["query"]["startTime"] = startTime;
      request["query"]["endTime"] = endTime;
      request["query"]["device_id"] = device_id;
      request["query"]["site_id"] = site_id;
      request["query"]["airqloud_id"] = airqloud_id;
      request["query"]["airqloud"] = airqloud;
      request["query"]["external"] = external;
      request["query"]["metadata"] = metadata;
      request["query"]["tenant"] = tenant;
      request["query"]["network"] = network;
      request["query"]["recent"] = recent;
      request["query"]["lat_long"] = lat_long;
      request["query"]["skip"] = parseInt(skip);
      request["query"]["limit"] = parseInt(limit);
      request["query"]["page"] = parseInt(page);

      await createEventUtil.list(request, (result) => {
        logObject("the result for listing events", result);
        if (result.success === true) {
          const status = result.status ? result.status : HTTPStatus.OK;
          res.status(status).json({
            success: true,
            isCache: result.isCache,
            message: result.message,
            meta: result.data[0].meta,
            measurements: result.data[0].data,
          });
        } else if (result.success === false) {
          const status = result.status
            ? result.status
            : HTTPStatus.INTERNAL_SERVER_ERROR;
          res.status(status).json({
            success: false,
            errors: result.errors ? result.errors : { message: "" },
            message: result.message,
          });
        }
      });
    } catch (error) {
      logger.error(`internal server error -- ${error.message}`);
      res.status(HTTPStatus.INTERNAL_SERVER_ERROR).json({
        success: false,
        message: "Internal Server Error",
        errors: { message: error.message },
      });
    }
  },

<<<<<<< HEAD
  listGood: async (req, res) => {
=======
  listRunningDevices: async (req, res) => {
>>>>>>> 4352888a
    try {
      const hasErrors = !validationResult(req).isEmpty();
      if (hasErrors) {
        let nestedErrors = validationResult(req).errors[0].nestedErrors;
        try {
          logger.error(
            `input validation errors ${JSON.stringify(
              errors.convertErrorArrayToObject(nestedErrors)
            )}`
          );
        } catch (e) {
          logger.error(`internal server error -- ${e.message}`);
        }
        return errors.badRequest(
          res,
          "bad request errors",
          errors.convertErrorArrayToObject(nestedErrors)
        );
      }
      const { query } = req;
      const {
        device,
        device_number,
        site,
        frequency,
        startTime,
        endTime,
        device_id,
        site_id,
        external,
        metadata,
        tenant,
        network,
        recent,
        airqloud,
        airqloud_id,
        skip,
        limit,
        page,
        lat_long,
      } = query;
      let request = {};
      request["query"] = {};
      request["query"]["device"] = device;
      request["query"]["device_number"] = device_number;
      request["query"]["site"] = site;
      request["query"]["frequency"] = frequency;
      request["query"]["startTime"] = startTime;
      request["query"]["endTime"] = endTime;
      request["query"]["device_id"] = device_id;
      request["query"]["site_id"] = site_id;
      request["query"]["airqloud_id"] = airqloud_id;
      request["query"]["airqloud"] = airqloud;
      request["query"]["external"] = external;
      request["query"]["metadata"] = metadata;
      request["query"]["tenant"] = tenant;
      request["query"]["index"] = "good";
      request["query"]["external"] = "no";
      request["query"]["metadata"] = "site_id";
      request["query"]["network"] = network;
      request["query"]["recent"] = recent;
<<<<<<< HEAD
      request["query"]["lat_long"] = lat_long;
      request["query"]["skip"] = parseInt(skip);
      request["query"]["limit"] = parseInt(limit ? limit : 2);
=======
      request["query"]["running"] = "yes";
      request["query"]["lat_long"] = lat_long;
      request["query"]["skip"] = parseInt(skip);
      request["query"]["limit"] = parseInt(limit);
>>>>>>> 4352888a
      request["query"]["page"] = parseInt(page);

      await createEventUtil.list(request, (result) => {
        logObject("the result for listing events", result);
        if (result.success === true) {
          const status = result.status ? result.status : HTTPStatus.OK;
          res.status(status).json({
            success: true,
            isCache: result.isCache,
<<<<<<< HEAD
            message: result.message,
            meta: result.data[0].meta,
            measurements: result.data[0].data,
          });
        } else if (result.success === false) {
          const status = result.status
            ? result.status
            : HTTPStatus.INTERNAL_SERVER_ERROR;
          const errors = result.errors ? result.errors : { message: "" };
          res.status(status).json({
            success: false,
            errors,
            message: result.message,
          });
        }
      });
    } catch (error) {
      logger.error(`internal server error -- ${error.message}`);
      res.status(HTTPStatus.INTERNAL_SERVER_ERROR).json({
        success: false,
        message: "Internal Server Error",
        errors: { message: error.message },
      });
    }
  },

  listModerate: async (req, res) => {
    try {
      const hasErrors = !validationResult(req).isEmpty();
      if (hasErrors) {
        let nestedErrors = validationResult(req).errors[0].nestedErrors;
        try {
          logger.error(
            `input validation errors ${JSON.stringify(
              errors.convertErrorArrayToObject(nestedErrors)
            )}`
          );
        } catch (e) {
          logger.error(`internal server error -- ${e.message}`);
        }
        return errors.badRequest(
          res,
          "bad request errors",
          errors.convertErrorArrayToObject(nestedErrors)
        );
      }
      const { query } = req;
      const {
        device,
        device_number,
        site,
        frequency,
        startTime,
        endTime,
        device_id,
        site_id,
        external,
        metadata,
        tenant,
        network,
        recent,
        airqloud,
        airqloud_id,
        skip,
        limit,
        page,
        lat_long,
      } = query;
      let request = {};
      request["query"] = {};
      request["query"]["device"] = device;
      request["query"]["device_number"] = device_number;
      request["query"]["site"] = site;
      request["query"]["frequency"] = frequency;
      request["query"]["startTime"] = startTime;
      request["query"]["endTime"] = endTime;
      request["query"]["device_id"] = device_id;
      request["query"]["site_id"] = site_id;
      request["query"]["airqloud_id"] = airqloud_id;
      request["query"]["airqloud"] = airqloud;
      request["query"]["external"] = external;
      request["query"]["metadata"] = metadata;
      request["query"]["tenant"] = tenant;
      request["query"]["index"] = "moderate";
      request["query"]["external"] = "no";
      request["query"]["metadata"] = "site_id";
      request["query"]["network"] = network;
      request["query"]["recent"] = recent;
      request["query"]["lat_long"] = lat_long;
      request["query"]["skip"] = parseInt(skip);
      request["query"]["limit"] = parseInt(limit ? limit : 2);
      request["query"]["page"] = parseInt(page);

      await createEventUtil.list(request, (result) => {
        logObject("the result for listing events", result);
        if (result.success === true) {
          const status = result.status ? result.status : HTTPStatus.OK;
          res.status(status).json({
            success: true,
            isCache: result.isCache,
            message: result.message,
            meta: result.data[0].meta,
            measurements: result.data[0].data,
          });
        } else if (result.success === false) {
          const status = result.status
            ? result.status
            : HTTPStatus.INTERNAL_SERVER_ERROR;
          const errors = result.errors ? result.errors : { message: "" };
          res.status(status).json({
            success: false,
            errors,
            message: result.message,
          });
        }
      });
    } catch (error) {
      logger.error(`internal server error -- ${error.message}`);
      res.status(HTTPStatus.INTERNAL_SERVER_ERROR).json({
        success: false,
        message: "Internal Server Error",
        errors: { message: error.message },
      });
    }
  },

  listU4sg: async (req, res) => {
    try {
      const hasErrors = !validationResult(req).isEmpty();
      if (hasErrors) {
        let nestedErrors = validationResult(req).errors[0].nestedErrors;
        try {
          logger.error(
            `input validation errors ${JSON.stringify(
              errors.convertErrorArrayToObject(nestedErrors)
            )}`
          );
        } catch (e) {
          logger.error(`internal server error -- ${e.message}`);
        }
        return errors.badRequest(
          res,
          "bad request errors",
          errors.convertErrorArrayToObject(nestedErrors)
        );
      }
      const { query } = req;
      const {
        device,
        device_number,
        site,
        frequency,
        startTime,
        endTime,
        device_id,
        site_id,
        external,
        metadata,
        tenant,
        network,
        recent,
        airqloud,
        airqloud_id,
        skip,
        limit,
        page,
        lat_long,
      } = query;
      let request = {};
      request["query"] = {};
      request["query"]["device"] = device;
      request["query"]["device_number"] = device_number;
      request["query"]["site"] = site;
      request["query"]["frequency"] = frequency;
      request["query"]["startTime"] = startTime;
      request["query"]["endTime"] = endTime;
      request["query"]["device_id"] = device_id;
      request["query"]["site_id"] = site_id;
      request["query"]["airqloud_id"] = airqloud_id;
      request["query"]["airqloud"] = airqloud;
      request["query"]["external"] = external;
      request["query"]["metadata"] = metadata;
      request["query"]["tenant"] = tenant;
      request["query"]["index"] = "u4sg";
      request["query"]["external"] = "no";
      request["query"]["metadata"] = "site_id";
      request["query"]["network"] = network;
      request["query"]["recent"] = recent;
      request["query"]["lat_long"] = lat_long;
      request["query"]["skip"] = parseInt(skip);
      request["query"]["limit"] = parseInt(limit ? limit : 2);
      request["query"]["page"] = parseInt(page);

      await createEventUtil.list(request, (result) => {
        logObject("the result for listing events", result);
        if (result.success === true) {
          const status = result.status ? result.status : HTTPStatus.OK;
          res.status(status).json({
            success: true,
            isCache: result.isCache,
            message: result.message,
            meta: result.data[0].meta,
            measurements: result.data[0].data,
          });
        } else if (result.success === false) {
          const status = result.status
            ? result.status
            : HTTPStatus.INTERNAL_SERVER_ERROR;
          const errors = result.errors ? result.errors : { message: "" };
          res.status(status).json({
            success: false,
            errors,
            message: result.message,
          });
        }
      });
    } catch (error) {
      logger.error(`internal server error -- ${error.message}`);
      res.status(HTTPStatus.INTERNAL_SERVER_ERROR).json({
        success: false,
        message: "Internal Server Error",
        errors: { message: error.message },
      });
    }
  },

  listUnhealthy: async (req, res) => {
    try {
      const hasErrors = !validationResult(req).isEmpty();
      if (hasErrors) {
        let nestedErrors = validationResult(req).errors[0].nestedErrors;
        try {
          logger.error(
            `input validation errors ${JSON.stringify(
              errors.convertErrorArrayToObject(nestedErrors)
            )}`
          );
        } catch (e) {
          logger.error(`internal server error -- ${e.message}`);
        }
        return errors.badRequest(
          res,
          "bad request errors",
          errors.convertErrorArrayToObject(nestedErrors)
        );
      }
      const { query } = req;
      const {
        device,
        device_number,
        site,
        frequency,
        startTime,
        endTime,
        device_id,
        site_id,
        external,
        metadata,
        tenant,
        network,
        recent,
        airqloud,
        airqloud_id,
        skip,
        limit,
        page,
        lat_long,
      } = query;
      let request = {};
      request["query"] = {};
      request["query"]["device"] = device;
      request["query"]["device_number"] = device_number;
      request["query"]["site"] = site;
      request["query"]["frequency"] = frequency;
      request["query"]["startTime"] = startTime;
      request["query"]["endTime"] = endTime;
      request["query"]["device_id"] = device_id;
      request["query"]["site_id"] = site_id;
      request["query"]["airqloud_id"] = airqloud_id;
      request["query"]["airqloud"] = airqloud;
      request["query"]["external"] = external;
      request["query"]["metadata"] = metadata;
      request["query"]["tenant"] = tenant;
      request["query"]["index"] = "unhealthy";
      request["query"]["external"] = "no";
      request["query"]["metadata"] = "site_id";
      request["query"]["network"] = network;
      request["query"]["recent"] = recent;
      request["query"]["lat_long"] = lat_long;
      request["query"]["skip"] = parseInt(skip);
      request["query"]["limit"] = parseInt(limit ? limit : 2);
      request["query"]["page"] = parseInt(page);

      await createEventUtil.list(request, (result) => {
        logObject("the result for listing events", result);
        if (result.success === true) {
          const status = result.status ? result.status : HTTPStatus.OK;
          res.status(status).json({
            success: true,
            isCache: result.isCache,
            message: result.message,
            meta: result.data[0].meta,
            measurements: result.data[0].data,
          });
        } else if (result.success === false) {
          const status = result.status
            ? result.status
            : HTTPStatus.INTERNAL_SERVER_ERROR;
          const errors = result.errors ? result.errors : { message: "" };
          res.status(status).json({
            success: false,
            errors,
            message: result.message,
          });
        }
      });
    } catch (error) {
      logger.error(`internal server error -- ${error.message}`);
      res.status(HTTPStatus.INTERNAL_SERVER_ERROR).json({
        success: false,
        message: "Internal Server Error",
        errors: { message: error.message },
      });
    }
  },

  listVeryUnhealthy: async (req, res) => {
    try {
      const hasErrors = !validationResult(req).isEmpty();
      if (hasErrors) {
        let nestedErrors = validationResult(req).errors[0].nestedErrors;
        try {
          logger.error(
            `input validation errors ${JSON.stringify(
              errors.convertErrorArrayToObject(nestedErrors)
            )}`
          );
        } catch (e) {
          logger.error(`internal server error -- ${e.message}`);
        }
        return errors.badRequest(
          res,
          "bad request errors",
          errors.convertErrorArrayToObject(nestedErrors)
        );
      }
      const { query } = req;
      const {
        device,
        device_number,
        site,
        frequency,
        startTime,
        endTime,
        device_id,
        site_id,
        external,
        metadata,
        tenant,
        network,
        recent,
        airqloud,
        airqloud_id,
        skip,
        limit,
        page,
        lat_long,
      } = query;
      let request = {};
      request["query"] = {};
      request["query"]["device"] = device;
      request["query"]["device_number"] = device_number;
      request["query"]["site"] = site;
      request["query"]["frequency"] = frequency;
      request["query"]["startTime"] = startTime;
      request["query"]["endTime"] = endTime;
      request["query"]["device_id"] = device_id;
      request["query"]["site_id"] = site_id;
      request["query"]["airqloud_id"] = airqloud_id;
      request["query"]["airqloud"] = airqloud;
      request["query"]["external"] = external;
      request["query"]["metadata"] = metadata;
      request["query"]["tenant"] = tenant;
      request["query"]["index"] = "very_unhealthy";
      request["query"]["external"] = "no";
      request["query"]["metadata"] = "site_id";
      request["query"]["network"] = network;
      request["query"]["recent"] = recent;
      request["query"]["lat_long"] = lat_long;
      request["query"]["skip"] = parseInt(skip);
      request["query"]["limit"] = parseInt(limit ? limit : 2);
      request["query"]["page"] = parseInt(page);

      await createEventUtil.list(request, (result) => {
        logObject("the result for listing events", result);
        if (result.success === true) {
          const status = result.status ? result.status : HTTPStatus.OK;
          res.status(status).json({
            success: true,
            isCache: result.isCache,
            message: result.message,
            meta: result.data[0].meta,
            measurements: result.data[0].data,
          });
        } else if (result.success === false) {
          const status = result.status
            ? result.status
            : HTTPStatus.INTERNAL_SERVER_ERROR;
          const errors = result.errors ? result.errors : { message: "" };
          res.status(status).json({
            success: false,
            errors,
            message: result.message,
          });
        }
      });
    } catch (error) {
      logger.error(`internal server error -- ${error.message}`);
      res.status(HTTPStatus.INTERNAL_SERVER_ERROR).json({
        success: false,
        message: "Internal Server Error",
        errors: { message: error.message },
      });
    }
  },

  listHazardous: async (req, res) => {
    try {
      const hasErrors = !validationResult(req).isEmpty();
      if (hasErrors) {
        let nestedErrors = validationResult(req).errors[0].nestedErrors;
        try {
          logger.error(
            `input validation errors ${JSON.stringify(
              errors.convertErrorArrayToObject(nestedErrors)
            )}`
          );
        } catch (e) {
          logger.error(`internal server error -- ${e.message}`);
        }
        return errors.badRequest(
          res,
          "bad request errors",
          errors.convertErrorArrayToObject(nestedErrors)
        );
      }
      const { query } = req;
      const {
        device,
        device_number,
        site,
        frequency,
        startTime,
        endTime,
        device_id,
        site_id,
        external,
        metadata,
        tenant,
        network,
        recent,
        airqloud,
        airqloud_id,
        skip,
        limit,
        page,
        lat_long,
      } = query;
      let request = {};
      request["query"] = {};
      request["query"]["device"] = device;
      request["query"]["device_number"] = device_number;
      request["query"]["site"] = site;
      request["query"]["frequency"] = frequency;
      request["query"]["startTime"] = startTime;
      request["query"]["endTime"] = endTime;
      request["query"]["device_id"] = device_id;
      request["query"]["site_id"] = site_id;
      request["query"]["airqloud_id"] = airqloud_id;
      request["query"]["airqloud"] = airqloud;
      request["query"]["external"] = external;
      request["query"]["metadata"] = metadata;
      request["query"]["tenant"] = tenant;
      request["query"]["index"] = "hazardous";
      request["query"]["external"] = "no";
      request["query"]["metadata"] = "site_id";
      request["query"]["network"] = network;
      request["query"]["recent"] = recent;
      request["query"]["lat_long"] = lat_long;
      request["query"]["skip"] = parseInt(skip);
      request["query"]["limit"] = parseInt(limit ? limit : 2);
      request["query"]["page"] = parseInt(page);

      await createEventUtil.list(request, (result) => {
        logObject("the result for listing events", result);
        if (result.success === true) {
          const status = result.status ? result.status : HTTPStatus.OK;
          res.status(status).json({
            success: true,
            isCache: result.isCache,
            message: result.message,
            meta: result.data[0].meta,
            measurements: result.data[0].data,
=======
            message: "successfully returned the active and running devices",
            meta: result.data[0].meta,
            devices: result.data[0].data,
>>>>>>> 4352888a
          });
        } else if (result.success === false) {
          const status = result.status
            ? result.status
            : HTTPStatus.INTERNAL_SERVER_ERROR;
          const errors = result.errors ? result.errors : { message: "" };
          res.status(status).json({
            success: false,
            errors,
            message: result.message,
          });
        }
      });
    } catch (error) {
      logger.error(`internal server error -- ${error.message}`);
      res.status(HTTPStatus.INTERNAL_SERVER_ERROR).json({
        success: false,
        message: "Internal Server Error",
        errors: { message: error.message },
      });
    }
  },

  transform: async (req, res) => {
    try {
      const { query, body } = req;
      let request = {};
      request["query"] = {};
      request["body"] = {};
      request["query"] = query;
      request["body"] = body;

      const responseFromTransformEvents = await createEventUtil.transformManyEvents(
        request
      );

      if (responseFromTransformEvents.success === true) {
        const status = responseFromTransformEvents.status
          ? responseFromTransformEvents.status
          : HTTPStatus.OK;
        return res.status(status).json({
          message: responseFromTransformEvents.message,
          transformedEvents: responseFromTransformEvents.data,
        });
      } else if (responseFromTransformEvents.success === false) {
        const status = responseFromTransformEvents.status
          ? responseFromTransformEvents.status
          : HTTPStatus.INTERNAL_SERVER_ERROR;
        return res.status(status).json({
          message: responseFromTransformEvents.message,
          errors: responseFromTransformEvents.errors
            ? responseFromTransformEvents.errors
            : { message: "" },
        });
      }
    } catch (error) {
      logger.error(`internal server error -- ${error.message}`);
      return res.status(HTTPStatus.INTERNAL_SERVER_ERROR).json({
        success: false,
        message: "Internal Server Error",
        errors: { message: error.message },
      });
    }
  },

  create: async (req, res) => {
    try {
      const hasErrors = !validationResult(req).isEmpty();
      if (hasErrors) {
        let nestedErrors = validationResult(req).errors[0].nestedErrors;
        try {
          logger.error(
            `input validation errors ${JSON.stringify(
              errors.convertErrorArrayToObject(nestedErrors)
            )}`
          );
        } catch (e) {
          logger.error(`internal server error -- ${e.message}`);
        }
        return errors.badRequest(
          res,
          "bad request errors",
          errors.convertErrorArrayToObject(nestedErrors)
        );
      }

      const { query, body } = req;
      let request = {};
      request["body"] = body;
      request["query"] = query;
      const responseFromCreateEvents = await createEventUtil.create(request);
      logObject("responseFromCreateEvents util", responseFromCreateEvents);
      if (responseFromCreateEvents.success === true) {
        const status = responseFromCreateEvents.status
          ? responseFromCreateEvents.status
          : HTTPStatus.OK;
        return res
          .status(status)
          .json({ success: true, message: responseFromCreateEvents.message });
      } else if (responseFromCreateEvents.success === false) {
        const status = responseFromCreateEvents.status
          ? responseFromCreateEvents.status
          : HTTPStatus.INTERNAL_SERVER_ERROR;
        return res.status(status).json({
          success: false,
          message: responseFromCreateEvents.message,
          errors: responseFromCreateEvents.errors
            ? responseFromCreateEvents.errors
            : { message: "" },
        });
      }
    } catch (error) {
      logObject("error", error);
      logger.error(`internal server error -- ${error.message}`);
      return res.status(HTTPStatus.INTERNAL_SERVER_ERROR).json({
        success: false,
        message: "Internal Server Error",
        errors: { message: error.message },
      });
    }
  },
  transmitMultipleSensorValues: async (req, res) => {
    try {
      const hasErrors = !validationResult(req).isEmpty();
      if (hasErrors) {
        let nestedErrors = validationResult(req).errors[0].nestedErrors;
        try {
          logger.error(
            `input validation errors ${JSON.stringify(
              errors.convertErrorArrayToObject(nestedErrors)
            )}`
          );
        } catch (e) {
          logger.error(`internal server error -- ${e.message}`);
        }
        return errors.badRequest(
          res,
          "bad request errors",
          errors.convertErrorArrayToObject(nestedErrors)
        );
      }

      const { body, query } = req;
      const { name, device_number, chid, tenant } = query;

      let request = {};
      request["query"] = {};
      request["query"]["name"] = name;
      request["query"]["tenant"] = tenant;
      request["query"]["device_number"] = chid || device_number;
      request["body"] = body;

      const responseFromTransmitMultipleSensorValues = await createEventUtil.transmitMultipleSensorValues(
        request
      );

      if (responseFromTransmitMultipleSensorValues.success === true) {
        const status = responseFromTransmitMultipleSensorValues.status
          ? responseFromTransmitMultipleSensorValues.status
          : HTTPStatus.OK;
        res.status(status).json({
          success: true,
          message: responseFromTransmitMultipleSensorValues.message,
          response: responseFromTransmitMultipleSensorValues.data,
        });
      } else {
        const status = responseFromTransmitMultipleSensorValues.status
          ? responseFromTransmitMultipleSensorValues.status
          : HTTPStatus.INTERNAL_SERVER_ERROR;
        res.status(status).json({
          success: false,
          message: responseFromTransmitMultipleSensorValues.message,
          errors: responseFromTransmitMultipleSensorValues.errors
            ? responseFromTransmitMultipleSensorValues.errors
            : { message: "" },
        });
      }
    } catch (error) {
      logger.error(`internal server error -- ${error.message}`);
      return res.status(HTTPStatus.INTERNAL_SERVER_ERROR).json({
        success: false,
        message: "Internal Server Error",
        errors: { message: error.message },
      });
    }
  },

  bulkTransmitMultipleSensorValues: async (req, res) => {
    try {
      const hasErrors = !validationResult(req).isEmpty();
      if (hasErrors) {
        let nestedErrors = validationResult(req).errors[0].nestedErrors;
        try {
          logger.error(
            `input validation errors ${JSON.stringify(
              errors.convertErrorArrayToObject(nestedErrors)
            )}`
          );
        } catch (e) {
          logger.error(`internal server error -- ${e.message}`);
        }
        return errors.badRequest(
          res,
          "bad request errors",
          errors.convertErrorArrayToObject(nestedErrors)
        );
      }

      const { body, query } = req;
      const { name, device_number, chid, tenant } = query;

      let request = {};
      request["query"] = {};
      request["query"]["name"] = name;
      request["query"]["tenant"] = tenant;
      request["query"]["device_number"] = chid || device_number;
      request["body"] = body;

      const responseFromBulkTransmitMultipleSensorValues = await createEventUtil.bulkTransmitMultipleSensorValues(
        request
      );

      if (responseFromBulkTransmitMultipleSensorValues.success === true) {
        const status = responseFromBulkTransmitMultipleSensorValues.status
          ? responseFromBulkTransmitMultipleSensorValues.status
          : HTTPStatus.OK;
        res.status(status).json({
          success: true,
          message: responseFromBulkTransmitMultipleSensorValues.message,
        });
      } else {
        const status = responseFromBulkTransmitMultipleSensorValues.status
          ? responseFromBulkTransmitMultipleSensorValues.status
          : HTTPStatus.INTERNAL_SERVER_ERROR;
        res.status(status).json({
          success: false,
          message: responseFromBulkTransmitMultipleSensorValues.message,
          errors: responseFromBulkTransmitMultipleSensorValues.errors
            ? responseFromBulkTransmitMultipleSensorValues.errors
            : { message: "" },
        });
      }
    } catch (error) {
      logger.error(`internal server error -- ${error.message}`);
      return res.status(HTTPStatus.INTERNAL_SERVER_ERROR).json({
        success: false,
        message: "Internal Server Error",
        errors: { message: error.message },
      });
    }
  },

  transmitValues: async (req, res) => {
    try {
      const hasErrors = !validationResult(req).isEmpty();
      if (hasErrors) {
        let nestedErrors = validationResult(req).errors[0].nestedErrors;
        try {
          logger.error(
            `input validation errors ${JSON.stringify(
              errors.convertErrorArrayToObject(nestedErrors)
            )}`
          );
        } catch (e) {
          logger.error(`internal server error -- ${e.message}`);
        }
        return errors.badRequest(
          res,
          "bad request errors",
          errors.convertErrorArrayToObject(nestedErrors)
        );
      }
      let request = {};
      request["query"] = {};
      request["body"] = {};

      const responseFromTransmitValues = await createEventUtil.transmitValues(
        request
      );

      if (responseFromTransmitValues.success === true) {
        const status = responseFromTransmitValues.status
          ? responseFromTransmitValues.status
          : HTTPStatus.OK;
        res.status(status).json({
          success: true,
          message: responseFromTransmitValues.message,
          response: responseFromTransmitValues.data,
        });
      } else {
        const status = responseFromTransmitValues.status
          ? responseFromTransmitValues.status
          : HTTPStatus.INTERNAL_SERVER_ERROR;
        res.status(status).json({
          success: false,
          message: responseFromTransmitValues.message,
          errors: responseFromTransmitValues.errors
            ? responseFromTransmitValues.errors
            : { message: "" },
        });
      }
    } catch (error) {
      logger.error(`internal server error -- ${error.message}`);
      return res.status(HTTPStatus.INTERNAL_SERVER_ERROR).json({
        success: false,
        message: "Internal Server Error",
        errors: { message: error.message },
      });
    }
  },
  deleteValues: async () => {},
  deleteValuesOnPlatform: async (req, res) => {
    try {
      logText("the delete values operation starts....");
      // logger.info(`the delete values operation starts....`);
      const hasErrors = !validationResult(req).isEmpty();
      if (hasErrors) {
        let nestedErrors = validationResult(req).errors[0].nestedErrors;
        try {
          logger.error(
            `input validation errors ${JSON.stringify(
              errors.convertErrorArrayToObject(nestedErrors)
            )}`
          );
        } catch (e) {
          logger.error(`internal server error -- ${e.message}`);
        }
        return errors.badRequest(res, "bad request errors", nestedErrors);
      }
      const { body } = req;
      let request = {};
      request["query"] = { ...req.query, body };
      // logger.info(`the request -- ${JSON.stringify(request)}`);
      // let responseFromClearValuesOnPlatform = await createEventUtil.clearEventsOnPlatform(
      //   request
      // );
      // logger.info(
      //   `responseFromClearValuesOnPlatform -- ${JSON.stringify(
      //     responseFromClearValuesOnPlatform
      //   )}`
      // );

      if (responseFromClearValuesOnPlatform.success === false) {
        const status = responseFromClearValuesOnPlatform.status
          ? responseFromClearValuesOnPlatform.status
          : HTTPStatus.BAD_GATEWAY;
        return res.status(status).json({
          success: false,
          message: responseFromClearValuesOnPlatform.message,
          errors: responseFromClearValuesOnPlatform.error
            ? responseFromClearValuesOnPlatform.error
            : { message: "" },
        });
      } else if (responseFromClearValuesOnPlatform.success === true) {
        const status = responseFromClearValuesOnPlatform.status
          ? responseFromClearValuesOnPlatform.status
          : HTTPStatus.OK;
        return res.status(status).json({
          success: true,
          message: responseFromClearValuesOnPlatform.message,
          data: responseFromClearValuesOnPlatform.data,
        });
      }
    } catch (e) {
      logger.error(`internal server error -- ${e.message}`);
      return res.status(HTTPStatus.INTERNAL_SERVER_ERROR).json({
        success: false,
        message: "Internal Server Error",
        errors: { message: e.message },
      });
    }
  },

  addEvents: async (req, res) => {
    try {
      // logger.info(`adding values...`);
      const hasErrors = !validationResult(req).isEmpty();
      if (hasErrors) {
        let nestedErrors = validationResult(req).errors[0].nestedErrors;
        try {
          logger.error(
            `input validation errors ${JSON.stringify(
              errors.convertErrorArrayToObject(nestedErrors)
            )}`
          );
        } catch (e) {
          logger.error(`internal server error -- ${e.message}`);
        }
        return errors.badRequest(
          res,
          "bad request errors",
          errors.convertErrorArrayToObject(nestedErrors)
        );
      }
      // logger.info(`adding values...`);
      const { device, tenant } = req.query;
      const { body } = req;

      let request = {};
      request["query"] = {};
      request["query"]["device"] = device;
      request["query"]["tenant"] = tenant;
      request["body"] = body;

      let responseFromAddEventsUtil = await createEventUtil.addEvents(request);

      logObject("responseFromAddEventsUtil", responseFromAddEventsUtil);

      // logger.info(
      //   `responseFromAddEventsUtil -- ${JSON.stringify(
      //     responseFromAddEventsUtil
      //   )}`
      // );

      if (responseFromAddEventsUtil.success === false) {
        const status = responseFromAddEventsUtil.status
          ? responseFromAddEventsUtil.status
          : HTTPStatus.FORBIDDEN;
        return res.status(status).json({
          success: false,
          message: "finished the operation with some errors",
          errors: responseFromAddEventsUtil.error
            ? responseFromAddEventsUtil.error
            : { message: "" },
        });
      } else if (responseFromAddEventsUtil.success === true) {
        const status = responseFromAddEventsUtil.status
          ? responseFromAddEventsUtil.status
          : HTTPStatus.OK;
        return res.status(status).json({
          success: true,
          message: "successfully added all the events",
          stored_events: responseFromAddEventsUtil.data,
        });
      }
    } catch (e) {
      logger.error(`addValue -- ${e.message}`);
      return res.status(HTTPStatus.BAD_GATEWAY).json({
        success: false,
        message: "internal server error",
        errors: { message: e.message },
      });
    }
  },
  viewEvents: async (req, res) => {
    try {
      // logger.info(`viewing events...`);
      const hasErrors = !validationResult(req).isEmpty();
      if (hasErrors) {
        let nestedErrors = validationResult(req).errors[0].nestedErrors;
        try {
          logger.error(
            `input validation errors ${JSON.stringify(
              errors.convertErrorArrayToObject(nestedErrors)
            )}`
          );
        } catch (e) {
          logger.error(`internal server error -- ${e.message}`);
        }
        return errors.badRequest(
          res,
          "bad request errors",
          errors.convertErrorArrayToObject(nestedErrors)
        );
      }

      let responseFromEventsUtil = await createEventUtil.viewEvents(req);
      logObject("responseFromEventsUtil", responseFromEventsUtil);
      // logger.info(
      //   `responseFromEventsUtil -- ${JSON.stringify(responseFromEventsUtil)}`
      // );
      if (responseFromEventsUtil.success === true) {
        res.status(HTTPStatus.OK).json({
          success: true,
          message: responseFromEventsUtil.message,
          measurements: responseFromEventsUtil.data,
        });
      } else if (responseFromEventsUtil.success === false) {
        const status = responseFromEventsUtil.status
          ? responseFromEventsUtil.status
          : HTTPStatus.BAD_GATEWAY;
        res.status(status).json({
          success: false,
          message: responseFromEventsUtil.message,
          errors: responseFromEventsUtil.error
            ? responseFromEventsUtil.error
            : { message: "" },
        });
      }
    } catch (error) {
      logger.error(`internal server error -- ${error.message}`);
      res.status(HTTPStatus.INTERNAL_SERVER_ERROR).json({
        success: false,
        message: "server error",
        errors: { message: error.message },
      });
    }
  },
};

module.exports = createEvent;<|MERGE_RESOLUTION|>--- conflicted
+++ resolved
@@ -352,12 +352,7 @@
       });
     }
   },
-
-<<<<<<< HEAD
-  listGood: async (req, res) => {
-=======
   listRunningDevices: async (req, res) => {
->>>>>>> 4352888a
     try {
       const hasErrors = !validationResult(req).isEmpty();
       if (hasErrors) {
@@ -419,16 +414,10 @@
       request["query"]["metadata"] = "site_id";
       request["query"]["network"] = network;
       request["query"]["recent"] = recent;
-<<<<<<< HEAD
-      request["query"]["lat_long"] = lat_long;
-      request["query"]["skip"] = parseInt(skip);
-      request["query"]["limit"] = parseInt(limit ? limit : 2);
-=======
       request["query"]["running"] = "yes";
       request["query"]["lat_long"] = lat_long;
       request["query"]["skip"] = parseInt(skip);
       request["query"]["limit"] = parseInt(limit);
->>>>>>> 4352888a
       request["query"]["page"] = parseInt(page);
 
       await createEventUtil.list(request, (result) => {
@@ -438,7 +427,106 @@
           res.status(status).json({
             success: true,
             isCache: result.isCache,
-<<<<<<< HEAD
+            message: "successfully returned the active and running devices",
+            meta: result.data[0].meta,
+            devices: result.data[0].data,
+          });
+        } else if (result.success === false) {
+          const status = result.status
+            ? result.status
+            : HTTPStatus.INTERNAL_SERVER_ERROR;
+          const errors = result.errors ? result.errors : { message: "" };
+          res.status(status).json({
+            success: false,
+            errors,
+            message: result.message,
+          });
+        }
+      });
+    } catch (error) {
+      logger.error(`internal server error -- ${error.message}`);
+      res.status(HTTPStatus.INTERNAL_SERVER_ERROR).json({
+        success: false,
+        message: "Internal Server Error",
+        errors: { message: error.message },
+      });
+    }
+  },
+
+  listGood: async (req, res) => {
+    try {
+      const hasErrors = !validationResult(req).isEmpty();
+      if (hasErrors) {
+        let nestedErrors = validationResult(req).errors[0].nestedErrors;
+        try {
+          logger.error(
+            `input validation errors ${JSON.stringify(
+              errors.convertErrorArrayToObject(nestedErrors)
+            )}`
+          );
+        } catch (e) {
+          logger.error(`internal server error -- ${e.message}`);
+        }
+        return errors.badRequest(
+          res,
+          "bad request errors",
+          errors.convertErrorArrayToObject(nestedErrors)
+        );
+      }
+      const { query } = req;
+      const {
+        device,
+        device_number,
+        site,
+        frequency,
+        startTime,
+        endTime,
+        device_id,
+        site_id,
+        external,
+        metadata,
+        tenant,
+        network,
+        recent,
+        airqloud,
+        airqloud_id,
+        skip,
+        limit,
+        page,
+        lat_long,
+      } = query;
+      let request = {};
+      request["query"] = {};
+      request["query"]["device"] = device;
+      request["query"]["device_number"] = device_number;
+      request["query"]["site"] = site;
+      request["query"]["frequency"] = frequency;
+      request["query"]["startTime"] = startTime;
+      request["query"]["endTime"] = endTime;
+      request["query"]["device_id"] = device_id;
+      request["query"]["site_id"] = site_id;
+      request["query"]["airqloud_id"] = airqloud_id;
+      request["query"]["airqloud"] = airqloud;
+      request["query"]["external"] = external;
+      request["query"]["metadata"] = metadata;
+      request["query"]["tenant"] = tenant;
+      request["query"]["index"] = "good";
+      request["query"]["external"] = "no";
+      request["query"]["metadata"] = "site_id";
+      request["query"]["network"] = network;
+      request["query"]["recent"] = recent;
+      request["query"]["lat_long"] = lat_long;
+      request["query"]["skip"] = parseInt(skip);
+      request["query"]["limit"] = parseInt(limit ? limit : 2);
+      request["query"]["page"] = parseInt(page);
+
+      await createEventUtil.list(request, (result) => {
+        logObject("the result for listing events", result);
+        if (result.success === true) {
+          const status = result.status ? result.status : HTTPStatus.OK;
+          res.status(status).json({
+            success: true,
+            isCache: result.isCache,
             message: result.message,
             meta: result.data[0].meta,
             measurements: result.data[0].data,
@@ -942,11 +1030,6 @@
             message: result.message,
             meta: result.data[0].meta,
             measurements: result.data[0].data,
-=======
-            message: "successfully returned the active and running devices",
-            meta: result.data[0].meta,
-            devices: result.data[0].data,
->>>>>>> 4352888a
           });
         } else if (result.success === false) {
           const status = result.status
