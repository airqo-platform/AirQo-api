const express = require("express");
const router = express.Router();
const eventController = require("@controllers/create-event");
const { check, oneOf, query, body, param } = require("express-validator");
const constants = require("@config/constants");
const mongoose = require("mongoose");
const ObjectId = mongoose.Types.ObjectId;

const headers = (req, res, next) => {
  // const allowedOrigins = constants.DOMAIN_WHITELIST;
  // const origin = req.headers.origin;
  // if (allowedOrigins.includes(origin)) {
  //   res.setHeader("Access-Control-Allow-Origin", origin);
  // }
  res.setHeader("Access-Control-Allow-Origin", "*");
  res.header(
    "Access-Control-Allow-Headers",
    "Origin, X-Requested-With, Content-Type, Accept, Authorization"
  );
  res.header("Access-Control-Allow-Methods", "GET, POST, PUT, DELETE");
  next();
};
router.use(headers);

/******************* create-event use-case *******************************/
<<<<<<< HEAD

router.get(
  "/good",
=======
router.get(
  "/running",
>>>>>>> 4352888a
  oneOf([
    query("tenant")
      .exists()
      .withMessage("tenant should be provided")
      .bail()
      .trim()
      .toLowerCase()
      .isIn(["kcca", "airqo", "urban_better", "us_embassy", "nasa", "cross"])
      .withMessage("the tenant value is not among the expected ones"),
  ]),
  oneOf([
    [
      query("startTime")
        .optional()
        .notEmpty()
        .trim()
        .isISO8601({ strict: true, strictSeparator: true })
        .withMessage("startTime must be a valid datetime."),
      query("endTime")
        .optional()
        .notEmpty()
        .trim()
        .isISO8601({ strict: true, strictSeparator: true })
        .withMessage("endTime must be a valid datetime."),
      query("frequency")
        .optional()
        .notEmpty()
        .withMessage("the frequency cannot be empty if provided")
        .bail()
        .trim()
        .toLowerCase()
        .isIn(["hourly", "daily", "raw", "minute"])
        .withMessage(
          "the frequency value is not among the expected ones which include: hourly, daily, minute and raw"
        ),
      query("format")
        .optional()
        .notEmpty()
        .withMessage("the format cannot be empty if provided")
        .bail()
        .trim()
        .toLowerCase()
        .isIn(["json", "csv"])
        .withMessage(
          "the format value is not among the expected ones which include: csv and json"
        ),
      query("external")
        .optional()
        .notEmpty()
        .trim()
        .toLowerCase()
        .isIn(["yes", "no"])
        .withMessage(
          "the external value is not among the expected ones which include: no and yes"
        ),
      query("recent")
        .optional()
        .notEmpty()
        .trim()
        .toLowerCase()
        .isIn(["yes", "no"])
        .withMessage(
          "the recent value is not among the expected ones which include: no and yes"
        ),
      query("device")
        .optional()
        .notEmpty()
        .trim(),
      query("device_id")
        .optional()
        .notEmpty()
        .trim(),
      query("lat_long")
        .optional()
        .notEmpty()
        .trim(),
      query("airqloud_id")
        .optional()
        .notEmpty()
        .trim(),
      query("device_number")
        .optional()
        .notEmpty()
        .trim(),
      query("site")
        .optional()
        .notEmpty()
        .trim(),
      query("site_id")
        .optional()
        .notEmpty()
        .trim(),
      query("primary")
        .optional()
        .notEmpty()
        .trim()
        .toLowerCase()
        .isIn(["yes", "no"])
        .withMessage("valid values include: YES and NO"),
      query("metadata")
        .optional()
        .notEmpty()
        .trim()
        .toLowerCase()
        .isIn(["site", "site_id", "device", "device_id"])
        .withMessage(
          "valid values include: site, site_id, device and device_id"
        ),
      query("test")
        .optional()
        .notEmpty()
        .trim()
        .toLowerCase()
        .isIn(["yes", "no"])
        .withMessage("valid values include: YES and NO"),
    ],
  ]),
<<<<<<< HEAD
  eventController.listGood
);

router.get(
  "/moderate",
  oneOf([
    query("tenant")
      .exists()
      .withMessage("tenant should be provided")
      .bail()
      .trim()
      .toLowerCase()
      .isIn(["kcca", "airqo", "urban_better", "us_embassy", "nasa", "cross"])
      .withMessage("the tenant value is not among the expected ones"),
  ]),
  oneOf([
    [
      query("startTime")
        .optional()
        .notEmpty()
        .trim()
        .isISO8601({ strict: true, strictSeparator: true })
        .withMessage("startTime must be a valid datetime."),
      query("endTime")
        .optional()
        .notEmpty()
        .trim()
        .isISO8601({ strict: true, strictSeparator: true })
        .withMessage("endTime must be a valid datetime."),
      query("frequency")
        .optional()
        .notEmpty()
        .withMessage("the frequency cannot be empty if provided")
        .bail()
        .trim()
        .toLowerCase()
        .isIn(["hourly", "daily", "raw", "minute"])
        .withMessage(
          "the frequency value is not among the expected ones which include: hourly, daily, minute and raw"
        ),
      query("format")
        .optional()
        .notEmpty()
        .withMessage("the format cannot be empty if provided")
        .bail()
        .trim()
        .toLowerCase()
        .isIn(["json", "csv"])
        .withMessage(
          "the format value is not among the expected ones which include: csv and json"
        ),
      query("external")
        .optional()
        .notEmpty()
        .trim()
        .toLowerCase()
        .isIn(["yes", "no"])
        .withMessage(
          "the external value is not among the expected ones which include: no and yes"
        ),
      query("recent")
        .optional()
        .notEmpty()
        .trim()
        .toLowerCase()
        .isIn(["yes", "no"])
        .withMessage(
          "the recent value is not among the expected ones which include: no and yes"
        ),
      query("device")
        .optional()
        .notEmpty()
        .trim(),
      query("device_id")
        .optional()
        .notEmpty()
        .trim(),
      query("lat_long")
        .optional()
        .notEmpty()
        .trim(),
      query("airqloud_id")
        .optional()
        .notEmpty()
        .trim(),
      query("device_number")
        .optional()
        .notEmpty()
        .trim(),
      query("site")
        .optional()
        .notEmpty()
        .trim(),
      query("site_id")
        .optional()
        .notEmpty()
        .trim(),
      query("primary")
        .optional()
        .notEmpty()
        .trim()
        .toLowerCase()
        .isIn(["yes", "no"])
        .withMessage("valid values include: YES and NO"),
      query("metadata")
        .optional()
        .notEmpty()
        .trim()
        .toLowerCase()
        .isIn(["site", "site_id", "device", "device_id"])
        .withMessage(
          "valid values include: site, site_id, device and device_id"
        ),
      query("test")
        .optional()
        .notEmpty()
        .trim()
        .toLowerCase()
        .isIn(["yes", "no"])
        .withMessage("valid values include: YES and NO"),
    ],
  ]),
  eventController.listModerate
);

router.get(
  "/u4sg",
  oneOf([
    query("tenant")
      .exists()
      .withMessage("tenant should be provided")
      .bail()
      .trim()
      .toLowerCase()
      .isIn(["kcca", "airqo", "urban_better", "us_embassy", "nasa", "cross"])
      .withMessage("the tenant value is not among the expected ones"),
  ]),
  oneOf([
    [
      query("startTime")
        .optional()
        .notEmpty()
        .trim()
        .isISO8601({ strict: true, strictSeparator: true })
        .withMessage("startTime must be a valid datetime."),
      query("endTime")
        .optional()
        .notEmpty()
        .trim()
        .isISO8601({ strict: true, strictSeparator: true })
        .withMessage("endTime must be a valid datetime."),
      query("frequency")
        .optional()
        .notEmpty()
        .withMessage("the frequency cannot be empty if provided")
        .bail()
        .trim()
        .toLowerCase()
        .isIn(["hourly", "daily", "raw", "minute"])
        .withMessage(
          "the frequency value is not among the expected ones which include: hourly, daily, minute and raw"
        ),
      query("format")
        .optional()
        .notEmpty()
        .withMessage("the format cannot be empty if provided")
        .bail()
        .trim()
        .toLowerCase()
        .isIn(["json", "csv"])
        .withMessage(
          "the format value is not among the expected ones which include: csv and json"
        ),
      query("external")
        .optional()
        .notEmpty()
        .trim()
        .toLowerCase()
        .isIn(["yes", "no"])
        .withMessage(
          "the external value is not among the expected ones which include: no and yes"
        ),
      query("recent")
        .optional()
        .notEmpty()
        .trim()
        .toLowerCase()
        .isIn(["yes", "no"])
        .withMessage(
          "the recent value is not among the expected ones which include: no and yes"
        ),
      query("device")
        .optional()
        .notEmpty()
        .trim(),
      query("device_id")
        .optional()
        .notEmpty()
        .trim(),
      query("lat_long")
        .optional()
        .notEmpty()
        .trim(),
      query("airqloud_id")
        .optional()
        .notEmpty()
        .trim(),
      query("device_number")
        .optional()
        .notEmpty()
        .trim(),
      query("site")
        .optional()
        .notEmpty()
        .trim(),
      query("site_id")
        .optional()
        .notEmpty()
        .trim(),
      query("primary")
        .optional()
        .notEmpty()
        .trim()
        .toLowerCase()
        .isIn(["yes", "no"])
        .withMessage("valid values include: YES and NO"),
      query("metadata")
        .optional()
        .notEmpty()
        .trim()
        .toLowerCase()
        .isIn(["site", "site_id", "device", "device_id"])
        .withMessage(
          "valid values include: site, site_id, device and device_id"
        ),
      query("test")
        .optional()
        .notEmpty()
        .trim()
        .toLowerCase()
        .isIn(["yes", "no"])
        .withMessage("valid values include: YES and NO"),
    ],
  ]),
  eventController.listU4sg
);

router.get(
  "/unhealthy",
  oneOf([
    query("tenant")
      .exists()
      .withMessage("tenant should be provided")
      .bail()
      .trim()
      .toLowerCase()
      .isIn(["kcca", "airqo", "urban_better", "us_embassy", "nasa", "cross"])
      .withMessage("the tenant value is not among the expected ones"),
  ]),
  oneOf([
    [
      query("startTime")
        .optional()
        .notEmpty()
        .trim()
        .isISO8601({ strict: true, strictSeparator: true })
        .withMessage("startTime must be a valid datetime."),
      query("endTime")
        .optional()
        .notEmpty()
        .trim()
        .isISO8601({ strict: true, strictSeparator: true })
        .withMessage("endTime must be a valid datetime."),
      query("frequency")
        .optional()
        .notEmpty()
        .withMessage("the frequency cannot be empty if provided")
        .bail()
        .trim()
        .toLowerCase()
        .isIn(["hourly", "daily", "raw", "minute"])
        .withMessage(
          "the frequency value is not among the expected ones which include: hourly, daily, minute and raw"
        ),
      query("format")
        .optional()
        .notEmpty()
        .withMessage("the format cannot be empty if provided")
        .bail()
        .trim()
        .toLowerCase()
        .isIn(["json", "csv"])
        .withMessage(
          "the format value is not among the expected ones which include: csv and json"
        ),
      query("external")
        .optional()
        .notEmpty()
        .trim()
        .toLowerCase()
        .isIn(["yes", "no"])
        .withMessage(
          "the external value is not among the expected ones which include: no and yes"
        ),
      query("recent")
        .optional()
        .notEmpty()
        .trim()
        .toLowerCase()
        .isIn(["yes", "no"])
        .withMessage(
          "the recent value is not among the expected ones which include: no and yes"
        ),
      query("device")
        .optional()
        .notEmpty()
        .trim(),
      query("device_id")
        .optional()
        .notEmpty()
        .trim(),
      query("lat_long")
        .optional()
        .notEmpty()
        .trim(),
      query("airqloud_id")
        .optional()
        .notEmpty()
        .trim(),
      query("device_number")
        .optional()
        .notEmpty()
        .trim(),
      query("site")
        .optional()
        .notEmpty()
        .trim(),
      query("site_id")
        .optional()
        .notEmpty()
        .trim(),
      query("primary")
        .optional()
        .notEmpty()
        .trim()
        .toLowerCase()
        .isIn(["yes", "no"])
        .withMessage("valid values include: YES and NO"),
      query("metadata")
        .optional()
        .notEmpty()
        .trim()
        .toLowerCase()
        .isIn(["site", "site_id", "device", "device_id"])
        .withMessage(
          "valid values include: site, site_id, device and device_id"
        ),
      query("test")
        .optional()
        .notEmpty()
        .trim()
        .toLowerCase()
        .isIn(["yes", "no"])
        .withMessage("valid values include: YES and NO"),
    ],
  ]),
  eventController.listUnhealthy
);

router.get(
  "/very_unhealthy",
  oneOf([
    query("tenant")
      .exists()
      .withMessage("tenant should be provided")
      .bail()
      .trim()
      .toLowerCase()
      .isIn(["kcca", "airqo", "urban_better", "us_embassy", "nasa", "cross"])
      .withMessage("the tenant value is not among the expected ones"),
  ]),
  oneOf([
    [
      query("startTime")
        .optional()
        .notEmpty()
        .trim()
        .isISO8601({ strict: true, strictSeparator: true })
        .withMessage("startTime must be a valid datetime."),
      query("endTime")
        .optional()
        .notEmpty()
        .trim()
        .isISO8601({ strict: true, strictSeparator: true })
        .withMessage("endTime must be a valid datetime."),
      query("frequency")
        .optional()
        .notEmpty()
        .withMessage("the frequency cannot be empty if provided")
        .bail()
        .trim()
        .toLowerCase()
        .isIn(["hourly", "daily", "raw", "minute"])
        .withMessage(
          "the frequency value is not among the expected ones which include: hourly, daily, minute and raw"
        ),
      query("format")
        .optional()
        .notEmpty()
        .withMessage("the format cannot be empty if provided")
        .bail()
        .trim()
        .toLowerCase()
        .isIn(["json", "csv"])
        .withMessage(
          "the format value is not among the expected ones which include: csv and json"
        ),
      query("external")
        .optional()
        .notEmpty()
        .trim()
        .toLowerCase()
        .isIn(["yes", "no"])
        .withMessage(
          "the external value is not among the expected ones which include: no and yes"
        ),
      query("recent")
        .optional()
        .notEmpty()
        .trim()
        .toLowerCase()
        .isIn(["yes", "no"])
        .withMessage(
          "the recent value is not among the expected ones which include: no and yes"
        ),
      query("device")
        .optional()
        .notEmpty()
        .trim(),
      query("device_id")
        .optional()
        .notEmpty()
        .trim(),
      query("lat_long")
        .optional()
        .notEmpty()
        .trim(),
      query("airqloud_id")
        .optional()
        .notEmpty()
        .trim(),
      query("device_number")
        .optional()
        .notEmpty()
        .trim(),
      query("site")
        .optional()
        .notEmpty()
        .trim(),
      query("site_id")
        .optional()
        .notEmpty()
        .trim(),
      query("primary")
        .optional()
        .notEmpty()
        .trim()
        .toLowerCase()
        .isIn(["yes", "no"])
        .withMessage("valid values include: YES and NO"),
      query("metadata")
        .optional()
        .notEmpty()
        .trim()
        .toLowerCase()
        .isIn(["site", "site_id", "device", "device_id"])
        .withMessage(
          "valid values include: site, site_id, device and device_id"
        ),
      query("test")
        .optional()
        .notEmpty()
        .trim()
        .toLowerCase()
        .isIn(["yes", "no"])
        .withMessage("valid values include: YES and NO"),
    ],
  ]),
  eventController.listVeryUnhealthy
);

router.get(
  "/hazardous",
  oneOf([
    query("tenant")
      .exists()
      .withMessage("tenant should be provided")
      .bail()
      .trim()
      .toLowerCase()
      .isIn(["kcca", "airqo", "urban_better", "us_embassy", "nasa", "cross"])
      .withMessage("the tenant value is not among the expected ones"),
  ]),
  oneOf([
    [
      query("startTime")
        .optional()
        .notEmpty()
        .trim()
        .isISO8601({ strict: true, strictSeparator: true })
        .withMessage("startTime must be a valid datetime."),
      query("endTime")
        .optional()
        .notEmpty()
        .trim()
        .isISO8601({ strict: true, strictSeparator: true })
        .withMessage("endTime must be a valid datetime."),
      query("frequency")
        .optional()
        .notEmpty()
        .withMessage("the frequency cannot be empty if provided")
        .bail()
        .trim()
        .toLowerCase()
        .isIn(["hourly", "daily", "raw", "minute"])
        .withMessage(
          "the frequency value is not among the expected ones which include: hourly, daily, minute and raw"
        ),
      query("format")
        .optional()
        .notEmpty()
        .withMessage("the format cannot be empty if provided")
        .bail()
        .trim()
        .toLowerCase()
        .isIn(["json", "csv"])
        .withMessage(
          "the format value is not among the expected ones which include: csv and json"
        ),
      query("external")
        .optional()
        .notEmpty()
        .trim()
        .toLowerCase()
        .isIn(["yes", "no"])
        .withMessage(
          "the external value is not among the expected ones which include: no and yes"
        ),
      query("recent")
        .optional()
        .notEmpty()
        .trim()
        .toLowerCase()
        .isIn(["yes", "no"])
        .withMessage(
          "the recent value is not among the expected ones which include: no and yes"
        ),
      query("device")
        .optional()
        .notEmpty()
        .trim(),
      query("device_id")
        .optional()
        .notEmpty()
        .trim(),
      query("lat_long")
        .optional()
        .notEmpty()
        .trim(),
      query("airqloud_id")
        .optional()
        .notEmpty()
        .trim(),
      query("device_number")
        .optional()
        .notEmpty()
        .trim(),
      query("site")
        .optional()
        .notEmpty()
        .trim(),
      query("site_id")
        .optional()
        .notEmpty()
        .trim(),
      query("primary")
        .optional()
        .notEmpty()
        .trim()
        .toLowerCase()
        .isIn(["yes", "no"])
        .withMessage("valid values include: YES and NO"),
      query("metadata")
        .optional()
        .notEmpty()
        .trim()
        .toLowerCase()
        .isIn(["site", "site_id", "device", "device_id"])
        .withMessage(
          "valid values include: site, site_id, device and device_id"
        ),
      query("test")
        .optional()
        .notEmpty()
        .trim()
        .toLowerCase()
        .isIn(["yes", "no"])
        .withMessage("valid values include: YES and NO"),
    ],
  ]),
  eventController.listHazardous
);

=======
  eventController.listRunningDevices
);
>>>>>>> 4352888a
router.post(
  "/",
  oneOf([
    [
      query("tenant")
        .exists()
        .withMessage("tenant should be provided")
        .bail()
        .trim()
        .toLowerCase()
        .isIn(constants.NETWORKS)
        .withMessage("the tenant value is not among the expected ones"),
    ],
  ]),
  oneOf([
    body()
      .isArray()
      .withMessage("the request body should be an array"),
  ]),
  oneOf([
    [
      body("*.device_id")
        .exists()
        .trim()
        .withMessage("device_id is missing")
        .bail()
        .isMongoId()
        .withMessage("device_id must be an object ID")
        .bail()
        .customSanitizer((value) => {
          return ObjectId(value);
        }),
      body("*.is_device_primary")
        .optional()
        .notEmpty()
        .trim()
        .isBoolean()
        .withMessage("is_device_primary should be Boolean"),
      body("*.site_id")
        .optional()
        .notEmpty()
        .trim()
        .withMessage("site_id should not be empty if provided")
        .bail()
        .isMongoId()
        .withMessage("site_id must be an object ID")
        .bail()
        .customSanitizer((value) => {
          return ObjectId(value);
        }),
      body("*.time")
        .exists()
        .trim()
        .withMessage("time is missing")
        .bail()
        .toDate()
        .isISO8601({ strict: true, strictSeparator: true })
        .withMessage("time must be a valid datetime."),
      body("*.frequency")
        .exists()
        .trim()
        .toLowerCase()
        .withMessage("frequency is missing")
        .bail()
        .isIn(["raw", "hourly", "daily"])
        .withMessage(
          "the frequency value is not among the expected ones which include: raw, hourly and daily"
        ),
      body("*.is_test_data")
        .optional()
        .notEmpty()
        .trim()
        .isBoolean()
        .withMessage("is_test_data should be boolean"),
      body("*.device")
        .optional()
        .notEmpty()
        .trim(),
      body("*.site")
        .optional()
        .notEmpty()
        .trim(),
      body("*.device_number")
        .optional()
        .notEmpty()
        .isInt()
        .withMessage("the device_number should be an integer value")
        .bail()
        .trim(),
      body("*.network")
        .optional()
        .notEmpty()
        .toLowerCase()
        .isIn(["kcca", "airqo", "urban_better", "usembassy", "nasa", "unep"])
        .withMessage("the network value is not among the expected ones"),
    ],
  ]),
  eventController.addValues
);

router.post(
  "/transform",
  oneOf([
    body()
      .isArray()
      .withMessage("the request body should be an array"),
  ]),
  oneOf([
    [
      body("*.device_id")
        .exists()
        .trim()
        .withMessage("device_id is missing")
        .bail()
        .isMongoId()
        .withMessage("device_id must be an object ID")
        .bail()
        .customSanitizer((value) => {
          return ObjectId(value);
        }),
      body("*.is_device_primary")
        .optional()
        .notEmpty()
        .trim()
        .isBoolean()
        .withMessage("is_device_primary should be Boolean"),
      body("*.site_id")
        .exists()
        .trim()
        .withMessage("site_id is missing")
        .bail()
        .isMongoId()
        .withMessage("site_id must be an object ID")
        .bail()
        .customSanitizer((value) => {
          return ObjectId(value);
        }),
      body("*.time")
        .exists()
        .trim()
        .withMessage("time is missing")
        .bail()
        .toDate()
        .isISO8601({ strict: true, strictSeparator: true })
        .withMessage("time must be a valid datetime."),
      body("*.frequency")
        .exists()
        .trim()
        .toLowerCase()
        .withMessage("frequency is missing")
        .bail()
        .isIn(["raw", "hourly", "daily"])
        .withMessage(
          "the frequency value is not among the expected ones which include: raw, hourly and daily"
        ),
      body("*.is_test_data")
        .optional()
        .notEmpty()
        .trim()
        .isBoolean()
        .withMessage("is_test_data should be boolean"),
      body("*.device")
        .optional()
        .notEmpty()
        .trim(),
      body("*.site")
        .optional()
        .notEmpty()
        .trim(),
      body("*.device_number")
        .optional()
        .notEmpty()
        .isInt()
        .withMessage("the device_number should be an integer value")
        .bail()
        .trim(),
    ],
  ]),
  eventController.transform
);
router.get(
  "/",
  oneOf([
    query("tenant")
      .exists()
      .withMessage("tenant should be provided")
      .bail()
      .trim()
      .toLowerCase()
      .isIn(constants.NETWORKS)
      .withMessage("the tenant value is not among the expected ones"),
  ]),
  oneOf([
    [
      query("startTime")
        .optional()
        .notEmpty()
        .trim()
        .isISO8601({ strict: true, strictSeparator: true })
        .withMessage("startTime must be a valid datetime."),
      query("endTime")
        .optional()
        .notEmpty()
        .trim()
        .isISO8601({ strict: true, strictSeparator: true })
        .withMessage("endTime must be a valid datetime."),
      query("frequency")
        .optional()
        .notEmpty()
        .withMessage("the frequency cannot be empty if provided")
        .bail()
        .trim()
        .toLowerCase()
        .isIn(["hourly", "daily", "raw", "minute"])
        .withMessage(
          "the frequency value is not among the expected ones which include: hourly, daily, minute and raw"
        ),
      query("format")
        .optional()
        .notEmpty()
        .withMessage("the format cannot be empty if provided")
        .bail()
        .trim()
        .toLowerCase()
        .isIn(["json", "csv"])
        .withMessage(
          "the format value is not among the expected ones which include: csv and json"
        ),
      query("external")
        .optional()
        .notEmpty()
        .trim()
        .toLowerCase()
        .isIn(["yes", "no"])
        .withMessage(
          "the external value is not among the expected ones which include: no and yes"
        ),
      query("recent")
        .optional()
        .notEmpty()
        .trim()
        .toLowerCase()
        .isIn(["yes", "no"])
        .withMessage(
          "the recent value is not among the expected ones which include: no and yes"
        ),
      query("device")
        .optional()
        .notEmpty()
        .trim(),
      query("device_id")
        .optional()
        .notEmpty()
        .trim(),
      query("lat_long")
        .optional()
        .notEmpty()
        .trim(),
      query("airqloud_id")
        .optional()
        .notEmpty()
        .trim(),
      query("device_number")
        .optional()
        .notEmpty()
        .trim(),
      query("site")
        .optional()
        .notEmpty()
        .trim(),
      query("site_id")
        .optional()
        .notEmpty()
        .trim(),
      query("primary")
        .optional()
        .notEmpty()
        .trim()
        .toLowerCase()
        .isIn(["yes", "no"])
        .withMessage("valid values include: YES and NO"),
      query("metadata")
        .optional()
        .notEmpty()
        .trim()
        .toLowerCase()
        .isIn(["site", "site_id", "device", "device_id"])
        .withMessage(
          "valid values include: site, site_id, device and device_id"
        ),
      query("test")
        .optional()
        .notEmpty()
        .trim()
        .toLowerCase()
        .isIn(["yes", "no"])
        .withMessage("valid values include: YES and NO"),
    ],
  ]),
  eventController.list
);
router.post(
  "/transmit/single",
  oneOf([
    query("tenant")
      .exists()
      .withMessage("tenant query parameter should be provided")
      .bail()
      .trim()
      .toLowerCase()
      .isIn(constants.NETWORKS)
      .withMessage(
        "the tenant query parameter value is not among the expected ones"
      ),
  ]),
  oneOf([
    query("id")
      .exists()
      .withMessage(
        "the device identifier is missing in request, consider using id"
      ),
    query("name")
      .exists()
      .withMessage(
        "the device identifier is missing in request, consider using name"
      ),
    query("device_number")
      .exists()
      .withMessage(
        "the device_number identifier is missing in request, consider using device_number"
      ),
  ]),
  oneOf([
    [
      body("time")
        .exists()
        .trim()
        .withMessage("time is missing")
        .bail()
        .toDate()
        .isISO8601({ strict: true, strictSeparator: true })
        .withMessage("time must be a valid datetime."),
      body("s1_pm10")
        // .optional()
        // .notEmpty()
        // .withMessage("s1_pm10 should not be empty if/when provided")
        // .bail()
        // .isNumeric()
        // .withMessage("s1_pm_10 should be an integer value")
        .trim(),
      body("s1_pm2_5")
        // .optional()
        // .notEmpty()
        // .withMessage("s1_pm2_5 should not be empty if/when provided")
        // .bail()
        // .isNumeric()
        // .withMessage("s1_pm2_5 should be an integer value")
        .trim(),
      body("s2_pm2_5")
        // .optional()
        // .notEmpty()
        // .withMessage("s2_pm2_5 should not be empty if/when provided")
        // .bail()
        // .isInt()
        // .withMessage("s2_pm2_5 should be an integer value")
        .trim(),
      body("s2_pm10")
        // .optional()
        // .notEmpty()
        // .withMessage("s2_pm10 should not be empty if/when provided")
        // .bail()
        // .isInt()
        // .withMessage("s2_pm10 should be an integer value")
        // .bail()
        .trim(),
      body("latitude")
        // .optional()
        // .notEmpty()
        // .withMessage("provided latitude cannot be empty")
        // .bail()
        // .trim()
        // .matches(constants.LATITUDE_REGEX, "i")
        // .withMessage("please provide valid latitude value")
        // .bail()
        // .custom((value) => {
        //   let dp = decimalPlaces(value);
        //   if (dp < 5) {
        //     return Promise.reject(
        //       "the latitude must have 5 or more characters"
        //     );
        //   }
        //   return Promise.resolve("latitude validation test has passed");
        // })
        // .bail()
        // .customSanitizer((value) => {
        //   return numeral(value).format("0.00000");
        // })
        // .isDecimal({ decimal_digits: 5 })
        // .withMessage("the latitude must have atleast 5 decimal places in it"),
        .trim(),
      body("longitude")
        // .optional()
        // .notEmpty()
        // .withMessage("provided longitude cannot be empty")
        // .bail()
        // .trim()
        // .matches(constants.LONGITUDE_REGEX, "i")
        // .withMessage("please provide valid longitude value")
        // .bail()
        // .custom((value) => {
        //   let dp = decimalPlaces(value);
        //   if (dp < 5) {
        //     return Promise.reject(
        //       "the longitude must have 5 or more characters"
        //     );
        //   }
        //   return Promise.resolve("longitude validation test has passed");
        // })
        // .bail()
        // .customSanitizer((value) => {
        //   return numeral(value).format("0.00000");
        // })
        // .isDecimal({ decimal_digits: 5 })
        // .withMessage("the longitude must have atleast 5 decimal places in it"),
        .trim(),
      body("battery")
        // .optional()
        // .notEmpty()
        // .withMessage("battery should not be empty if/when provided")
        // .bail()
        // .isInt()
        // .withMessage("battery should be an integer value")
        .trim(),
      body("altitude")
        // .optional()
        // .notEmpty()
        // .withMessage("altitude should not be empty if/when provided")
        // .bail()
        // .isInt()
        // .withMessage("altitude should be an integer value")
        .trim(),
      body("wind_speed")
        // .optional()
        // .notEmpty()
        // .withMessage("wind_speed should not be empty if/when provided")
        // .bail()
        // .isInt()
        // .withMessage("wind_speed should be an integer value")
        .trim(),
      body("satellites")
        // .optional()
        // .notEmpty()
        // .withMessage("satellites should not be empty if/when provided")
        // .bail()
        // .isInt()
        // .withMessage("satellites should be an integer value")
        .trim(),
      body("hdop")
        // .optional()
        // .notEmpty()
        // .withMessage("hdop should not be empty if/when provided")
        // .bail()
        // .isInt()
        // .withMessage("hdop should be an integer value")
        .trim(),
      body("internal_temperature")
        // .optional()
        // .notEmpty()
        // .withMessage(
        //   "internal_temperature should not be empty if/when provided"
        // )
        // .bail()
        // .isInt()
        // .withMessage("internal_temperature should be an integer value")
        .trim(),
      body("internal_humidity")
        // .optional()
        // .notEmpty()
        // .withMessage("internal_humidity should not be empty if/when provided")
        // .bail()
        // .isInt()
        // .withMessage("internal_humidity should be an integer value")
        .trim(),
      body("external_temperature")
        // .optional()
        // .notEmpty()
        // .withMessage(
        //   "external_temperature should not be empty if/when provided"
        // )
        // .bail()
        // .isInt()
        // .withMessage("external_temperature should be an integer value")
        .trim(),
      body("external_humidity")
        // .optional()
        // .notEmpty()
        // .withMessage("external_humidity should not be empty if/when provided")
        // .bail()
        // .isInt()
        // .withMessage("external_humidity should be an integer value")
        .trim(),
      body("external_pressure")
        // .optional()
        // .notEmpty()
        // .withMessage("external_pressure should not be empty if/when provided")
        // .bail()
        // .isInt()
        // .withMessage("external_pressure should be an integer value")
        .trim(),
      body("external_altitude")
        // .optional()
        // .notEmpty()
        // .withMessage("external_altitude should not be empty if/when provided")
        // .bail()
        // .isInt()
        // .withMessage("external_altitude should be an integer value")
        .trim(),
      body("status")
        .optional()
        .notEmpty()
        .withMessage("status cannot be empty if provided"),
    ],
  ]),
  eventController.transmitMultipleSensorValues
);

router.post(
  "/transmit/bulk",
  oneOf([
    query("tenant")
      .exists()
      .withMessage("tenant query parameter should be provided")
      .bail()
      .trim()
      .toLowerCase()
      .isIn(constants.NETWORKS)
      .withMessage(
        "the tenant query parameter value is not among the expected ones"
      ),
  ]),
  oneOf([
    query("id")
      .exists()
      .withMessage(
        "the device identifier is missing in request, consider using id"
      ),
    query("name")
      .exists()
      .withMessage(
        "the device identifier is missing in request, consider using name"
      ),
    query("device_number")
      .exists()
      .withMessage(
        "the device_number identifier is missing in request, consider using device_number"
      ),
  ]),
  oneOf([
    body()
      .isArray()
      .withMessage("the request body should be an array"),
  ]),
  oneOf([
    [
      body("*.time")
        .exists()
        .trim()
        .withMessage("time is missing")
        .bail()
        .toDate()
        .isISO8601({ strict: true, strictSeparator: true })
        .withMessage("time must be a valid datetime."),
      body("*.s1_pm10")
        // .optional()
        // .notEmpty()
        // .withMessage("s1_pm10 should not be empty if/when provided")
        // .bail()
        // .isNumeric()
        // .withMessage("s1_pm_10 should be an integer value")
        .trim(),
      body("*.s1_pm2_5")
        // .optional()
        // .notEmpty()
        // .withMessage("s1_pm2_5 should not be empty if/when provided")
        // .bail()
        // .isNumeric()
        // .withMessage("s1_pm2_5 should be an integer value")
        .trim(),
      body("*.s2_pm2_5")
        // .optional()
        // .notEmpty()
        // .withMessage("s2_pm2_5 should not be empty if/when provided")
        // .bail()
        // .isInt()
        // .withMessage("s2_pm2_5 should be an integer value")
        .trim(),
      body("*.s2_pm10")
        .optional()
        // .notEmpty()
        // .withMessage("s2_pm10 should not be empty if/when provided")
        // .bail()
        // .isInt()
        // .withMessage("s2_pm10 should be an integer value")
        // .bail()
        .trim(),
      body("*.latitude")
        // .optional()
        // .notEmpty()
        // .withMessage("provided latitude cannot be empty")
        // .bail()
        // .trim()
        // .matches(constants.LATITUDE_REGEX, "i")
        // .withMessage("please provide valid latitude value")
        // .bail()
        // .custom((value) => {
        //   let dp = decimalPlaces(value);
        //   if (dp < 5) {
        //     return Promise.reject(
        //       "the latitude must have 5 or more characters"
        //     );
        //   }
        //   return Promise.resolve("latitude validation test has passed");
        // })
        // .bail()
        // .customSanitizer((value) => {
        //   return numeral(value).format("0.00000");
        // })
        // .isDecimal({ decimal_digits: 5 })
        // .withMessage("the latitude must have atleast 5 decimal places in it"),
        .trim(),
      body("*.longitude")
        // .optional()
        // .notEmpty()
        // .withMessage("provided longitude cannot be empty")
        // .bail()
        // .trim()
        // .matches(constants.LONGITUDE_REGEX, "i")
        // .withMessage("please provide valid longitude value")
        // .bail()
        // .custom((value) => {
        //   let dp = decimalPlaces(value);
        //   if (dp < 5) {
        //     return Promise.reject(
        //       "the longitude must have 5 or more characters"
        //     );
        //   }
        //   return Promise.resolve("longitude validation test has passed");
        // })
        // .bail()
        // .customSanitizer((value) => {
        //   return numeral(value).format("0.00000");
        // })
        // .isDecimal({ decimal_digits: 5 })
        // .withMessage("the longitude must have atleast 5 decimal places in it"),
        .trim(),
      body("*.battery")
        // .optional()
        // .notEmpty()
        // .withMessage("battery should not be empty if/when provided")
        // .bail()
        // .isInt()
        // .withMessage("battery should be an integer value")
        .trim(),
      body("*.altitude")
        // .optional()
        // .notEmpty()
        // .withMessage("altitude should not be empty if/when provided")
        // .bail()
        // .isInt()
        // .withMessage("altitude should be an integer value")
        .trim(),
      body("*.wind_speed")
        // .optional()
        // .notEmpty()
        // .withMessage("wind_speed should not be empty if/when provided")
        // .bail()
        // .isInt()
        // .withMessage("wind_speed should be an integer value")
        .trim(),
      body("*.satellites")
        // .optional()
        // .notEmpty()
        // .withMessage("satellites should not be empty if/when provided")
        // .bail()
        // .isInt()
        // .withMessage("satellites should be an integer value")
        .trim(),
      body("*.hdop")
        // .optional()
        // .notEmpty()
        // .withMessage("hdop should not be empty if/when provided")
        // .bail()
        // .isInt()
        // .withMessage("hdop should be an integer value")
        .trim(),
      body("*.internal_temperature")
        // .optional()
        // .notEmpty()
        // .withMessage(
        //   "internal_temperature should not be empty if/when provided"
        // )
        // .bail()
        // .isInt()
        // .withMessage("internal_temperature should be an integer value")
        .trim(),
      body("*.internal_humidity")
        // .optional()
        // .notEmpty()
        // .withMessage("internal_humidity should not be empty if/when provided")
        // .bail()
        // .isInt()
        // .withMessage("internal_humidity should be an integer value")
        .trim(),
      body("*.external_temperature")
        // .optional()
        // .notEmpty()
        // .withMessage(
        //   "external_temperature should not be empty if/when provided"
        // )
        // .bail()
        // .isInt()
        // .withMessage("external_temperature should be an integer value")
        .trim(),
      body("*.external_humidity")
        // .optional()
        // .notEmpty()
        // .withMessage("external_humidity should not be empty if/when provided")
        // .bail()
        // .isInt()
        // .withMessage("external_humidity should be an integer value")
        .trim(),
      body("*.external_pressure")
        // .optional()
        // .notEmpty()
        // .withMessage("external_pressure should not be empty if/when provided")
        // .bail()
        // .isInt()
        // .withMessage("external_pressure should be an integer value")
        .trim(),
      body("*.external_altitude")
        // .optional()
        // .notEmpty()
        // .withMessage("external_altitude should not be empty if/when provided")
        // .bail()
        // .isInt()
        // .withMessage("external_altitude should be an integer value")
        .trim(),
      body("*.status"),
      // .optional()
      // .notEmpty()
      // .withMessage("status cannot be empty if provided"),
    ],
  ]),
  eventController.bulkTransmitMultipleSensorValues
);

/*clear events*/
router.delete(
  "/",
  oneOf([
    query("tenant")
      .exists()
      .withMessage("tenant should be provided")
      .bail()
      .trim()
      .toLowerCase()
      .isIn(constants.NETWORKS)
      .withMessage("the tenant value is not among the expected ones"),
  ]),
  oneOf([
    query("device_number")
      .exists()
      .withMessage(
        "the record's identifier is missing in request, consider using the device_number"
      )
      .bail()
      .trim()
      .isInt()
      .withMessage("the device_number should be an integer value"),
    query("device_id")
      .exists()
      .withMessage(
        "the record's identifier is missing in request, consider using the device_id"
      )
      .bail()
      .trim()
      .isMongoId()
      .withMessage("id must be an object ID")
      .bail()
      .customSanitizer((value) => {
        return ObjectId(value);
      }),
    query("site_id")
      .exists()
      .withMessage(
        "the record's identifier is missing in request, consider using the device_id"
      )
      .bail()
      .trim()
      .isMongoId()
      .withMessage("site_id must be an object ID")
      .bail()
      .customSanitizer((value) => {
        return ObjectId(value);
      }),
    query("device")
      .exists()
      .withMessage(
        "the device identifier is missing in request, consider using the device name"
      )
      .bail()
      .trim()
      .isLowercase()
      .withMessage("device name should be lower case")
      .bail()
      .matches(constants.WHITE_SPACES_REGEX, "i")
      .withMessage("the device names do not have spaces in them"),
  ]),
  eventController.deleteValuesOnPlatform
);

module.exports = router;<|MERGE_RESOLUTION|>--- conflicted
+++ resolved
@@ -23,14 +23,8 @@
 router.use(headers);
 
 /******************* create-event use-case *******************************/
-<<<<<<< HEAD
-
-router.get(
-  "/good",
-=======
 router.get(
   "/running",
->>>>>>> 4352888a
   oneOf([
     query("tenant")
       .exists()
@@ -148,12 +142,11 @@
         .withMessage("valid values include: YES and NO"),
     ],
   ]),
-<<<<<<< HEAD
-  eventController.listGood
+  eventController.listRunningDevices
 );
 
 router.get(
-  "/moderate",
+  "/good",
   oneOf([
     query("tenant")
       .exists()
@@ -271,11 +264,11 @@
         .withMessage("valid values include: YES and NO"),
     ],
   ]),
-  eventController.listModerate
+  eventController.listGood
 );
 
 router.get(
-  "/u4sg",
+  "/moderate",
   oneOf([
     query("tenant")
       .exists()
@@ -393,11 +386,11 @@
         .withMessage("valid values include: YES and NO"),
     ],
   ]),
-  eventController.listU4sg
+  eventController.listModerate
 );
 
 router.get(
-  "/unhealthy",
+  "/u4sg",
   oneOf([
     query("tenant")
       .exists()
@@ -515,11 +508,11 @@
         .withMessage("valid values include: YES and NO"),
     ],
   ]),
-  eventController.listUnhealthy
+  eventController.listU4sg
 );
 
 router.get(
-  "/very_unhealthy",
+  "/unhealthy",
   oneOf([
     query("tenant")
       .exists()
@@ -637,11 +630,11 @@
         .withMessage("valid values include: YES and NO"),
     ],
   ]),
-  eventController.listVeryUnhealthy
+  eventController.listUnhealthy
 );
 
 router.get(
-  "/hazardous",
+  "/very_unhealthy",
   oneOf([
     query("tenant")
       .exists()
@@ -759,13 +752,131 @@
         .withMessage("valid values include: YES and NO"),
     ],
   ]),
+  eventController.listVeryUnhealthy
+);
+
+router.get(
+  "/hazardous",
+  oneOf([
+    query("tenant")
+      .exists()
+      .withMessage("tenant should be provided")
+      .bail()
+      .trim()
+      .toLowerCase()
+      .isIn(["kcca", "airqo", "urban_better", "us_embassy", "nasa", "cross"])
+      .withMessage("the tenant value is not among the expected ones"),
+  ]),
+  oneOf([
+    [
+      query("startTime")
+        .optional()
+        .notEmpty()
+        .trim()
+        .isISO8601({ strict: true, strictSeparator: true })
+        .withMessage("startTime must be a valid datetime."),
+      query("endTime")
+        .optional()
+        .notEmpty()
+        .trim()
+        .isISO8601({ strict: true, strictSeparator: true })
+        .withMessage("endTime must be a valid datetime."),
+      query("frequency")
+        .optional()
+        .notEmpty()
+        .withMessage("the frequency cannot be empty if provided")
+        .bail()
+        .trim()
+        .toLowerCase()
+        .isIn(["hourly", "daily", "raw", "minute"])
+        .withMessage(
+          "the frequency value is not among the expected ones which include: hourly, daily, minute and raw"
+        ),
+      query("format")
+        .optional()
+        .notEmpty()
+        .withMessage("the format cannot be empty if provided")
+        .bail()
+        .trim()
+        .toLowerCase()
+        .isIn(["json", "csv"])
+        .withMessage(
+          "the format value is not among the expected ones which include: csv and json"
+        ),
+      query("external")
+        .optional()
+        .notEmpty()
+        .trim()
+        .toLowerCase()
+        .isIn(["yes", "no"])
+        .withMessage(
+          "the external value is not among the expected ones which include: no and yes"
+        ),
+      query("recent")
+        .optional()
+        .notEmpty()
+        .trim()
+        .toLowerCase()
+        .isIn(["yes", "no"])
+        .withMessage(
+          "the recent value is not among the expected ones which include: no and yes"
+        ),
+      query("device")
+        .optional()
+        .notEmpty()
+        .trim(),
+      query("device_id")
+        .optional()
+        .notEmpty()
+        .trim(),
+      query("lat_long")
+        .optional()
+        .notEmpty()
+        .trim(),
+      query("airqloud_id")
+        .optional()
+        .notEmpty()
+        .trim(),
+      query("device_number")
+        .optional()
+        .notEmpty()
+        .trim(),
+      query("site")
+        .optional()
+        .notEmpty()
+        .trim(),
+      query("site_id")
+        .optional()
+        .notEmpty()
+        .trim(),
+      query("primary")
+        .optional()
+        .notEmpty()
+        .trim()
+        .toLowerCase()
+        .isIn(["yes", "no"])
+        .withMessage("valid values include: YES and NO"),
+      query("metadata")
+        .optional()
+        .notEmpty()
+        .trim()
+        .toLowerCase()
+        .isIn(["site", "site_id", "device", "device_id"])
+        .withMessage(
+          "valid values include: site, site_id, device and device_id"
+        ),
+      query("test")
+        .optional()
+        .notEmpty()
+        .trim()
+        .toLowerCase()
+        .isIn(["yes", "no"])
+        .withMessage("valid values include: YES and NO"),
+    ],
+  ]),
   eventController.listHazardous
 );
 
-=======
-  eventController.listRunningDevices
-);
->>>>>>> 4352888a
 router.post(
   "/",
   oneOf([
