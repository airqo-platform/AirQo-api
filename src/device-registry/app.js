--- conflicted
+++ resolved
@@ -44,16 +44,9 @@
   });
 }
 
-<<<<<<< HEAD
 // production error handler
 // no stacktraces leaked to user
 app.use(function(err, req, res, next) {
-  log.error("Something went wrong:", err);
-  res.status(err.status || 500).json({
-    success: false,
-    message: `does this endpoint exist? -- ${err.message}`,
-    error: {},
-=======
   if (err.status === 404) {
     res.status(err.status).json({
       success: false,
@@ -118,11 +111,10 @@
     });
   }
 
-  res.status(err.status).json({
+  res.status(err.status || 500).json({
     success: false,
     message: "server side error",
     error: err.message,
->>>>>>> 567f933b
   });
 });
 
