--- conflicted
+++ resolved
@@ -13,20 +13,18 @@
 
 const { logElement, logObject } = require("./log");
 
-<<<<<<< HEAD
 const generateFilter = {
   events: (device, frequency, startTime, endTime) => {
     let oneMonthBack = monthsBehind(1);
     let oneMonthInfront = monthsInfront(1);
-    logElement("defaultStartTime", oneMonthBack);
-    logElement(" defaultEndTime", oneMonthInfront);
-
+    let today = monthsInfront(0);
+    let oneWeekBack = addDays(-7);
     let filter = {
       day: {
-        $gte: generateDateFormatWithoutHrs(oneMonthBack),
-        $lte: generateDateFormatWithoutHrs(oneMonthInfront),
+        $gte: generateDateFormatWithoutHrs(oneWeekBack),
+        $lte: generateDateFormatWithoutHrs(today),
       },
-      "values.time": { $gte: oneMonthBack, $lte: oneMonthInfront },
+      "values.time": { $gte: oneWeekBack, $lte: today },
       "values.device": {},
     };
 
@@ -61,61 +59,6 @@
       }
       let addedOneMonthToProvidedDateTime = addMonthsToProvideDateTime(
         startTime,
-=======
-const generateEventsFilter = (device, frequency, startTime, endTime) => {
-  let oneMonthBack = monthsBehind(1);
-  let oneMonthInfront = monthsInfront(1);
-  let today = monthsInfront(0);
-  let oneWeekBack = addDays(-7);
-  let filter = {
-    day: {
-      $gte: generateDateFormatWithoutHrs(oneWeekBack),
-      $lte: generateDateFormatWithoutHrs(today),
-    },
-    "values.time": { $gte: oneWeekBack, $lte: today },
-    "values.device": {},
-  };
-
-  if (startTime) {
-    if (isTimeEmpty(startTime) == false) {
-      let start = new Date(startTime);
-      filter["values.time"]["$gte"] = start;
-    } else {
-      delete filter["values.time"];
-    }
-    filter["day"]["$gte"] = generateDateFormatWithoutHrs(startTime);
-  }
-
-  if (endTime) {
-    if (isTimeEmpty(endTime) == false) {
-      let end = new Date(endTime);
-      filter["values.time"]["$lte"] = end;
-    } else {
-      delete filter["values.time"];
-    }
-    filter["day"]["$lte"] = generateDateFormatWithoutHrs(endTime);
-  }
-
-  if (startTime && !endTime) {
-    if (isTimeEmpty(startTime) == false) {
-      filter["values.time"]["$lte"] = addMonthsToProvideDateTime(startTime, 1);
-    } else {
-      delete filter["values.time"];
-    }
-    let addedOneMonthToProvidedDateTime = addMonthsToProvideDateTime(
-      startTime,
-      1
-    );
-    filter["day"]["$lte"] = generateDateFormatWithoutHrs(
-      addedOneMonthToProvidedDateTime
-    );
-  }
-
-  if (!startTime && endTime) {
-    if (isTimeEmpty(endTime) == false) {
-      filter["values.time"]["$gte"] = removeMonthsFromProvideDateTime(
-        endTime,
->>>>>>> 4d31a1a2
         1
       );
       filter["day"]["$lte"] = generateDateFormatWithoutHrs(
