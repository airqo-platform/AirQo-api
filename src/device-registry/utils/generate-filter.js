--- conflicted
+++ resolved
@@ -80,128 +80,58 @@
   primary,
   active
 ) => {
-<<<<<<< HEAD
-  if (tenant && id && !channel && !location && !siteName && !mapAddress) {
-    let filter = {
-      _id: id,
-    };
-    return filter;
-  } else if (
-    tenant &&
-    !id &&
-    channel &&
-    !location &&
-    !siteName &&
-    !mapAddress
-  ) {
-    return {
-      channelID: channel,
-    };
-  } else if (
-    tenant &&
-    !id &&
-    !channel &&
-    location &&
-    !siteName &&
-    !mapAddress
-  ) {
-    return {
-      locationID: location,
-    };
-  } else if (
-    tenant &&
-    !id &&
-    !channel &&
-    !location &&
-    siteName &&
-    !mapAddress
-  ) {
-    let regexExpression = generateRegexExpressionFromStringElement(siteName);
-    let filter = {
-      siteName: { $regex: regexExpression, $options: "i" },
-    };
-    return filter;
-  } else if (
-    tenant &&
-    !id &&
-    !channel &&
-    !location &&
-    !siteName &&
-    mapAddress
-  ) {
-    let regexExpression = generateRegexExpressionFromStringElement(mapAddress);
-    let filter = {
-      locationName: { $regex: regexExpression, $options: "i" },
-    };
-    return filter;
-  } else if (tenant && !id && !channel && !location) {
+  if (!tenant) {
     return {};
-=======
-
-  if(!tenant){
-    return {}
   }
 
   let filter = {};
 
-  if(name){
+  if (name) {
     let regexExpression = generateRegexExpressionFromStringElement(name);
-    filter['name'] = { $regex: regexExpression, $options: "i" };
+    filter["name"] = { $regex: regexExpression, $options: "i" };
   }
 
-  if(channel){
-    filter['channelID'] = channel;
+  if (channel) {
+    filter["channelID"] = channel;
   }
 
-  if(location){
-    filter['locationID'] = location;
+  if (location) {
+    filter["locationID"] = location;
   }
 
-  if(siteName){
+  if (siteName) {
     let regexExpression = generateRegexExpressionFromStringElement(siteName);
-    filter['siteName'] = { $regex: regexExpression, $options: "i" };
+    filter["siteName"] = { $regex: regexExpression, $options: "i" };
   }
 
-  if(mapAddress){
+  if (mapAddress) {
     let regexExpression = generateRegexExpressionFromStringElement(mapAddress);
-    filter['locationName'] = { $regex: regexExpression, $options: "i" };
+    filter["locationName"] = { $regex: regexExpression, $options: "i" };
   }
 
-  if (primary) { 
+  if (primary) {
+    const primaryStr = primary + "";
 
-    const primaryStr = primary + "";
-    
-    if(primaryStr.toLowerCase() == 'yes'){
-      filter['isPrimaryInLocation'] = true;
+    if (primaryStr.toLowerCase() == "yes") {
+      filter["isPrimaryInLocation"] = true;
+    } else if (primaryStr.toLowerCase() == "no") {
+      filter["isPrimaryInLocation"] = false;
+    } else {
     }
-    else if(primaryStr.toLowerCase() == 'no'){
-      filter['isPrimaryInLocation'] = false;
-    }
-    else{
-
-    }
-
->>>>>>> be91949e
   }
 
-  if (active) { 
+  if (active) {
+    const activeStr = active + "";
 
-    const activeStr = active + "";
-    
-    if(activeStr.toLowerCase() == 'yes'){
-      filter['isActive'] = true;
+    if (activeStr.toLowerCase() == "yes") {
+      filter["isActive"] = true;
+    } else if (activeStr.toLowerCase() == "no") {
+      filter["isActive"] = false;
+    } else {
     }
-    else if(activeStr.toLowerCase() == 'no'){
-      filter['isActive'] = false;
-    }
-    else{
-
-    }
-
   }
 
   return filter;
-
 };
 
 module.exports = {
