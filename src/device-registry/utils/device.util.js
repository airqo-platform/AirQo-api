"use strict";
const DeviceModel = require("@models/Device");
const ActivityModel = require("@models/Activity");
const mongoose = require("mongoose");
const ObjectId = mongoose.Types.ObjectId;
const { isValidObjectId } = require("mongoose");
const axios = require("axios");
const { logObject, logText, logElement, HttpError } = require("@utils/shared");
const { transform } = require("node-json-transform");
const constants = require("@config/constants");
const cryptoJS = require("crypto-js");
const { generateFilter, claimTokenUtil } = require("@utils/common");
const isEmpty = require("is-empty");
const log4js = require("log4js");
const logger = log4js.getLogger(`${constants.ENVIRONMENT} -- device-util`);
const qs = require("qs");
const stringSimilarity = require("string-similarity");
const QRCode = require("qrcode");
const { Kafka } = require("kafkajs");
const httpStatus = require("http-status");

let organizationUtil = null;
try {
  organizationUtil = require("@utils/organization.util");
  console.log("✅ Organization util loaded successfully");
} catch (error) {
  console.warn("⚠️  Organization util not available:", error.message);
  // Create a mock object with the same interface
  organizationUtil = {
    switchOrganizationContext: async () => ({
      success: false,
      message: "Organization service not available",
      status: 503,
    }),
    getUserOrganizations: async () => ({
      success: false,
      message: "Organization service not available",
      data: [],
    }),
    isAvailable: () => false,
    getStatus: () => ({ configured: false, ready: false }),
  };
}

const kafka = new Kafka({
  clientId: constants.KAFKA_CLIENT_ID,
  brokers: constants.KAFKA_BOOTSTRAP_SERVERS,
});

const deviceUtil = {
  getDeviceById: async (req, next) => {
    try {
      const { id } = req.params;
      const {
        tenant: rawTenant,
        maxActivities = 500,
        includeActivities = "true",
        includeRelations = "true",
        useCache = "true",
        detailLevel = "full", // 'minimal', 'summary', 'full'
      } = req.query;
      const tenant = (rawTenant || constants.DEFAULT_TENANT).toLowerCase();
      const activitiesColl = ActivityModel(tenant).collection.name;

      // Determine projection based on detail level
      let projection = {};
      if (detailLevel === "minimal") {
        projection = {
          _id: 1,
          name: 1,
          long_name: 1,
          status: 1,
          isActive: 1,
          network: 1,
          category: 1,
          createdAt: 1,
        };
      } else if (detailLevel === "summary") {
        projection = {
          _id: 1,
          name: 1,
          long_name: 1,
          status: 1,
          isActive: 1,
          network: 1,
          category: 1,
          deployment_date: 1,
          latitude: 1,
          longitude: 1,
          mountType: 1,
          powerType: 1,
          createdAt: 1,
          cached_total_activities: 1,
          cached_activities_by_type: 1,
        };
      }

      // Build aggregation pipeline
      if (!isValidObjectId(id)) {
        throw new HttpError("Invalid device id", httpStatus.BAD_REQUEST);
      }
      let pipeline = [{ $match: { _id: new ObjectId(id) } }];

      // Add projection early if specified
      if (Object.keys(projection).length > 0) {
        pipeline.push({ $project: projection });
      }

      // Conditional lookups based on detail level and parameters
      if (detailLevel === "full") {
        if (includeRelations === "true") {
          pipeline.push(
            {
              $lookup: {
                from: "sites",
                localField: "site_id",
                foreignField: "_id",
                as: "site",
                pipeline: [
                  {
                    $project: {
                      _id: 1,
                      name: 1,
                      latitude: 1,
                      longitude: 1,
                      district: 1,
                      country: 1,
                      network: 1,
                    },
                  },
                ],
              },
            },
            {
              $lookup: {
                from: "hosts",
                localField: "host_id",
                foreignField: "_id",
                as: "host",
              },
            },
            {
              $lookup: {
                from: "cohorts",
                localField: "cohorts",
                foreignField: "_id",
                as: "cohorts",
              },
            },
            {
              $lookup: {
                from: "grids",
                localField: "grid_id",
                foreignField: "_id",
                as: "assigned_grid",
                pipeline: [
                  {
                    $project: {
                      _id: 1,
                      name: 1,
                      admin_level: 1,
                      long_name: 1,
                    },
                  },
                ],
              },
            }
          );
        }

        // Handle activities based on cache preference
        if (includeActivities === "true") {
          if (useCache === "true") {
            // Use precomputed cache when available
            pipeline.push({
              $addFields: {
                activities_by_type: {
                  $ifNull: ["$cached_activities_by_type", {}],
                },
                latest_activities_by_type: {
                  $ifNull: ["$cached_latest_activities_by_type", {}],
                },
                total_activities: {
                  $ifNull: ["$cached_total_activities", 0],
                },
                latest_deployment_activity:
                  "$cached_latest_deployment_activity",
                latest_maintenance_activity:
                  "$cached_latest_maintenance_activity",
                latest_recall_activity: "$cached_latest_recall_activity",
                activities_from_cache: {
                  $cond: [
                    { $gt: [{ $ifNull: ["$cached_total_activities", 0] }, 0] },
                    true,
                    false,
                  ],
                },
              },
            });
          } else {
            // Fall back to real-time aggregation (expensive)
            pipeline.push({
              $lookup: {
                from: activitiesColl,
                let: { deviceName: "$name", deviceId: "$_id" },
                pipeline: [
                  {
                    $match: {
                      $expr: {
                        $or: [
                          { $eq: ["$device", "$$deviceName"] },
                          { $eq: ["$device_id", "$$deviceId"] },
                          {
                            $eq: [
                              { $toString: "$device_id" },
                              { $toString: "$$deviceId" },
                            ],
                          },
                        ],
                      },
                    },
                  },
                  { $sort: { createdAt: -1 } },
                  {
                    $project: {
                      _id: 1,
                      activityType: 1,
                      date: 1,
                      description: 1,
                      maintenanceType: 1,
                      recallType: 1,
                      nextMaintenance: 1,
                      createdAt: 1,
                      tags: 1,
                      device: 1,
                      device_id: 1,
                      site_id: 1,
                    },
                  },
                  ...(maxActivities
                    ? [{ $limit: parseInt(maxActivities) }]
                    : []),
                ],
                as: "activities",
              },
            });
          }
        }

        // Add computed fields
        pipeline.push({
          $addFields: {
            total_activities: {
              $cond: [
                {
                  $and: [
                    { $isArray: "$activities" },
                    { $ne: [includeActivities, "false"] },
                  ],
                },
                { $size: "$activities" },
                { $ifNull: ["$cached_total_activities", 0] },
              ],
            },
          },
        });
      }

      const devicePipeline = await DeviceModel(tenant).aggregate(pipeline);

      if (!devicePipeline || devicePipeline.length === 0) {
        throw new HttpError("Device not found", httpStatus.NOT_FOUND);
      }

      const device = devicePipeline[0];

      const sanitizeActivity = (a) =>
        a
          ? (({
              _id,
              activityType,
              maintenanceType,
              recallType,
              date,
              description,
              nextMaintenance,
              createdAt,
              device_id,
              device,
              site_id,
            }) => ({
              _id,
              activityType,
              maintenanceType,
              recallType,
              date,
              description,
              nextMaintenance,
              createdAt,
              device_id,
              device,
              site_id,
            }))(a)
          : null;

      if (useCache === "true" && detailLevel === "full") {
        if (device.latest_activities_by_type) {
          Object.keys(device.latest_activities_by_type).forEach((k) => {
            device.latest_activities_by_type[k] = sanitizeActivity(
              device.latest_activities_by_type[k]
            );
          });
        }
        device.latest_deployment_activity = sanitizeActivity(
          device.latest_deployment_activity
        );
        device.latest_maintenance_activity = sanitizeActivity(
          device.latest_maintenance_activity
        );
        device.latest_recall_activity = sanitizeActivity(
          device.latest_recall_activity
        );
      }

      // Process activities only if not using cache and activities are included
      if (
        detailLevel === "full" &&
        includeActivities === "true" &&
        useCache === "false" &&
        device.activities
      ) {
        const activitiesByType = {};
        const latestActivitiesByType = {};

        device.activities.forEach((activity) => {
          const type = activity.activityType || "unknown";
          activitiesByType[type] = (activitiesByType[type] || 0) + 1;

          if (
            !latestActivitiesByType[type] ||
            new Date(activity.createdAt) >
              new Date(latestActivitiesByType[type].createdAt)
          ) {
            latestActivitiesByType[type] = activity;
          }
        });

        device.activities_by_type = activitiesByType;
        device.latest_activities_by_type = latestActivitiesByType;
        device.latest_deployment_activity =
          latestActivitiesByType.deployment || null;
        device.latest_maintenance_activity =
          latestActivitiesByType.maintenance || null;
        device.latest_recall_activity =
          latestActivitiesByType.recall ||
          latestActivitiesByType.recallment ||
          null;

        // Filter activities for response
        device.activities = device.activities.map((activity) => {
          const {
            groups,
            activity_codes,
            updatedAt,
            __v,
            firstName,
            lastName,
            email,
            userName,
            user_id,
            host_id,
            network,
            ...filteredActivity
          } = activity;
          return filteredActivity;
        });
      }

      // Process assigned_grid for full detail level
      if (
        detailLevel === "full" &&
        device.assigned_grid &&
        device.assigned_grid.length > 0
      ) {
        const grid = device.assigned_grid[0];
        device.assigned_grid = {
          _id: grid._id,
          name: grid.name,
          admin_level: grid.admin_level,
          long_name: grid.long_name,
        };
      } else if (detailLevel === "full") {
        device.assigned_grid = null;
      }

      // Set default values for missing cache data
      if (detailLevel !== "minimal") {
        if (!device.activities_by_type) device.activities_by_type = {};
        if (!device.latest_activities_by_type)
          device.latest_activities_by_type = {};
      }

      return {
        success: true,
        message: "Device details with activities fetched successfully",
        data: device,
        status: httpStatus.OK,
        meta: {
          detailLevel,
          usedCache: useCache === "true" && !!device.activities_from_cache,
          includeActivities: includeActivities === "true",
          includeRelations: includeRelations === "true",
        },
      };
    } catch (error) {
      if (error instanceof HttpError) {
        next(error);
        return;
      }
      logger.error(`🐛🐛 Internal Server Error ${error.message}`);
      next(
        new HttpError(
          "Internal Server Error",
          httpStatus.INTERNAL_SERVER_ERROR,
          { message: error.message }
        )
      );
    }
  },
  doesDeviceSearchExist: async (request, next) => {
    try {
      const { filter, tenant } = request;
      let doesSearchExist = await DeviceModel(tenant).exists(filter);
      logElement(" doesSearchExist", doesSearchExist);
      if (doesSearchExist) {
        return {
          success: true,
          message: "search exists",
          data: doesSearchExist,
        };
      } else if (!doesSearchExist) {
        return {
          success: false,
          message: "search does not exist",
          data: [],
        };
      }
    } catch (error) {
      logger.error(`🐛🐛 Internal Server Error ${error.message}`);
      next(
        new HttpError(
          "Internal Server Error",
          httpStatus.INTERNAL_SERVER_ERROR,
          { message: error.message }
        )
      );
    }
  },
  doesDeviceExist: async (request) => {
    logText("checking device existence...");
    const responseFromList = await deviceUtil.list(request, next);
    if (responseFromList.success === true && responseFromList.data) {
      return true;
    }
    return false;
  },
  getDevicesCount: async (request, next) => {
    try {
      const { query } = request;
      const { tenant } = query;
      const filter = generateFilter.devices(request, next);
      const count = await DeviceModel(tenant).countDocuments(filter);
      return {
        success: true,
        message: "retrieved the number of devices",
        status: httpStatus.OK,
        data: count,
      };
    } catch (error) {
      logger.error(`🐛🐛 Internal Server Error ${error.message}`);
      next(
        new HttpError(
          "Internal Server Error",
          httpStatus.INTERNAL_SERVER_ERROR,
          { message: error.message }
        )
      );
    }
  },
  generateQR: async (request, next) => {
    try {
      const { include_site } = request.query;
      const responseFromListDevice = await deviceUtil.list(request, next);
      logObject("responseFromListDevice", responseFromListDevice);
      if (responseFromListDevice.success === true) {
        const deviceBody = responseFromListDevice.data;
        if (isEmpty(deviceBody)) {
          return {
            success: false,
            message: "device does not exist",
          };
        }
        if (!isEmpty(include_site) && include_site === "no") {
          delete deviceBody[0].site;
        } else if (isEmpty(include_site)) {
          delete deviceBody[0].site;
        }

        const stringifiedJSON = deviceBody[0]
          ? JSON.stringify(deviceBody[0])
          : "";
        const url = await QRCode.toDataURL(stringifiedJSON);
        return {
          success: true,
          message: "successfully generated the QR Code",
          data: url,
          status: httpStatus.OK,
        };
      } else if (responseFromListDevice.success === false) {
        return responseFromListDevice;
      }
    } catch (error) {
      logger.error(`🐛🐛 Internal Server Error ${error.message}`);
      next(
        new HttpError(
          "Internal Server Error",
          httpStatus.INTERNAL_SERVER_ERROR,
          { message: error.message }
        )
      );
    }
  },
  generateQRCode: async (request, next) => {
    try {
      const { tenant } = request.query;
      const filter = generateFilter.devices(request, next);

      // Get device with minimal fields only
      const device = await DeviceModel(tenant)
        .findOne(filter)
        .select("name long_name device_number serial_number network")
        .lean(); // Use lean() for better performance

      if (!device) {
        return {
          success: false,
          message: "Device not found",
          status: httpStatus.NOT_FOUND,
          errors: { message: "Device does not exist" },
        };
      }

      // ✅ MINIMAL QR DATA - Only essential info
      const qrData = {
        id: device._id.toString(),
        name: device.long_name || device.name,
        network: device.network || "unknown",
        url: `${constants.DEPLOYMENT_URL ||
          "https://netmanager.airqo.net"}/device/${device.name}/overview`,
      };

      // Optional: Add device number if it exists
      if (device.device_number) {
        qrData.device_number = device.device_number;
      }

      // Optional: Add serial number if it exists
      if (device.serial_number) {
        qrData.serial = device.serial_number;
      }

      const qrString = JSON.stringify(qrData);

      if (qrString.length > 2000) {
        logger.warn(`QR Code data may be too large: ${qrString.length} bytes`);
      }

      // Generate QR code with appropriate settings
      const qrCodeDataURL = await QRCode.toDataURL(qrString, {
        type: "image/png",
        width: 256,
        margin: 2,
        color: {
          dark: "#000000",
          light: "#FFFFFF",
        },
        errorCorrectionLevel: "M", // Medium error correction for balance
      });

      return {
        success: true,
        message: "QR code generated successfully",
        data: {
          qr_code: qrCodeDataURL,
          device_name: device.name,
          data_size_bytes: qrString.length,
        },
        status: httpStatus.OK,
      };
    } catch (error) {
      // Handle specific QR code errors
      if (error.message && error.message.includes("too big")) {
        logger.error(`QR Code data size error: ${error.message}`);
        return {
          success: false,
          message: "QR code data is too large",
          status: httpStatus.BAD_REQUEST,
          errors: {
            message: "Device data is too large for QR code generation",
            suggestion: "Use minimal device information for QR codes",
          },
        };
      }

      logger.error(`🐛🐛 QR Code Generation Error ${error.message}`);
      next(
        new HttpError(
          "QR Code Generation Failed",
          httpStatus.INTERNAL_SERVER_ERROR,
          { message: error.message }
        )
      );
    }
  },
  create: async (request, next) => {
    try {
      if (request.query.tenant !== "airqo") {
        return {
          success: false,
          message: "creation is not yet possible for this organisation",
          status: httpStatus.NOT_IMPLEMENTED,
        };
      }

      if (constants.ENVIRONMENT !== "PRODUCTION ENVIRONMENT") {
        return {
          success: false,
          message: "Bad Request",
          errors: {
            message:
              "please utilise SOFT creation when operating in testing environments",
          },
          status: httpStatus.BAD_REQUEST,
        };
      }

      let responseFromCreateOnThingspeak = await deviceUtil.createOnThingSpeak(
        request,
        next
      );

      let enrichmentDataForDeviceCreation = responseFromCreateOnThingspeak.data
        ? responseFromCreateOnThingspeak.data
        : {};

      if (!isEmpty(enrichmentDataForDeviceCreation)) {
        let modifiedRequest = request;
        modifiedRequest["body"] = {
          ...request.body,
          ...enrichmentDataForDeviceCreation,
        };

        let responseFromCreateDeviceOnPlatform = await deviceUtil.createOnPlatform(
          modifiedRequest,
          next
        );
        logObject(
          "responseFromCreateDeviceOnPlatform",
          responseFromCreateDeviceOnPlatform
        );
        if (responseFromCreateDeviceOnPlatform.success === true) {
          return responseFromCreateDeviceOnPlatform;
        } else if (responseFromCreateDeviceOnPlatform.success === false) {
          let deleteRequest = {};
          deleteRequest["query"] = {};
          deleteRequest["query"]["device_number"] =
            enrichmentDataForDeviceCreation.device_number;

          let responseFromDeleteDeviceFromThingspeak = await deviceUtil.deleteOnThingspeak(
            deleteRequest,
            next
          );

          if (responseFromDeleteDeviceFromThingspeak.success === true) {
            let errorsString = responseFromCreateDeviceOnPlatform.errors
              ? JSON.stringify(responseFromCreateDeviceOnPlatform.errors)
              : "";
            try {
              logger.error(
                `creation operation failed -- successfully undid the successfull operations -- ${errorsString}`
              );
            } catch (error) {
              logger.error(`internal server error ${error.message}`);
            }
            return {
              success: false,
              message:
                "creation operation failed -- successfully undid the successfull operations",
              errors: responseFromCreateDeviceOnPlatform.errors
                ? responseFromCreateDeviceOnPlatform.errors
                : { message: "Internal Server Error" },
              status: responseFromCreateDeviceOnPlatform.status
                ? responseFromCreateDeviceOnPlatform.status
                : httpStatus.INTERNAL_SERVER_ERROR,
            };
          } else if (responseFromDeleteDeviceFromThingspeak.success === false) {
            const status = responseFromDeleteDeviceFromThingspeak.status
              ? responseFromDeleteDeviceFromThingspeak.status
              : httpStatus.INTERNAL_SERVER_ERROR;
            try {
              let errorsString = responseFromDeleteDeviceFromThingspeak.errors
                ? JSON.stringify(responseFromDeleteDeviceFromThingspeak.errors)
                : "";
              logger.error(
                `creation operation failed -- also failed to undo the successfull operations --${errorsString}`
              );
            } catch (error) {
              logger.error(`internal server error ${error.message}`);
            }
            return {
              success: false,
              message:
                "creation operation failed -- also failed to undo the successfull operations",
              errors: responseFromDeleteDeviceFromThingspeak.errors
                ? responseFromDeleteDeviceFromThingspeak.errors
                : { message: "Internal Server Error" },
              status,
            };
          }
        }
      } else if (isEmpty(enrichmentDataForDeviceCreation)) {
        try {
          let errorsString = responseFromCreateOnThingspeak.errors
            ? JSON.stringify(responseFromCreateOnThingspeak.errors)
            : "";
          logger.error(
            `unable to generate enrichment data for the device -- ${errorsString}`
          );
        } catch (error) {
          logger.error(`internal server error -- ${error.message}`);
        }

        return {
          success: false,
          message: "unable to generate enrichment data for the device",
          errors: responseFromCreateOnThingspeak.errors
            ? responseFromCreateOnThingspeak.errors
            : { message: "Internal Server Error" },
          status: responseFromCreateOnThingspeak.status
            ? responseFromCreateOnThingspeak.status
            : "",
        };
      }
    } catch (error) {
      logger.error(`🐛🐛 Internal Server Error ${error.message}`);
      next(
        new HttpError(
          "Internal Server Error",
          httpStatus.INTERNAL_SERVER_ERROR,
          { message: error.message }
        )
      );
    }
  },
  update: async (request, next) => {
    try {
      // logger.info(`in the update util....`);
      if (constants.ENVIRONMENT !== "PRODUCTION ENVIRONMENT") {
        return {
          success: false,
          message: "Bad Request",
          errors: {
            message:
              "please utilise SOFT update when operating in testing environments",
          },
          status: httpStatus.BAD_REQUEST,
        };
      }
      let { device_number } = request.query;
      let modifiedRequest = Object.assign({}, request);
      if (isEmpty(device_number)) {
        // logger.info(`the device_number is not present in the update request`);
        let responseFromListDevice = await deviceUtil.list(request, next);
        // logger.info(`responseFromListDevice -- ${responseFromListDevice}`);
        if (responseFromListDevice.success === false) {
          return {
            success: false,
            message: responseFromListDevice.message,
            errors: responseFromListDevice.errors
              ? responseFromListDevice.errors
              : { message: "" },
          };
        }
        device_number = responseFromListDevice.data[0].device_number;
        // logger.info(`device_number -- ${device_number}`);
        modifiedRequest["query"]["device_number"] = device_number;
      }
      // logger.info(`the modifiedRequest -- ${modifiedRequest} `);

      if (isEmpty(device_number)) {
        const responseFromUpdateDeviceOnPlatform = await deviceUtil.updateOnPlatform(
          request,
          next
        );
        return responseFromUpdateDeviceOnPlatform;
      } else if (!isEmpty(device_number)) {
        const responseFromUpdateDeviceOnThingspeak = await deviceUtil.updateOnThingspeak(
          modifiedRequest,
          next
        );
        if (responseFromUpdateDeviceOnThingspeak.success === true) {
          const responseFromUpdateDeviceOnPlatform = await deviceUtil.updateOnPlatform(
            request,
            next
          );
          return responseFromUpdateDeviceOnPlatform;
        } else if (responseFromUpdateDeviceOnThingspeak.success === false) {
          return responseFromUpdateDeviceOnThingspeak;
        }
      }
    } catch (error) {
      logger.error(`🐛🐛 Internal Server Error ${error.message}`);
      next(
        new HttpError(
          "Internal Server Error",
          httpStatus.INTERNAL_SERVER_ERROR,
          { message: error.message }
        )
      );
    }
  },
  encryptKeys: async (request, next) => {
    try {
      const { tenant } = request.query;
      const { body } = request;
      const update = body;
      const filter = generateFilter.devices(request, next);
      const responseFromEncryptKeys = await DeviceModel(tenant).encryptKeys({
        filter,
        update,
      });
      return responseFromEncryptKeys;
    } catch (error) {
      logger.error(`🐛🐛 Internal Server Error ${error.message}`);
      next(
        new HttpError(
          "Internal Server Error",
          httpStatus.INTERNAL_SERVER_ERROR,
          { message: error.message }
        )
      );
    }
  },
  delete: async (request, next) => {
    try {
      return {
        success: false,
        message: "feature temporarily disabled --coming soon",
        status: httpStatus.SERVICE_UNAVAILABLE,
        errors: { message: "Service Unavailable" },
      };
      const { device_number } = request.query;
      let modifiedRequest = request;
      if (isEmpty(device_number)) {
        // logger.info(`the device_number is not present`);
        let responseFromListDevice = await deviceUtil.list(request, next);
        // logger.info(`responseFromListDevice -- ${responseFromListDevice}`);
        if (responseFromListDevice.success === false) {
          return responseFromListDevice;
        }
        let device_number = responseFromListDevice.data[0].device_number;
        // logger.info(`device_number -- ${device_number}`);
        modifiedRequest["query"]["device_number"] = device_number;
      }
      // logger.info(`the modifiedRequest -- ${modifiedRequest} `);

      let responseFromDeleteDeviceFromThingspeak = await deviceUtil.deleteOnThingspeak(
        modifiedRequest,
        next
      );

      // logger.info(
      //   `responseFromDeleteDeviceFromThingspeak -- ${responseFromDeleteDeviceFromThingspeak}`
      // );
      if (responseFromDeleteDeviceFromThingspeak.success === true) {
        let responseFromDeleteDeviceOnPlatform = await deviceUtil.deleteOnPlatform(
          modifiedRequest,
          next
        );

        // logger.info(
        //   `responseFromDeleteDeviceOnPlatform -- ${responseFromDeleteDeviceOnPlatform}`
        // );

        if (responseFromDeleteDeviceOnPlatform.success === true) {
          return responseFromDeleteDeviceOnPlatform;
        } else if (responseFromDeleteDeviceOnPlatform.success === false) {
          return responseFromDeleteDeviceOnPlatform;
        }
      } else if (responseFromDeleteDeviceFromThingspeak.success === false) {
        return {
          success: false,
          message: responseFromDeleteDeviceFromThingspeak.message,
          errors: responseFromDeleteDeviceFromThingspeak.errors
            ? responseFromDeleteDeviceFromThingspeak.errors
            : { message: "" },
          status: parseInt(
            `${
              responseFromDeleteDeviceFromThingspeak.status
                ? responseFromDeleteDeviceFromThingspeak.status
                : ""
            }`
          ),
        };
      }
    } catch (error) {
      logger.error(`🐛🐛 Internal Server Error ${error.message}`);
      next(
        new HttpError(
          "Internal Server Error",
          httpStatus.INTERNAL_SERVER_ERROR,
          { message: error.message }
        )
      );
    }
  },
  list: async (request, next) => {
    try {
      const {
        tenant: rawTenant,
<<<<<<< HEAD
        limit,
        skip,
        useCache = "true",
        detailLevel = "full",
=======
        path,
        limit,
        skip,
        useCache = "true",
        detailLevel = "summary",
>>>>>>> 78696e8e
      } = request.query;
      const tenant = (rawTenant || constants.DEFAULT_TENANT).toLowerCase();
      const activitiesColl = ActivityModel(tenant).collection.name;
      const MAX_LIMIT =
        Number(constants.DEFAULT_LIMIT_FOR_QUERYING_DEVICES) || 1000;
      const _skip = Math.max(0, parseInt(skip, 10) || 0);
      const _limit = Math.min(
        MAX_LIMIT,
        Math.max(1, parseInt(limit, 10) || MAX_LIMIT)
      );
      const filter = generateFilter.devices(request, next);

<<<<<<< HEAD
      let pipeline = [];

      // Base match
      pipeline.push({ $match: filter });

      if (detailLevel === "minimal") {
        // Minimal data for performance-critical scenarios
        pipeline.push({
          $project: {
            _id: 1,
            name: 1,
            long_name: 1,
            status: 1,
            isActive: 1,
            network: 1,
            category: 1,
            device_number: 1,
            createdAt: 1,
            cached_total_activities: 1,
          },
        });
      } else if (detailLevel === "summary") {
        // Summary with essential relations and cached data
        pipeline.push(
          {
            $lookup: {
              from: "sites",
              localField: "site_id",
              foreignField: "_id",
              as: "site",
              pipeline: [
                { $project: { _id: 1, name: 1, district: 1, country: 1 } },
              ],
            },
          },
          {
            $lookup: {
              from: "grids",
              localField: "grid_id",
              foreignField: "_id",
              as: "assigned_grid",
              pipeline: [{ $project: { _id: 1, name: 1, admin_level: 1 } }],
            },
          },
          {
            $addFields: {
              total_activities: { $ifNull: ["$cached_total_activities", 0] },
              activities_by_type: {
                $ifNull: ["$cached_activities_by_type", {}],
              },
              latest_deployment_activity: "$cached_latest_deployment_activity",
              latest_maintenance_activity:
                "$cached_latest_maintenance_activity",
              latest_recall_activity: "$cached_latest_recall_activity",
            },
          },
          {
            $project: {
              // Exclude heavy fields for summary
              cohorts: 0,
              pictures: 0,
              device_codes: 0,
              onlineStatusAccuracy: 0,
              mobility_metadata: 0,
            },
          }
        );
      } else {
        // Full detail level (existing complex aggregation)
        const maxActivities = parseInt(request.query.maxActivities) || 500;

        pipeline.push(
          {
            $lookup: {
              from: "sites",
              localField: "site_id",
              foreignField: "_id",
              as: "site",
            },
          },
          {
            $unwind: {
              path: "$site",
              preserveNullAndEmptyArrays: true,
            },
          },
          {
            $lookup: {
              from: "hosts",
              localField: "host_id",
              foreignField: "_id",
              as: "host",
            },
          },
          {
            $lookup: {
              from: "sites",
              localField: "previous_sites",
              foreignField: "_id",
              as: "previous_sites",
            },
          },
          {
            $lookup: {
              from: "cohorts",
              localField: "cohorts",
              foreignField: "_id",
              as: "cohorts",
            },
          },
          {
            $lookup: {
              from: "grids",
              localField: "site.grids",
              foreignField: "_id",
              as: "grids",
            },
          },
          {
            $lookup: {
              from: "grids",
              localField: "grid_id",
              foreignField: "_id",
              as: "assigned_grid",
            },
          }
        );

        if (useCache === "true") {
          // Use cached activity data
          pipeline.push({
            $addFields: {
              total_activities: { $ifNull: ["$cached_total_activities", 0] },
              activities_by_type: {
                $ifNull: ["$cached_activities_by_type", {}],
              },
              latest_activities_by_type: {
                $ifNull: ["$cached_latest_activities_by_type", {}],
              },
              latest_deployment_activity: "$cached_latest_deployment_activity",
              latest_maintenance_activity:
                "$cached_latest_maintenance_activity",
              latest_recall_activity: "$cached_latest_recall_activity",
            },
          });
        } else {
          // Real-time activity aggregation (expensive)
          pipeline.push({
            $lookup: {
              from: activitiesColl,
              let: { deviceName: "$name", deviceId: "$_id" },
              pipeline: [
                {
                  $match: {
                    $expr: {
                      $or: [
                        { $eq: ["$device", "$$deviceName"] },
                        { $eq: ["$device_id", "$$deviceId"] },
                        {
                          $eq: [
                            { $toString: "$device_id" },
                            { $toString: "$$deviceId" },
                          ],
                        },
                      ],
                    },
                  },
                },
                { $sort: { createdAt: -1 } },
                {
                  $project: {
                    _id: 1,
                    site_id: 1,
                    device_id: 1,
                    device: 1,
                    activityType: 1,
                    maintenanceType: 1,
                    recallType: 1,
                    date: 1,
                    description: 1,
                    nextMaintenance: 1,
                    createdAt: 1,
                    tags: 1,
                  },
                },
                { $limit: maxActivities },
              ],
              as: "activities",
            },
          });
        }
      }

=======
      if (!isEmpty(path)) {
        filter.path = path;
      }

      let pipeline = [];

      // Base match
      pipeline.push({ $match: filter });

      if (detailLevel === "minimal") {
        // Minimal data for performance-critical scenarios
        pipeline.push({
          $project: {
            _id: 1,
            name: 1,
            long_name: 1,
            status: 1,
            isActive: 1,
            network: 1,
            category: 1,
            device_number: 1,
            createdAt: 1,
            cached_total_activities: 1,
          },
        });
      } else if (detailLevel === "summary") {
        // Summary with essential relations and cached data
        pipeline.push(
          {
            $lookup: {
              from: "sites",
              localField: "site_id",
              foreignField: "_id",
              as: "site",
              pipeline: [
                { $project: { _id: 1, name: 1, district: 1, country: 1 } },
              ],
            },
          },
          {
            $lookup: {
              from: "grids",
              localField: "grid_id",
              foreignField: "_id",
              as: "assigned_grid",
              pipeline: [{ $project: { _id: 1, name: 1, admin_level: 1 } }],
            },
          },
          {
            $addFields: {
              total_activities: { $ifNull: ["$cached_total_activities", 0] },
              activities_by_type: {
                $ifNull: ["$cached_activities_by_type", {}],
              },
              latest_deployment_activity: "$cached_latest_deployment_activity",
              latest_maintenance_activity:
                "$cached_latest_maintenance_activity",
              latest_recall_activity: "$cached_latest_recall_activity",
            },
          },
          {
            $project: {
              // Exclude heavy fields for summary
              cohorts: 0,
              pictures: 0,
              device_codes: 0,
              onlineStatusAccuracy: 0,
              mobility_metadata: 0,
            },
          }
        );
      } else {
        // Full detail level (existing complex aggregation)
        const maxActivities = parseInt(request.query.maxActivities) || 500;

        pipeline.push(
          {
            $lookup: {
              from: "sites",
              localField: "site_id",
              foreignField: "_id",
              as: "site",
            },
          },
          {
            $lookup: {
              from: "hosts",
              localField: "host_id",
              foreignField: "_id",
              as: "host",
            },
          },
          {
            $lookup: {
              from: "sites",
              localField: "previous_sites",
              foreignField: "_id",
              as: "previous_sites",
            },
          },
          {
            $lookup: {
              from: "cohorts",
              localField: "cohorts",
              foreignField: "_id",
              as: "cohorts",
            },
          },
          {
            $lookup: {
              from: "grids",
              localField: "site.grids",
              foreignField: "_id",
              as: "grids",
            },
          },
          {
            $lookup: {
              from: "grids",
              localField: "grid_id",
              foreignField: "_id",
              as: "assigned_grid",
            },
          }
        );

        if (useCache === "true") {
          // Use cached activity data
          pipeline.push({
            $addFields: {
              total_activities: { $ifNull: ["$cached_total_activities", 0] },
              activities_by_type: {
                $ifNull: ["$cached_activities_by_type", {}],
              },
              latest_activities_by_type: {
                $ifNull: ["$cached_latest_activities_by_type", {}],
              },
              latest_deployment_activity: "$cached_latest_deployment_activity",
              latest_maintenance_activity:
                "$cached_latest_maintenance_activity",
              latest_recall_activity: "$cached_latest_recall_activity",
            },
          });
        } else {
          // Real-time activity aggregation (expensive)
          pipeline.push({
            $lookup: {
              from: activitiesColl,
              let: { deviceName: "$name", deviceId: "$_id" },
              pipeline: [
                {
                  $match: {
                    $expr: {
                      $or: [
                        { $eq: ["$device", "$$deviceName"] },
                        { $eq: ["$device_id", "$$deviceId"] },
                        {
                          $eq: [
                            { $toString: "$device_id" },
                            { $toString: "$$deviceId" },
                          ],
                        },
                      ],
                    },
                  },
                },
                { $sort: { createdAt: -1 } },
                {
                  $project: {
                    _id: 1,
                    site_id: 1,
                    device_id: 1,
                    device: 1,
                    activityType: 1,
                    maintenanceType: 1,
                    recallType: 1,
                    date: 1,
                    description: 1,
                    nextMaintenance: 1,
                    createdAt: 1,
                    tags: 1,
                  },
                },
                { $limit: maxActivities },
              ],
              as: "activities",
            },
          });
        }
      }

>>>>>>> 78696e8e
      // Common sorting and pagination
      pipeline.push(
        { $sort: { createdAt: -1 } },
        { $skip: _skip },
        { $limit: _limit }
      );

      const response = await DeviceModel(tenant)
        .aggregate(pipeline)
        .allowDiskUse(true);

      // Process activities for non-cached full detail requests
      if (
        !isEmpty(response) &&
        detailLevel === "full" &&
        useCache === "false"
      ) {
        response.forEach((device) => {
          if (device.activities && device.activities.length > 0) {
            const activitiesByType = {};
            const latestActivitiesByType = {};

            device.activities.forEach((activity) => {
              const type = activity.activityType || "unknown";
              activitiesByType[type] = (activitiesByType[type] || 0) + 1;

              if (
                !latestActivitiesByType[type] ||
                new Date(activity.createdAt) >
                  new Date(latestActivitiesByType[type].createdAt)
              ) {
                latestActivitiesByType[type] = activity;
              }
            });

            device.activities_by_type = activitiesByType;
            device.latest_activities_by_type = latestActivitiesByType;
            device.latest_deployment_activity =
              latestActivitiesByType.deployment || null;
            device.latest_maintenance_activity =
              latestActivitiesByType.maintenance || null;
            device.latest_recall_activity =
              latestActivitiesByType.recall ||
              latestActivitiesByType.recallment ||
              null;
          } else {
            device.activities_by_type = {};
            device.latest_activities_by_type = {};
          }

          // Process assigned_grid
          if (device.assigned_grid && device.assigned_grid.length > 0) {
            const grid = device.assigned_grid[0];
            device.assigned_grid = {
              _id: grid._id,
              name: grid.name,
              admin_level: grid.admin_level,
              long_name: grid.long_name,
            };
          } else {
            device.assigned_grid = null;
          }
        });
      }

      return {
        success: true,
        message: "successfully retrieved the device details",
        data: response,
        status: httpStatus.OK,
        meta: {
          detailLevel,
          usedCache: useCache === "true",
          totalResults: response.length,
        },
      };
    } catch (error) {
      logger.error(`🐛🐛 Internal Server Error ${error.message}`);
      next(
        new HttpError(
          "Internal Server Error",
          httpStatus.INTERNAL_SERVER_ERROR,
          { message: error.message }
        )
      );
    }
  },
  clear: (request, next) => {
    return {
      success: false,
      message: "coming soon...",
      status: httpStatus.NOT_IMPLEMENTED,
      errors: { message: "coming soon" },
    };
  },
  createOnClarity: (request, next) => {
    return {
      message: "coming soon",
      success: false,
      status: httpStatus.NOT_IMPLEMENTED,
      errors: { message: "coming soon" },
    };
  },
  createOnPlatform: async (request, next) => {
    try {
      logText("createOnPlatform util....");
      const { tenant } = request.query;
      const { body } = request;

      const responseFromRegisterDevice = await DeviceModel(tenant).register(
        body,
        next
      );
      // logger.info(
      //   `the responseFromRegisterDevice --${responseFromRegisterDevice} `
      // );

      if (responseFromRegisterDevice.success === true) {
        try {
          const kafkaProducer = kafka.producer({
            groupId: constants.UNIQUE_PRODUCER_GROUP,
          });
          await kafkaProducer.connect();
          let deviceDataString = responseFromRegisterDevice.data
            ? JSON.stringify(responseFromRegisterDevice.data)
            : "";
          await kafkaProducer.send({
            topic: constants.DEVICES_TOPIC,
            messages: [
              {
                action: "create",
                value: deviceDataString,
              },
            ],
          });
          await kafkaProducer.disconnect();
        } catch (error) {
          logObject("error on kafka", error);
        }

        return responseFromRegisterDevice;
      } else if (responseFromRegisterDevice.success === false) {
        return responseFromRegisterDevice;
      }
    } catch (error) {
      logger.error(`🐛🐛 Internal Server Error ${error.message}`);
      next(
        new HttpError(
          "Internal Server Error",
          httpStatus.INTERNAL_SERVER_ERROR,
          { message: error.message }
        )
      );
    }
  },
  createOnThingSpeak: async (request, next) => {
    try {
      const baseURL = constants.CREATE_THING_URL;
      const { body } = request;
      const { category } = body;
      let data = body;
      if (isEmpty(data.long_name) && !isEmpty(data.name)) {
        data.long_name = data.name;
      }
      const map = constants.DEVICE_THINGSPEAK_MAPPINGS;
      let context = {};
      if (category === "bam") {
        context = constants.BAM_THINGSPEAK_FIELD_DESCRIPTIONS;
      } else if (category === "gas") {
        context = constants.THINGSPEAK_GAS_FIELD_DESCRIPTIONS;
      } else {
        context = constants.THINGSPEAK_FIELD_DESCRIPTIONS;
      }

      // logger.info(`the context -- ${context}`);
      const responseFromTransformRequestBody = await deviceUtil.transform(
        {
          data,
          map,
          context,
        },
        next
      );
      // logger.info(
      //   `responseFromTransformRequestBody -- ${responseFromTransformRequestBody}`
      // );
      let transformedBody = responseFromTransformRequestBody.success
        ? responseFromTransformRequestBody.data
        : {};

      if (isEmpty(transformedBody)) {
        return {
          success: false,
          message: responseFromTransformRequestBody.message,
        };
      }
      return await axios
        .post(baseURL, transformedBody)
        .then((response) => {
          let writeKey = response.data.api_keys[0].write_flag
            ? response.data.api_keys[0].api_key
            : "";
          let readKey = !response.data.api_keys[1].write_flag
            ? response.data.api_keys[1].api_key
            : "";

          let newChannel = {
            device_number: `${response.data.id}`,
            writeKey: writeKey,
            readKey: readKey,
          };

          return {
            success: true,
            message: "successfully created the device on thingspeak",
            data: newChannel,
          };
        })
        .catch((error) => {
          if (error.response) {
            return {
              success: false,
              status: error.response.status
                ? error.response.status
                : parseInt(error.response.data.status),
              errors: {
                message: error.response.statusText
                  ? error.response.statusText
                  : error.response.data.error,
              },
            };
          } else {
            return {
              success: false,
              message: "Bad Gateway Error",
              status: httpStatus.BAD_GATEWAY,
              errors: {
                message:
                  "unable to create the device on thingspeak, crosscheck why",
              },
            };
          }
        });
    } catch (error) {
      logger.error(`🐛🐛 Internal Server Error ${error.message}`);
      next(
        new HttpError(
          "Internal Server Error",
          httpStatus.INTERNAL_SERVER_ERROR,
          { message: error.message }
        )
      );
    }
  },
  updateOnThingspeak: async (request, next) => {
    try {
      // logger.info(`  updateOnThingspeak's request -- ${request}`);
      const { device_number } = request.query;
      logElement("device_number", device_number);
      const { body } = request;
      const config = {
        headers: {
          "Content-Type": "application/x-www-form-urlencoded",
        },
      };
      const data = body;
      const map = constants.DEVICE_THINGSPEAK_MAPPINGS;
      const context = constants.THINGSPEAK_FIELD_DESCRIPTIONS;
      // logger.info(`the context -- ${context}`);
      const responseFromTransformRequestBody = await deviceUtil.transform(
        {
          data,
          map,
        },
        next
      );
      // logger.info(
      //   `responseFromTransformRequestBody -- ${responseFromTransformRequestBody}`
      // );
      let transformedBody = responseFromTransformRequestBody.success
        ? responseFromTransformRequestBody.data
        : {};

      // logger.info(`transformedBody -- ${transformedBody}`);

      const response = await axios.put(
        constants.UPDATE_THING(device_number),
        qs.stringify(transformedBody),
        config
      );

      // logger.info(`successfully updated the device on thingspeak`);
      return {
        success: true,
        message: "successfully updated the device on thingspeak",
        data: response.data,
        status: httpStatus.OK,
      };
    } catch (error) {
      logger.error(`🐛🐛 Internal Server Error ${error.message}`);
      next(
        new HttpError(
          "Internal Server Error",
          httpStatus.INTERNAL_SERVER_ERROR,
          { message: error.message }
        )
      );
    }
  },
  updateOnClarity: (request, next) => {
    return {
      success: false,
      message: "coming soon...",
      errors: { message: "coming soon" },
      status: httpStatus.NOT_IMPLEMENTED,
    };
  },
  updateOnPlatform: async (request, next) => {
    try {
      const { tenant } = request.query;
      const { body } = request;
      const update = body;
      const filter = generateFilter.devices(request, next);
      let opts = {};
      const responseFromModifyDevice = await DeviceModel(tenant).modify(
        {
          filter,
          update,
          opts,
        },
        next
      );
      return responseFromModifyDevice;
    } catch (error) {
      logger.error(`🐛🐛 Internal Server Error ${error.message}`);
      next(
        new HttpError(
          "Internal Server Error",
          httpStatus.INTERNAL_SERVER_ERROR,
          { message: error.message }
        )
      );
    }
  },
  updateManyDevicesOnPlatform: async (request, next) => {
    try {
      const { tenant } = request.query;
      const { deviceIds, updateData } = request.body;

      // Find existing devices
      const existingDevices = await DeviceModel(tenant)
        .find({
          _id: { $in: deviceIds },
        })
        .select("_id");

      // Create sets for comparison
      const existingDeviceIds = new Set(
        existingDevices.map((device) => device._id.toString())
      );
      const providedDeviceIds = new Set(deviceIds.map((id) => id.toString()));

      // Identify non-existent device IDs
      const nonExistentDeviceIds = deviceIds.filter(
        (id) => !existingDeviceIds.has(id.toString())
      );

      // If there are non-existent devices, prepare a detailed error
      if (nonExistentDeviceIds.length > 0) {
        return next(
          new HttpError("Bad Request", httpStatus.BAD_REQUEST, {
            message: "Some provided device IDs do not exist",
            nonExistentDeviceIds: nonExistentDeviceIds,
            existingDeviceIds: Array.from(existingDeviceIds),
            totalProvidedDeviceIds: deviceIds.length,
            existingDeviceCount: existingDevices.length,
          })
        );
      }

      // Prepare filter
      const filter = {
        _id: { $in: deviceIds },
      };

      // Additional filtering from generateFilter if needed
      const additionalFilter = generateFilter.devices(request, next);
      Object.assign(filter, additionalFilter);

      // Optimize options for bulk update
      const opts = {
        new: true,
        multi: true,
        runValidators: true,
        context: "query",
      };

      // Perform bulk update
      const responseFromBulkModifyDevices = await DeviceModel(
        tenant
      ).bulkModify(
        {
          filter,
          update: updateData,
          opts,
        },
        next
      );

      // Attach additional metadata to the response
      return {
        ...responseFromBulkModifyDevices,
        metadata: {
          totalDevicesUpdated: responseFromBulkModifyDevices.data.modifiedCount,
          requestedDeviceIds: deviceIds,
          existingDeviceIds: Array.from(existingDeviceIds),
        },
      };
    } catch (error) {
      logger.error(`🐛🐛 Bulk Update Error: ${error.message}`);
      next(
        new HttpError(
          "Internal Server Error",
          httpStatus.INTERNAL_SERVER_ERROR,
          { message: error.message }
        )
      );
    }
  },
  deleteOnThingspeak: async (request, next) => {
    try {
      let device_number = parseInt(request.query.device_number, 10);
      let response = await axios
        .delete(`${constants.DELETE_THING_URL(device_number)}`)
        .catch((e) => {
          logger.error(`error.response.data -- ${e.response.data}`);
          logger.error(`error.response.status -- ${e.response.status}`);
          logger.error(`error.response.headers -- ${e.response.headers}`);
          if (e.response) {
            next(
              new HttpError("Bad Request Error", e.response.data.status, {
                message:
                  "corresponding device_number does not exist on external system, consider SOFT delete",
                error: e.response.data.error,
              })
            );
          }
        });

      if (!isEmpty(response.success) && !response.success) {
        next(
          new HttpError(`${response.message}`, `${response.status}`, {
            message: "unable to complete operation",
            error: `${response.error}`,
          })
        );
      } else if (!isEmpty(response.data)) {
        return {
          success: true,
          message: "successfully deleted the device on thingspeak",
          data: response.data,
        };
      }
    } catch (error) {
      logger.error(`🐛🐛 Internal Server Error ${error.message}`);
      next(
        new HttpError(
          "Internal Server Error",
          httpStatus.INTERNAL_SERVER_ERROR,
          { message: error.message }
        )
      );
    }
  },
  deleteOnPlatform: async (request, next) => {
    try {
      const { tenant } = request.query;
      const filter = generateFilter.devices(request, next);
      const responseFromRemoveDevice = await DeviceModel(tenant).remove(
        {
          filter,
        },
        next
      );
      return responseFromRemoveDevice;
    } catch (error) {
      logger.error(`🐛🐛 Internal Server Error ${error.message}`);
      next(
        new HttpError(
          "Internal Server Error",
          httpStatus.INTERNAL_SERVER_ERROR,
          { message: error.message }
        )
      );
    }
  },
  deleteOnclarity: (request, next) => {
    return {
      success: false,
      message: "coming soon",
      errors: { message: "coming soon..." },
      status: httpStatus.NOT_IMPLEMENTED,
    };
  },
  decryptManyKeys: (encryptedKeys, next) => {
    try {
      let results = [];
      function helper(helperInput) {
        if (helperInput.length === 0) {
          return;
        }
        const bytes = cryptoJS.AES.decrypt(
          helperInput[0].encrypted_key,
          constants.KEY_ENCRYPTION_KEY
        );
        const originalText = bytes.toString(cryptoJS.enc.Utf8);
        helperInput[0].decrypted_key = originalText;
        results.push(helperInput[0]);
        helper(helperInput.slice(1));
      }
      helper(encryptedKeys);
      return {
        success: true,
        message: "successfully decrypted the provided keys",
        data: results,
        status: httpStatus.OK,
      };
    } catch (error) {
      logger.error(`🐛🐛 Internal Server Error ${error.message}`);
      next(
        new HttpError(
          "Internal Server Error",
          httpStatus.INTERNAL_SERVER_ERROR,
          { message: error.message }
        )
      );
    }
  },
  decryptKey: (encryptedKey, next) => {
    try {
      let bytes = cryptoJS.AES.decrypt(
        encryptedKey,
        constants.KEY_ENCRYPTION_KEY
      );
      let originalText = bytes.toString(cryptoJS.enc.Utf8);
      let isKeyUnknown = isEmpty(originalText);
      if (isKeyUnknown) {
        return {
          success: false,
          status: httpStatus.NOT_FOUND,
          message: "the provided encrypted key is not recognizable",
          errors: { message: "the provided encrypted key is not recognizable" },
        };
      } else {
        return {
          success: true,
          message: "successfully decrypted the text",
          data: originalText,
          status: httpStatus.OK,
        };
      }
    } catch (error) {
      logger.error(`🐛🐛 Internal Server Error ${error.message}`);
      next(
        new HttpError(
          "Internal Server Error",
          httpStatus.INTERNAL_SERVER_ERROR,
          { message: error.message }
        )
      );
    }
  },
  transform: ({ data = {}, map = {}, context = {} } = {}, next) => {
    try {
      const result = transform(data, map, context);
      if (!isEmpty(result)) {
        return {
          success: true,
          message: "successfully transformed the json request",
          data: result,
        };
      } else {
        logger.warn(
          `the request body for the external system is empty after transformation`
        );
        return {
          success: true,
          message:
            "the request body for the external system is empty after transformation",
          data: result,
        };
      }
    } catch (error) {
      logger.error(`🐛🐛 Internal Server Error ${error.message}`);
      next(
        new HttpError(
          "Internal Server Error",
          httpStatus.INTERNAL_SERVER_ERROR,
          { message: error.message }
        )
      );
    }
  },
  refresh: async (request, next) => {
    try {
      return {
        success: false,
        message: "feature temporarily disabled --coming soon",
        status: httpStatus.SERVICE_UNAVAILABLE,
        errors: { message: "Service Unavailable" },
      };

      let modifiedRequest = Object.assign({}, request);

      const filter = generateFilter.devices(request, next);
      const { tenant } = modifiedRequest.query;
      logObject("the filter being used to filter", filter);

      const responseFromListDevice = await DeviceModel(tenant).list(
        {
          filter,
        },
        next
      );

      if (responseFromListDevice.success === true) {
        let deviceDetails = { ...responseFromListDevice.data[0] };
        modifiedRequest["body"] = deviceDetails;
        delete modifiedRequest.body._id;
        delete modifiedRequest.body.sites;
      } else if (responseFromListDevice.success === false) {
        return responseFromListDevice;
      }

      if (
        !isEmpty(modifiedRequest["body"]["device_codes"]) &&
        modifiedRequest["body"]["device_codes"].length < 7
      ) {
        const deviceCodeValues = ["name_id", "name", "_id", "device_number"];

        for (const deviceCode of deviceCodeValues) {
          modifiedRequest["body"]["device_codes"].push(deviceCode);
          logObject("modifiedRequest is here baby", modifiedRequest);
        }
      }

      delete modifiedRequest["body"]["device_number"];

      const update = modifiedRequest["body"];
      const opts = {};

      const responseFromModifyDevice = await DeviceModel(tenant).modify(
        {
          filter,
          update,
          opts,
        },
        next
      );

      if (responseFromModifyDevice.success === true) {
        return {
          success: true,
          message: "Device Details Successfully Refreshed",
          data: responseFromModifyDevice.data,
        };
      } else if (responseFromModifyDevice.success === false) {
        return responseFromModifyDevice;
      }
    } catch (error) {
      logger.error(`🐛🐛 Internal Server Error ${error.message}`);
      next(
        new HttpError(
          "Internal Server Error",
          httpStatus.INTERNAL_SERVER_ERROR,
          { message: error.message }
        )
      );
    }
  },
  claimDevice: async (request, next) => {
    try {
      const { device_name, claim_token, user_id } = request.body;
      const { tenant } = request.query;

      // Validate user_id
      if (!user_id || !isValidObjectId(user_id)) {
        return {
          success: false,
          message: "Invalid user_id",
          status: httpStatus.BAD_REQUEST,
          errors: { message: "user_id must be a valid MongoDB ObjectId" },
        };
      }

      // Find unclaimed device
      const device = await DeviceModel(tenant).findOne({
        name: device_name,
        claim_status: "unclaimed",
      });

      if (!device) {
        return {
          success: false,
          message: "Device not found or already claimed",
          status: httpStatus.NOT_FOUND,
          errors: { message: "Device not available for claiming" },
        };
      }

      // Optional: Verify claim token if provided
      if (device.claim_token && device.claim_token !== claim_token) {
        return {
          success: false,
          message: "Invalid claim token",
          status: httpStatus.FORBIDDEN,
          errors: { message: "Claim token does not match" },
        };
      }

      // Claim the device - Use proper ObjectId creation
      const updatedDevice = await DeviceModel(tenant).findOneAndUpdate(
        { name: device_name, claim_status: "unclaimed" },
        {
          owner_id: new ObjectId(user_id), // Fixed ObjectId usage
          claim_status: "claimed",
          claimed_at: new Date(),
        },
        { new: true }
      );

      if (!updatedDevice) {
        return {
          success: false,
          message: "Failed to claim device",
          status: httpStatus.CONFLICT,
          errors: { message: "Device may have been claimed by another user" },
        };
      }

      return {
        success: true,
        message: "Device claimed successfully!",
        data: {
          name: updatedDevice.name,
          long_name: updatedDevice.long_name,
          status: updatedDevice.status,
          claim_status: updatedDevice.claim_status,
          claimed_at: updatedDevice.claimed_at,
        },
        status: httpStatus.OK,
      };
    } catch (error) {
      logger.error(`🐛🐛 Claim Device Error ${error.message}`);
      next(
        new HttpError(
          "Internal Server Error",
          httpStatus.INTERNAL_SERVER_ERROR,
          { message: error.message }
        )
      );
    }
  },

  getIdFromName: async (request, next) => {
    try {
      const { tenant } = request.query;
      const { name } = request.params;

      const device = await DeviceModel(tenant)
        .findOne({ name })
        .select("_id")
        .lean();

      if (!device) {
        return {
          success: false,
          message: "Device not found",
          status: httpStatus.NOT_FOUND,
          errors: { message: `Device with name '${name}' not found` },
        };
      }

      return {
        success: true,
        message: "Successfully retrieved device ID",
        data: { _id: device._id.toString() },
        status: httpStatus.OK,
      };
    } catch (error) {
      logger.error(`🐛🐛 Internal Server Error ${error.message}`);
      return next(
        new HttpError(
          "Internal Server Error",
          httpStatus.INTERNAL_SERVER_ERROR,
          { message: error.message }
        )
      );
    }
  },

  getNameFromId: async (request, next) => {
    try {
      const { tenant } = request.query;
      const { id } = request.params;

      const device = await DeviceModel(tenant)
        .findById(id)
        .select("name")
        .lean();

      if (!device) {
        return {
          success: false,
          message: "Device not found",
          status: httpStatus.NOT_FOUND,
          errors: { message: `Device with ID '${id}' not found` },
        };
      }

      return {
        success: true,
        message: "Successfully retrieved device name",
        data: { name: device.name },
        status: httpStatus.OK,
      };
    } catch (error) {
      logger.error(`🐛🐛 Internal Server Error ${error.message}`);
      return next(
        new HttpError(
          "Internal Server Error",
          httpStatus.INTERNAL_SERVER_ERROR,
          {
            message: error.message,
          }
        )
      );
    }
  },

  suggestNames: async (request, next) => {
    try {
      const { tenant } = request.query;
      const { name } = request.query;

      // STEP 1: Narrow the search space using an indexed-friendly query.
      // This finds names starting with the same first 3 characters.
      // NOTE: This is a pragmatic approach. For ultimate scalability,
      // consider a full-text search engine like Atlas Search.
      const searchRegex = new RegExp(`^${name.substring(0, 3)}`, "i");

      const candidateDevices = await DeviceModel(tenant)
        .find({ name: searchRegex })
        .select("name")
        .limit(500) // Protect against memory overload
        .lean();

      if (candidateDevices.length === 0) {
        return {
          success: true,
          message: "No similar device names found.",
          data: [],
          status: httpStatus.OK,
        };
      }

      const candidateNames = candidateDevices.map((device) => device.name);

      // STEP 2: Find the best match from the candidates using string similarity.
      const matches = stringSimilarity.findBestMatch(name, candidateNames);

      // Filter and sort the results to return the most relevant suggestions.
      const suggestions = matches.ratings
        .filter((match) => match.rating > 0.4) // Only include reasonably good matches
        .sort((a, b) => b.rating - a.rating) // Sort by best rating
        .slice(0, 5); // Return up to the top 5 suggestions

      return {
        success: true,
        message: "Successfully retrieved device name suggestions.",
        data: suggestions,
        status: httpStatus.OK,
      };
    } catch (error) {
      logger.error(`🐛🐛 Internal Server Error ${error.message}`);
      next(
        new HttpError(
          "Internal Server Error",
          httpStatus.INTERNAL_SERVER_ERROR,
          {
            message: error.message,
          }
        )
      );
    }
  },

  getMyDevices: async (request, next) => {
    try {
      const { user_id, organization_id } = request.query;
      const { tenant } = request.query;

      if (!user_id) {
        return {
          success: false,
          message: "user_id is required",
          status: httpStatus.BAD_REQUEST,
          errors: { message: "user_id parameter is missing" },
        };
      }

      if (!isValidObjectId(user_id)) {
        return {
          success: false,
          message: "Invalid user_id format",
          status: httpStatus.BAD_REQUEST,
          errors: { message: "user_id must be a valid MongoDB ObjectId" },
        };
      }

      if (organization_id && !isValidObjectId(organization_id)) {
        return {
          success: false,
          message: "Invalid organization_id format",
          status: httpStatus.BAD_REQUEST,
          errors: {
            message: "organization_id must be a valid MongoDB ObjectId",
          },
        };
      }

      // Build filter - handle both old and new organization fields
      let filter = {};
      if (organization_id) {
        filter = {
          $or: [
            { owner_id: new ObjectId(user_id) },
            { assigned_organization_id: new ObjectId(organization_id) },
            { "assigned_organization.id": new ObjectId(organization_id) },
          ],
        };
      } else {
        filter = { owner_id: new ObjectId(user_id) };
      }

      // Query devices with both organization fields
      const devices = await DeviceModel(tenant)
        .find(filter)
        .select(
          "name long_name status isActive deployment_date latitude longitude claim_status owner_id assigned_organization_id assigned_organization claimed_at"
        )
        .sort({ claimed_at: -1 })
        .lean();

      return {
        success: true,
        message: "Devices retrieved successfully",
        data: devices || [],
        status: httpStatus.OK,
        metadata: {
          note: "Organization data is managed by the organization microservice",
        },
      };
    } catch (error) {
      logObject("Get My Devices Error Details:", error);
      logger.error(`🐛🐛 Get My Devices Error ${error.message}`);

      if (error.name === "CastError") {
        return {
          success: false,
          message: "Invalid ObjectId format",
          status: httpStatus.BAD_REQUEST,
          errors: { message: "One or more IDs have invalid format" },
        };
      }

      next(
        new HttpError(
          "Internal Server Error",
          httpStatus.INTERNAL_SERVER_ERROR,
          { message: error.message }
        )
      );
    }
  },

  checkDeviceAvailability: async (request, next) => {
    try {
      const { deviceName } = request.params;
      const { tenant } = request.query;

      const device = await DeviceModel(tenant)
        .findOne({
          name: deviceName,
        })
        .select("claim_status owner_id");

      if (!device) {
        return {
          success: false,
          message: "Device not found",
          status: httpStatus.NOT_FOUND,
          errors: { message: "Device does not exist" },
        };
      }

      const isAvailable = device.claim_status === "unclaimed";

      return {
        success: true,
        message: isAvailable
          ? "Device available for claiming"
          : "Device already claimed",
        data: {
          available: isAvailable,
          status: device.claim_status,
        },
        status: httpStatus.OK,
      };
    } catch (error) {
      logger.error(`🐛🐛 Check Device Availability Error ${error.message}`);
      next(
        new HttpError(
          "Internal Server Error",
          httpStatus.INTERNAL_SERVER_ERROR,
          { message: error.message }
        )
      );
    }
  },
  assignDeviceToOrganization: async (request, next) => {
    try {
      const {
        device_name,
        organization_id,
        user_id,
        organization_data,
      } = request.body;
      const { tenant } = request.query;

      if (!user_id || !isValidObjectId(user_id)) {
        return {
          success: false,
          message: "Invalid user_id",
          status: httpStatus.BAD_REQUEST,
          errors: { message: "user_id must be a valid MongoDB ObjectId" },
        };
      }

      if (!organization_id || !isValidObjectId(organization_id)) {
        return {
          success: false,
          message: "Invalid organization_id",
          status: httpStatus.BAD_REQUEST,
          errors: {
            message: "organization_id must be a valid MongoDB ObjectId",
          },
        };
      }

      // Verify user owns the device
      const device = await DeviceModel(tenant).findOne({
        name: device_name,
        owner_id: new ObjectId(user_id),
      });

      if (!device) {
        return {
          success: false,
          message: "Device not found or not owned by user",
          status: httpStatus.FORBIDDEN,
          errors: { message: "Cannot assign device you don't own" },
        };
      }

      // Update device with both organization fields
      const updateData = {
        assigned_organization_id: new ObjectId(organization_id),
        assigned_organization: {
          id: new ObjectId(organization_id),
          name: organization_data?.name || null,
          type: organization_data?.type || null,
          updated_at: new Date(),
        },
        organization_assigned_at: new Date(),
      };

      const updatedDevice = await DeviceModel(tenant).findOneAndUpdate(
        { name: device_name, owner_id: new ObjectId(user_id) },
        { $set: updateData },
        { new: true }
      );

      return {
        success: true,
        message: "Device assigned to organization successfully",
        data: {
          name: updatedDevice.name,
          assigned_organization_id: updatedDevice.assigned_organization_id,
          assigned_organization: updatedDevice.assigned_organization,
          organization_assigned_at: updatedDevice.organization_assigned_at,
        },
        status: httpStatus.OK,
      };
    } catch (error) {
      logger.error(`🐛🐛 Assign Device Error ${error.message}`);
      next(
        new HttpError(
          "Internal Server Error",
          httpStatus.INTERNAL_SERVER_ERROR,
          { message: error.message }
        )
      );
    }
  },

  generateClaimQRCode: async (request, next) => {
    try {
      const { deviceName } = request.params;
      const { tenant } = request.query;
      const { include_token = false } = request.query;

      // Verify device exists
      const device = await DeviceModel(tenant)
        .findOne({
          name: deviceName,
        })
        .select("name long_name claim_status claim_token");

      if (!device) {
        return {
          success: false,
          message: "Device not found",
          status: httpStatus.NOT_FOUND,
          errors: { message: "Device does not exist" },
        };
      }

      // Generate QR code data
      const baseUrl = constants.DEPLOYMENT_URL || "https://platform.airqo.net";
      const qrData = {
        device_id: device.name,
        device_name: device.long_name || device.name,
        claim_url: `${baseUrl}/claim-device?id=${device.name}`,
        platform: "AirQo",
        tenant: tenant,
        generated_at: new Date().toISOString(),
      };

      // Include claim token if requested and device has one
      if (include_token === "true" && device.claim_token) {
        qrData.token = device.claim_token;
        qrData.claim_url += `&token=${device.claim_token}`;
      }

      const qrDataString = JSON.stringify(qrData);

      // Generate QR code image buffer
      const qrImageBuffer = await QRCode.toBuffer(qrDataString, {
        type: "png",
        width: 300,
        margin: 2,
        color: {
          dark: "#000000",
          light: "#FFFFFF",
        },
      });

      return {
        success: true,
        message: "QR code generated successfully",
        data: {
          device_name: device.name,
          qr_code_data: qrData,
          qr_code_url: qrData.claim_url,
        },
        qr_image_buffer: qrImageBuffer,
        status: httpStatus.OK,
      };
    } catch (error) {
      logger.error(`🐛🐛 Generate QR Code Error ${error.message}`);
      next(
        new HttpError(
          "Internal Server Error",
          httpStatus.INTERNAL_SERVER_ERROR,
          { message: error.message }
        )
      );
    }
  },
  migrateDevicesForClaiming: async (request, next) => {
    try {
      const { tenant } = request.query;
      const { dry_run = false, batch_size = 100 } = request.body;

      logger.info(`Starting device migration for tenant: ${tenant}`);

      if (dry_run) {
        const devicesNeedingMigration = await DeviceModel(
          tenant
        ).countDocuments({
          claim_status: { $exists: false },
        });

        return {
          success: true,
          message: "Dry run completed",
          data: {
            devices_needing_migration: devicesNeedingMigration,
            would_be_updated: devicesNeedingMigration,
            dry_run: true,
          },
          status: httpStatus.OK,
        };
      }

      // Actual migration - clear both organization fields
      const migrationResult = await DeviceModel(tenant).updateMany(
        {
          claim_status: { $exists: false },
        },
        {
          $set: {
            claim_status: "unclaimed",
            owner_id: null,
            claimed_at: null,
            claim_token: null,
            assigned_organization_id: null,
            assigned_organization: null,
            organization_assigned_at: null,
          },
        }
      );

      // Rest of the migration logic remains the same...
      const { generate_tokens = false } = request.body;
      let tokenGenerationResult = null;

      if (generate_tokens) {
        const devicesNeedingTokens = await DeviceModel(tenant)
          .find({
            claim_token: null,
            claim_status: "unclaimed",
          })
          .limit(batch_size);

        let tokensGenerated = 0;
        for (const device of devicesNeedingTokens) {
          const claimToken = claimTokenUtil.generateClaimToken();
          await DeviceModel(tenant).updateOne(
            { _id: device._id },
            { $set: { claim_token: claimToken } }
          );
          tokensGenerated++;
        }

        tokenGenerationResult = {
          tokens_generated: tokensGenerated,
          batch_processed: devicesNeedingTokens.length,
        };
      }

      logger.info(
        `Migration completed. Updated ${migrationResult.modifiedCount} devices.`
      );

      return {
        success: true,
        message: "Device migration completed successfully",
        data: {
          devices_updated: migrationResult.modifiedCount,
          devices_matched: migrationResult.matchedCount,
          token_generation: tokenGenerationResult,
          tenant: tenant,
          migration_completed_at: new Date(),
        },
        status: httpStatus.OK,
      };
    } catch (error) {
      logger.error(`🐛🐛 Migration Error ${error.message}`);
      next(
        new HttpError("Migration Failed", httpStatus.INTERNAL_SERVER_ERROR, {
          message: error.message,
        })
      );
    }
  },
  switchOrganizationContext: async (request, next) => {
    try {
      const { organization_id } = request.params;
      const { user_id } = request.body;

      // Use organization utility for validation and context switching
      const result = await organizationUtil.switchOrganizationContext(
        {
          user_id,
          organization_id,
        },
        next
      );

      return result;
    } catch (error) {
      logger.error(`🐛🐛 Switch Context Error ${error.message}`);
      next(
        new HttpError(
          "Internal Server Error",
          httpStatus.INTERNAL_SERVER_ERROR,
          { message: error.message }
        )
      );
    }
  },
  getUserOrganizations: async (request, next) => {
    try {
      const { user_id } = request.query;

      if (!user_id || !isValidObjectId(user_id)) {
        return {
          success: false,
          message: "Invalid user_id",
          status: httpStatus.BAD_REQUEST,
        };
      }

      const result = await organizationUtil.getUserOrganizations(user_id);

      return {
        success: result.success,
        message: result.message,
        data: result.data,
        status: result.success ? httpStatus.OK : httpStatus.BAD_REQUEST,
      };
    } catch (error) {
      logger.error(`🐛🐛 Get User Organizations Error ${error.message}`);
      next(
        new HttpError(
          "Internal Server Error",
          httpStatus.INTERNAL_SERVER_ERROR,
          { message: error.message }
        )
      );
    }
  },
  prepareDeviceForShipping: async (request, next) => {
    try {
      const { device_name, token_type = "hex" } = request.body;
      const { tenant } = request.query;

      // Check if device exists
      const device = await DeviceModel(tenant).findOne({ name: device_name });

      if (!device) {
        return {
          success: false,
          message: "Device not found",
          status: httpStatus.NOT_FOUND,
          errors: { message: `Device ${device_name} does not exist` },
        };
      }

      // Generate claim token based on type
      const claimToken =
        token_type === "readable"
          ? claimTokenUtil.generateReadableToken()
          : claimTokenUtil.generateClaimToken();

      // Update device with claim token and shipping status
      const updatedDevice = await DeviceModel(tenant).findOneAndUpdate(
        { name: device_name },
        {
          $set: {
            claim_status: "unclaimed",
            claim_token: claimToken,
            owner_id: null,
            claimed_at: null,
            shipping_prepared_at: new Date(),
          },
        },
        { new: true }
      );

      // Generate QR code data
      const qrCodeData = claimTokenUtil.generateQRCodeData(
        device_name,
        claimToken,
        constants.DEPLOYMENT_URL
      );

      // Generate QR code image
      const qrCodeImage = await QRCode.toDataURL(JSON.stringify(qrCodeData), {
        type: "image/png",
        width: 256,
        margin: 2,
        color: {
          dark: "#000000",
          light: "#FFFFFF",
        },
      });

      // Generate printable label data
      const labelData = claimTokenUtil.generateDeviceLabelData(
        device_name,
        claimToken,
        qrCodeData
      );

      return {
        success: true,
        message: "Device prepared for shipping successfully",
        data: {
          device_name: device_name,
          claim_token: claimToken,
          token_type: token_type,
          qr_code_data: qrCodeData,
          qr_code_image: qrCodeImage,
          label_data: labelData,
          shipping_prepared_at: updatedDevice.shipping_prepared_at,
        },
        status: httpStatus.OK,
      };
    } catch (error) {
      logger.error(`🐛🐛 Prepare Device Shipping Error ${error.message}`);
      next(
        new HttpError(
          "Internal Server Error",
          httpStatus.INTERNAL_SERVER_ERROR,
          { message: error.message }
        )
      );
    }
  },
  prepareBulkDevicesForShipping: async (request, next) => {
    try {
      const { device_names, token_type = "hex" } = request.body;
      const { tenant } = request.query;

      if (!Array.isArray(device_names) || device_names.length === 0) {
        return {
          success: false,
          message: "device_names must be a non-empty array",
          status: httpStatus.BAD_REQUEST,
          errors: { message: "Provide array of device names to prepare" },
        };
      }

      const results = [];
      const successful = [];
      const failed = [];

      for (const deviceName of device_names) {
        try {
          // Prepare each device individually
          const deviceRequest = {
            body: { device_name: deviceName, token_type },
            query: { tenant },
          };

          const result = await deviceUtil.prepareDeviceForShipping(
            deviceRequest,
            next
          );

          if (result.success) {
            successful.push(result.data);
          } else {
            failed.push({
              device_name: deviceName,
              error: result.message || result.errors?.message,
            });
          }
        } catch (error) {
          failed.push({
            device_name: deviceName,
            error: error.message,
          });
        }
      }

      return {
        success: true,
        message: `Bulk preparation completed: ${successful.length} successful, ${failed.length} failed`,
        data: {
          successful_preparations: successful,
          failed_preparations: failed,
          summary: {
            total_requested: device_names.length,
            successful_count: successful.length,
            failed_count: failed.length,
          },
        },
        status: httpStatus.OK,
      };
    } catch (error) {
      logger.error(`🐛🐛 Bulk Prepare Devices Error ${error.message}`);
      next(
        new HttpError(
          "Internal Server Error",
          httpStatus.INTERNAL_SERVER_ERROR,
          { message: error.message }
        )
      );
    }
  },
  getShippingPreparationStatus: async (request, next) => {
    try {
      const { device_names } = request.query;
      const { tenant } = request.query;

      let filter = {};

      if (device_names) {
        // Check specific devices
        const deviceNameArray = Array.isArray(device_names)
          ? device_names
          : device_names.split(",");
        filter.name = { $in: deviceNameArray };
      } else {
        // Get all devices with shipping preparation
        filter.shipping_prepared_at = { $exists: true };
      }

      const devices = await DeviceModel(tenant)
        .find(filter)
        .select(
          "name long_name claim_status claim_token shipping_prepared_at owner_id claimed_at"
        )
        .sort({ shipping_prepared_at: -1 })
        .lean();

      // Categorize devices by status
      const prepared = devices.filter(
        (d) => d.claim_status === "unclaimed" && d.claim_token
      );
      const claimed = devices.filter((d) => d.claim_status === "claimed");
      const deployed = devices.filter((d) => d.claim_status === "deployed");

      return {
        success: true,
        message: "Shipping preparation status retrieved successfully",
        data: {
          devices: devices,
          summary: {
            total_devices: devices.length,
            prepared_for_shipping: prepared.length,
            claimed_devices: claimed.length,
            deployed_devices: deployed.length,
          },
          categorized: {
            prepared_for_shipping: prepared,
            claimed_devices: claimed,
            deployed_devices: deployed,
          },
        },
        status: httpStatus.OK,
      };
    } catch (error) {
      logger.error(`🐛🐛 Get Shipping Status Error ${error.message}`);
      next(
        new HttpError(
          "Internal Server Error",
          httpStatus.INTERNAL_SERVER_ERROR,
          { message: error.message }
        )
      );
    }
  },
  generateShippingLabels: async (request, next) => {
    try {
      const { device_names } = request.body;
      const { tenant } = request.query;

      const devices = await DeviceModel(tenant)
        .find({
          name: { $in: device_names },
          claim_token: { $exists: true, $ne: null },
        })
        .select("name long_name claim_token")
        .lean();

      if (devices.length === 0) {
        return {
          success: false,
          message: "No prepared devices found",
          status: httpStatus.NOT_FOUND,
          errors: { message: "Devices not found or not prepared for shipping" },
        };
      }

      const labels = [];

      for (const device of devices) {
        const qrCodeData = claimTokenUtil.generateQRCodeData(
          device.name,
          device.claim_token,
          constants.DEPLOYMENT_URL
        );

        const labelData = claimTokenUtil.generateDeviceLabelData(
          device.name,
          device.claim_token,
          qrCodeData
        );

        // Generate QR code image for printing
        const qrCodeImage = await QRCode.toDataURL(JSON.stringify(qrCodeData), {
          width: 200,
          margin: 1,
        });

        labels.push({
          ...labelData,
          qr_code_image: qrCodeImage,
          device_long_name: device.long_name,
        });
      }

      return {
        success: true,
        message: "Shipping labels generated successfully",
        data: {
          labels: labels,
          total_labels: labels.length,
        },
        status: httpStatus.OK,
      };
    } catch (error) {
      logger.error(`🐛🐛 Generate Shipping Labels Error ${error.message}`);
      next(
        new HttpError(
          "Internal Server Error",
          httpStatus.INTERNAL_SERVER_ERROR,
          { message: error.message }
        )
      );
    }
  },
  getMobileDevicesMetadataAnalysis: async (request, next) => {
    try {
      const { query } = request;
      const { tenant } = query;

      // Get all devices (both mobile and static) for comprehensive analysis
      const allDevices = await DeviceModel(tenant).aggregate([
        {
          $lookup: {
            from: "activities",
            let: { deviceName: "$name" },
            pipeline: [
              {
                $match: {
                  $expr: {
                    $and: [
                      { $eq: ["$device", "$$deviceName"] },
                      { $eq: ["$activityType", "deployment"] },
                    ],
                  },
                },
              },
              { $sort: { createdAt: -1 } },
              { $limit: 1 },
            ],
            as: "latest_deployment",
          },
        },
        {
          $lookup: {
            from: "sites",
            localField: "site_id",
            foreignField: "_id",
            as: "site",
          },
        },
        {
          $lookup: {
            from: "grids",
            localField: "grid_id",
            foreignField: "_id",
            as: "grid",
          },
        },
      ]);

      // Analyze for conflicts with enhanced business rules
      const conflictingDevices = [];
      const validMobileDevices = [];
      const validStaticDevices = [];

      allDevices.forEach((device) => {
        const conflicts = [];
        const deviceType = device.deployment_type || "static";

        // MOBILE DEVICE VALIDATIONS
        if (deviceType === "mobile" || device.mobility === true) {
          // Mobile must have vehicle mount
          if (device.mountType && device.mountType !== "vehicle") {
            conflicts.push({
              type: "mobile_mount_type_invalid",
              message: `Mobile device has invalid mountType '${device.mountType}', should be 'vehicle'`,
              current_value: {
                mountType: device.mountType,
                deployment_type: deviceType,
              },
              suggested_fix: { mountType: "vehicle" },
            });
          }

          // Mobile must have alternator power
          if (device.powerType && device.powerType !== "alternator") {
            conflicts.push({
              type: "mobile_power_type_invalid",
              message: `Mobile device has invalid powerType '${device.powerType}', should be 'alternator'`,
              current_value: {
                powerType: device.powerType,
                deployment_type: deviceType,
              },
              suggested_fix: { powerType: "alternator" },
            });
          }

          // Mobile must have grid_id, not site_id
          if (device.site_id && !device.grid_id) {
            conflicts.push({
              type: "mobile_with_site_not_grid",
              message: "Mobile device has site_id but should have grid_id",
              current_value: {
                site_id: device.site_id,
                grid_id: device.grid_id,
              },
              suggested_fix: { site_id: null, grid_id: "NEEDS_ASSIGNMENT" },
            });
          }

          // Mobile must have mobility true
          if (device.mobility !== true) {
            conflicts.push({
              type: "mobile_mobility_false",
              message: "Mobile device has mobility set to false",
              current_value: {
                mobility: device.mobility,
                deployment_type: deviceType,
              },
              suggested_fix: { mobility: true },
            });
          }
        }

        // STATIC DEVICE VALIDATIONS
        if (deviceType === "static" || device.mobility === false) {
          // Static cannot have vehicle mount
          if (device.mountType === "vehicle") {
            conflicts.push({
              type: "static_vehicle_mount",
              message: "Static device cannot have mountType 'vehicle'",
              current_value: {
                mountType: device.mountType,
                deployment_type: deviceType,
              },
              suggested_fix: {
                deployment_type: "mobile",
                mobility: true,
                powerType: "alternator",
              },
            });
          }

          // Static should not have alternator power
          if (device.powerType === "alternator") {
            conflicts.push({
              type: "static_alternator_power",
              message: "Static device should not have powerType 'alternator'",
              current_value: {
                powerType: device.powerType,
                deployment_type: deviceType,
              },
              suggested_fix: { powerType: "solar" },
            });
          }

          // Static must have site_id, not grid_id
          if (device.grid_id && !device.site_id) {
            conflicts.push({
              type: "static_with_grid_not_site",
              message: "Static device has grid_id but should have site_id",
              current_value: {
                site_id: device.site_id,
                grid_id: device.grid_id,
              },
              suggested_fix: { grid_id: null, site_id: "NEEDS_ASSIGNMENT" },
            });
          }

          // Static must have mobility false
          if (device.mobility !== false) {
            conflicts.push({
              type: "static_mobility_true",
              message: "Static device has mobility set to true",
              current_value: {
                mobility: device.mobility,
                deployment_type: deviceType,
              },
              suggested_fix: { mobility: false },
            });
          }
        }

        // CROSS-VALIDATION CONFLICTS
        // Vehicle mount must be mobile
        if (device.mountType === "vehicle" && deviceType !== "mobile") {
          conflicts.push({
            type: "vehicle_mount_not_mobile",
            message: "Vehicle-mounted device must be mobile deployment",
            current_value: {
              mountType: device.mountType,
              deployment_type: deviceType,
            },
            suggested_fix: {
              deployment_type: "mobile",
              mobility: true,
              powerType: "alternator",
            },
          });
        }

        // Pole mount must be static
        if (
          device.mountType === "pole" &&
          (deviceType !== "static" || device.mobility === true)
        ) {
          conflicts.push({
            type: "pole_mount_not_static",
            message: "Pole-mounted device must be static deployment",
            current_value: {
              mountType: device.mountType,
              deployment_type: deviceType,
              mobility: device.mobility,
            },
            suggested_fix: {
              deployment_type: "static",
              mobility: false,
              grid_id: null,
            },
          });
        }

        // Alternator power must be mobile
        if (device.powerType === "alternator" && deviceType !== "mobile") {
          conflicts.push({
            type: "alternator_power_not_mobile",
            message: "Alternator-powered device must be mobile deployment",
            current_value: {
              powerType: device.powerType,
              deployment_type: deviceType,
            },
            suggested_fix: {
              deployment_type: "mobile",
              mobility: true,
              mountType: "vehicle",
            },
          });
        }

        // Both site_id and grid_id present
        if (device.site_id && device.grid_id) {
          conflicts.push({
            type: "both_site_and_grid",
            message: "Device cannot have both site_id and grid_id",
            current_value: { site_id: device.site_id, grid_id: device.grid_id },
            suggested_fix:
              deviceType === "mobile" ? { site_id: null } : { grid_id: null },
          });
        }

        // Categorize devices
        if (conflicts.length > 0) {
          conflictingDevices.push({
            ...device,
            conflicts: conflicts,
            severity: conflicts.some((c) =>
              [
                "vehicle_mount_not_mobile",
                "pole_mount_not_static",
                "alternator_power_not_mobile",
              ].includes(c.type)
            )
              ? "high"
              : "medium",
          });
        } else {
          if (deviceType === "mobile") {
            validMobileDevices.push(device);
          } else {
            validStaticDevices.push(device);
          }
        }
      });

      // Enhanced analysis with business rule insights
      const analysis = {
        total_devices: allDevices.length,
        valid_mobile_devices: validMobileDevices.length,
        valid_static_devices: validStaticDevices.length,
        conflicting_devices: conflictingDevices.length,
        high_severity_conflicts: conflictingDevices.filter(
          (d) => d.severity === "high"
        ).length,

        conflict_breakdown: {
          mobile_issues: {
            invalid_mount_type: conflictingDevices.filter((d) =>
              d.conflicts.some((c) => c.type === "mobile_mount_type_invalid")
            ).length,
            invalid_power_type: conflictingDevices.filter((d) =>
              d.conflicts.some((c) => c.type === "mobile_power_type_invalid")
            ).length,
            has_site_not_grid: conflictingDevices.filter((d) =>
              d.conflicts.some((c) => c.type === "mobile_with_site_not_grid")
            ).length,
            mobility_false: conflictingDevices.filter((d) =>
              d.conflicts.some((c) => c.type === "mobile_mobility_false")
            ).length,
          },

          static_issues: {
            vehicle_mount: conflictingDevices.filter((d) =>
              d.conflicts.some((c) => c.type === "static_vehicle_mount")
            ).length,
            alternator_power: conflictingDevices.filter((d) =>
              d.conflicts.some((c) => c.type === "static_alternator_power")
            ).length,
            has_grid_not_site: conflictingDevices.filter((d) =>
              d.conflicts.some((c) => c.type === "static_with_grid_not_site")
            ).length,
            mobility_true: conflictingDevices.filter((d) =>
              d.conflicts.some((c) => c.type === "static_mobility_true")
            ).length,
          },

          cross_validation_issues: {
            vehicle_mount_not_mobile: conflictingDevices.filter((d) =>
              d.conflicts.some((c) => c.type === "vehicle_mount_not_mobile")
            ).length,
            pole_mount_not_static: conflictingDevices.filter((d) =>
              d.conflicts.some((c) => c.type === "pole_mount_not_static")
            ).length,
            alternator_power_not_mobile: conflictingDevices.filter((d) =>
              d.conflicts.some((c) => c.type === "alternator_power_not_mobile")
            ).length,
            both_site_and_grid: conflictingDevices.filter((d) =>
              d.conflicts.some((c) => c.type === "both_site_and_grid")
            ).length,
          },
        },

        business_rules_summary: {
          expected_mobile_attributes: {
            mountType: "vehicle",
            powerType: "alternator",
            mobility: true,
            location_reference: "grid_id",
          },
          expected_static_attributes: {
            mountType: "pole|wall|faceboard|rooftop|suspended",
            powerType: "solar|mains",
            mobility: false,
            location_reference: "site_id",
          },
        },
      };

      return {
        success: true,
        message: "Comprehensive device metadata analysis completed",
        data: {
          valid_mobile_devices: validMobileDevices,
          valid_static_devices: validStaticDevices,
          conflicting_devices: conflictingDevices,
          analysis: analysis,
        },
        status: httpStatus.OK,
      };
    } catch (error) {
      logger.error(`🐛🐛 Enhanced Metadata Analysis Error ${error.message}`);
      next(
        new HttpError(
          "Internal Server Error",
          httpStatus.INTERNAL_SERVER_ERROR,
          { message: error.message }
        )
      );
    }
  },

  fixMetadataConflicts: async (request, next) => {
    try {
      const { query, body } = request;
      const { tenant } = query;
      const {
        dry_run = false,
        fix_types = ["all"],
        auto_assign_locations = false,
      } = body;

      // Get conflicting devices first
      const analysisResult = await deviceUtil.getMobileDevicesMetadataAnalysis(
        request,
        next
      );

      if (!analysisResult.success) {
        return analysisResult;
      }

      const conflictingDevices = analysisResult.data.conflicting_devices;
      const fixedDevices = [];
      const failedFixes = [];
      const manualReviewRequired = [];

      for (const device of conflictingDevices) {
        try {
          const fixes = [];
          let updateData = {};
          let requiresManualReview = false;

          device.conflicts.forEach((conflict) => {
            switch (conflict.type) {
              // MOBILE DEVICE FIXES
              case "mobile_mount_type_invalid":
                updateData.mountType = "vehicle";
                fixes.push("Set mountType to 'vehicle' for mobile device");
                break;

              case "mobile_power_type_invalid":
                updateData.powerType = "alternator";
                fixes.push("Set powerType to 'alternator' for mobile device");
                break;

              case "mobile_with_site_not_grid":
                updateData.site_id = null;
                if (!auto_assign_locations) {
                  requiresManualReview = true;
                  fixes.push(
                    "Cleared site_id - MANUAL: Assign appropriate grid_id"
                  );
                }
                break;

              case "mobile_mobility_false":
                updateData.mobility = true;
                fixes.push("Set mobility to true for mobile device");
                break;

              // STATIC DEVICE FIXES
              case "static_vehicle_mount":
                // This is ambiguous - could fix by making mobile OR changing mount
                requiresManualReview = true;
                fixes.push(
                  "MANUAL REVIEW: Vehicle-mounted device marked as static"
                );
                break;

              case "static_alternator_power":
                updateData.powerType = "solar"; // Default to solar for static
                fixes.push(
                  "Changed powerType from 'alternator' to 'solar' for static device"
                );
                break;

              case "static_with_grid_not_site":
                updateData.grid_id = null;
                if (!auto_assign_locations) {
                  requiresManualReview = true;
                  fixes.push(
                    "Cleared grid_id - MANUAL: Assign appropriate site_id"
                  );
                }
                break;

              case "static_mobility_true":
                updateData.mobility = false;
                fixes.push("Set mobility to false for static device");
                break;

              // CROSS-VALIDATION FIXES
              case "vehicle_mount_not_mobile":
                // Convert to mobile since vehicle mount strongly indicates mobile
                updateData.deployment_type = "mobile";
                updateData.mobility = true;
                updateData.powerType = "alternator";
                updateData.site_id = null;
                fixes.push(
                  "Converted to mobile deployment (vehicle mount detected)"
                );
                if (!device.grid_id && !auto_assign_locations) {
                  requiresManualReview = true;
                  fixes.push("MANUAL: Assign grid_id for mobile device");
                }
                break;

              case "pole_mount_not_static":
                // Convert to static since pole mount strongly indicates static
                updateData.deployment_type = "static";
                updateData.mobility = false;
                updateData.grid_id = null;
                if (device.powerType === "alternator") {
                  updateData.powerType = "solar";
                }
                fixes.push(
                  "Converted to static deployment (pole mount detected)"
                );
                if (!device.site_id && !auto_assign_locations) {
                  requiresManualReview = true;
                  fixes.push("MANUAL: Assign site_id for static device");
                }
                break;

              case "alternator_power_not_mobile":
                // Convert to mobile since alternator strongly indicates mobile
                updateData.deployment_type = "mobile";
                updateData.mobility = true;
                updateData.mountType = "vehicle";
                updateData.site_id = null;
                fixes.push(
                  "Converted to mobile deployment (alternator power detected)"
                );
                if (!device.grid_id && !auto_assign_locations) {
                  requiresManualReview = true;
                  fixes.push("MANUAL: Assign grid_id for mobile device");
                }
                break;

              case "both_site_and_grid":
                // Decide based on deployment type
                if (
                  device.deployment_type === "mobile" ||
                  device.mobility === true
                ) {
                  updateData.site_id = null;
                  fixes.push(
                    "Removed site_id (kept grid_id for mobile device)"
                  );
                } else {
                  updateData.grid_id = null;
                  fixes.push(
                    "Removed grid_id (kept site_id for static device)"
                  );
                }
                break;
            }
          });

          // Apply fixes or mark for manual review
          if (requiresManualReview) {
            manualReviewRequired.push({
              device_id: device._id,
              device_name: device.name,
              conflicts: device.conflicts,
              suggested_fixes: fixes,
              partial_update_data: updateData,
              status: "requires_manual_review",
            });
          } else if (Object.keys(updateData).length > 0) {
            if (!dry_run) {
              await DeviceModel(tenant).findOneAndUpdate(
                { _id: device._id },
                { $set: updateData }
              );
            }

            fixedDevices.push({
              device_id: device._id,
              device_name: device.name,
              conflicts_detected: device.conflicts.length,
              fixes_applied: fixes,
              update_data: updateData,
              status: dry_run ? "would_be_fixed" : "fixed",
            });
          }
        } catch (error) {
          failedFixes.push({
            device_id: device._id,
            device_name: device.name,
            error: error.message,
          });
        }
      }

      const summary = {
        total_conflicting_devices: conflictingDevices.length,
        automatically_fixed: fixedDevices.length,
        requires_manual_review: manualReviewRequired.length,
        failed_fixes: failedFixes.length,
        dry_run: dry_run,
        timestamp: new Date(),
        business_rules_applied: {
          mobile_requirements:
            "mountType=vehicle, powerType=alternator, mobility=true, grid_id required",
          static_requirements:
            "mountType≠vehicle, powerType≠alternator, mobility=false, site_id required",
        },
      };

      return {
        success: true,
        message: dry_run
          ? "Dry run completed - no changes made"
          : "Enhanced metadata cleanup completed",
        data: {
          fixed_devices: fixedDevices,
          manual_review_required: manualReviewRequired,
          failed_fixes: failedFixes,
          summary: summary,
        },
        status: httpStatus.OK,
      };
    } catch (error) {
      logger.error(`🐛🐛 Enhanced Fix Metadata Error ${error.message}`);
      next(
        new HttpError(
          "Internal Server Error",
          httpStatus.INTERNAL_SERVER_ERROR,
          { message: error.message }
        )
      );
    }
  },
};

module.exports = deviceUtil;<|MERGE_RESOLUTION|>--- conflicted
+++ resolved
@@ -928,18 +928,10 @@
     try {
       const {
         tenant: rawTenant,
-<<<<<<< HEAD
         limit,
         skip,
         useCache = "true",
         detailLevel = "full",
-=======
-        path,
-        limit,
-        skip,
-        useCache = "true",
-        detailLevel = "summary",
->>>>>>> 78696e8e
       } = request.query;
       const tenant = (rawTenant || constants.DEFAULT_TENANT).toLowerCase();
       const activitiesColl = ActivityModel(tenant).collection.name;
@@ -952,7 +944,6 @@
       );
       const filter = generateFilter.devices(request, next);
 
-<<<<<<< HEAD
       let pipeline = [];
 
       // Base match
@@ -1146,199 +1137,6 @@
         }
       }
 
-=======
-      if (!isEmpty(path)) {
-        filter.path = path;
-      }
-
-      let pipeline = [];
-
-      // Base match
-      pipeline.push({ $match: filter });
-
-      if (detailLevel === "minimal") {
-        // Minimal data for performance-critical scenarios
-        pipeline.push({
-          $project: {
-            _id: 1,
-            name: 1,
-            long_name: 1,
-            status: 1,
-            isActive: 1,
-            network: 1,
-            category: 1,
-            device_number: 1,
-            createdAt: 1,
-            cached_total_activities: 1,
-          },
-        });
-      } else if (detailLevel === "summary") {
-        // Summary with essential relations and cached data
-        pipeline.push(
-          {
-            $lookup: {
-              from: "sites",
-              localField: "site_id",
-              foreignField: "_id",
-              as: "site",
-              pipeline: [
-                { $project: { _id: 1, name: 1, district: 1, country: 1 } },
-              ],
-            },
-          },
-          {
-            $lookup: {
-              from: "grids",
-              localField: "grid_id",
-              foreignField: "_id",
-              as: "assigned_grid",
-              pipeline: [{ $project: { _id: 1, name: 1, admin_level: 1 } }],
-            },
-          },
-          {
-            $addFields: {
-              total_activities: { $ifNull: ["$cached_total_activities", 0] },
-              activities_by_type: {
-                $ifNull: ["$cached_activities_by_type", {}],
-              },
-              latest_deployment_activity: "$cached_latest_deployment_activity",
-              latest_maintenance_activity:
-                "$cached_latest_maintenance_activity",
-              latest_recall_activity: "$cached_latest_recall_activity",
-            },
-          },
-          {
-            $project: {
-              // Exclude heavy fields for summary
-              cohorts: 0,
-              pictures: 0,
-              device_codes: 0,
-              onlineStatusAccuracy: 0,
-              mobility_metadata: 0,
-            },
-          }
-        );
-      } else {
-        // Full detail level (existing complex aggregation)
-        const maxActivities = parseInt(request.query.maxActivities) || 500;
-
-        pipeline.push(
-          {
-            $lookup: {
-              from: "sites",
-              localField: "site_id",
-              foreignField: "_id",
-              as: "site",
-            },
-          },
-          {
-            $lookup: {
-              from: "hosts",
-              localField: "host_id",
-              foreignField: "_id",
-              as: "host",
-            },
-          },
-          {
-            $lookup: {
-              from: "sites",
-              localField: "previous_sites",
-              foreignField: "_id",
-              as: "previous_sites",
-            },
-          },
-          {
-            $lookup: {
-              from: "cohorts",
-              localField: "cohorts",
-              foreignField: "_id",
-              as: "cohorts",
-            },
-          },
-          {
-            $lookup: {
-              from: "grids",
-              localField: "site.grids",
-              foreignField: "_id",
-              as: "grids",
-            },
-          },
-          {
-            $lookup: {
-              from: "grids",
-              localField: "grid_id",
-              foreignField: "_id",
-              as: "assigned_grid",
-            },
-          }
-        );
-
-        if (useCache === "true") {
-          // Use cached activity data
-          pipeline.push({
-            $addFields: {
-              total_activities: { $ifNull: ["$cached_total_activities", 0] },
-              activities_by_type: {
-                $ifNull: ["$cached_activities_by_type", {}],
-              },
-              latest_activities_by_type: {
-                $ifNull: ["$cached_latest_activities_by_type", {}],
-              },
-              latest_deployment_activity: "$cached_latest_deployment_activity",
-              latest_maintenance_activity:
-                "$cached_latest_maintenance_activity",
-              latest_recall_activity: "$cached_latest_recall_activity",
-            },
-          });
-        } else {
-          // Real-time activity aggregation (expensive)
-          pipeline.push({
-            $lookup: {
-              from: activitiesColl,
-              let: { deviceName: "$name", deviceId: "$_id" },
-              pipeline: [
-                {
-                  $match: {
-                    $expr: {
-                      $or: [
-                        { $eq: ["$device", "$$deviceName"] },
-                        { $eq: ["$device_id", "$$deviceId"] },
-                        {
-                          $eq: [
-                            { $toString: "$device_id" },
-                            { $toString: "$$deviceId" },
-                          ],
-                        },
-                      ],
-                    },
-                  },
-                },
-                { $sort: { createdAt: -1 } },
-                {
-                  $project: {
-                    _id: 1,
-                    site_id: 1,
-                    device_id: 1,
-                    device: 1,
-                    activityType: 1,
-                    maintenanceType: 1,
-                    recallType: 1,
-                    date: 1,
-                    description: 1,
-                    nextMaintenance: 1,
-                    createdAt: 1,
-                    tags: 1,
-                  },
-                },
-                { $limit: maxActivities },
-              ],
-              as: "activities",
-            },
-          });
-        }
-      }
-
->>>>>>> 78696e8e
       // Common sorting and pagination
       pipeline.push(
         { $sort: { createdAt: -1 } },
@@ -1426,6 +1224,7 @@
       );
     }
   },
+
   clear: (request, next) => {
     return {
       success: false,
