--- conflicted
+++ resolved
@@ -543,7 +543,7 @@
         logObject("responseFromFilter", errors);
       }
 
-      const cacheResult = await createEvent.getCache(request);
+      const cacheResult = createEvent.getCache(request);
       if (cacheResult.success === true) {
         logText(cacheResult.message);
         return cacheResult.data;
@@ -560,7 +560,6 @@
               } else {
                 skip = parseInt(constants.DEFAULT_EVENTS_SKIP);
               }
-<<<<<<< HEAD
             }
           } else if ((!recent && !device) || recent === "yes") {
             if (!limit) {
@@ -571,76 +570,6 @@
                 skip = parseInt((page - 1) * limit);
               } else {
                 skip = parseInt(constants.DEFAULT_EVENTS_SKIP);
-=======
-              const responseFromListEvents = await EventModel(tenant).list({
-                skip,
-                limit,
-                filter,
-                page,
-              });
-              try {
-                if (language !== undefined && constants.ENVIRONMENT === "STAGING ENVIRONMENT") {
-                  let data = responseFromListEvents.data[0].data;
-                  for (const event of data) {
-                    let translatedHealthTips = await translateUtil.translate(event.health_tips, language);
-                    if (translatedHealthTips.success === true) {
-                      event.health_tips = translatedHealthTips.data;
-                    }
-                  }
-                }
-              } catch (error) {
-                logger.error(`internal server error -- ${error.message}`);
-              }
-
-              if (responseFromListEvents.success === true) {
-                let data = responseFromListEvents.data;
-                data[0].data = !isEmpty(missingDataMessage) ? [] : data[0].data;
-                createEvent.setCache(data, request, (result) => {
-                  if (result.success === true) {
-                    logText(result.message);
-                  } else if (result.success === false) {
-                    logText(result.message);
-                  }
-                });
-
-                try {
-                  callback({
-                    success: true,
-                    message: !isEmpty(missingDataMessage)
-                      ? missingDataMessage
-                      : isEmpty(data[0].data)
-                      ? "no measurements for this search"
-                      : responseFromListEvents.message,
-                    data,
-                    status: responseFromListEvents.status
-                      ? responseFromListEvents.status
-                      : "",
-                    isCache: false,
-                  });
-                } catch (error) {
-                  logger.error(`listing events -- ${JSON.stringify(error)}`);
-                }
-              } else if (responseFromListEvents.success === false) {
-                logger.error(
-                  `unable to retrieve events --- ${JSON.stringify(errors)}`
-                );
-
-                try {
-                  callback({
-                    success: false,
-                    message: responseFromListEvents.message,
-                    errors: responseFromListEvents.errors
-                      ? responseFromListEvents.errors
-                      : { message: "" },
-                    status: responseFromListEvents.status
-                      ? responseFromListEvents.status
-                      : "",
-                    isCache: false,
-                  });
-                } catch (error) {
-                  logger.error(`listing events -- ${JSON.stringify(error)}`);
-                }
->>>>>>> 3b8d7af6
               }
             }
           }
@@ -650,6 +579,26 @@
             filter,
             page,
           });
+
+          try {
+            if (
+              language !== undefined &&
+              constants.ENVIRONMENT === "STAGING ENVIRONMENT"
+            ) {
+              let data = responseFromListEvents.data[0].data;
+              for (const event of data) {
+                let translatedHealthTips = await translateUtil.translate(
+                  event.health_tips,
+                  language
+                );
+                if (translatedHealthTips.success === true) {
+                  event.health_tips = translatedHealthTips.data;
+                }
+              }
+            }
+          } catch (error) {
+            logger.error(`internal server error -- ${error.message}`);
+          }
           if (responseFromListEvents.success === true) {
             let data = responseFromListEvents.data;
             data[0].data = !isEmpty(missingDataMessage) ? [] : data[0].data;
@@ -1211,7 +1160,7 @@
       latitude,
       longitude,
       network,
-      language
+      language,
     } = request.query;
     const currentTime = new Date().toISOString();
     const day = generateDateFormatWithoutHrs(currentTime);
@@ -1233,10 +1182,9 @@
       running ? running : "noRunning"
     }_${index ? index : "noIndex"}_${brief ? brief : "noBrief"}_${
       latitude ? latitude : "noLatitude"
-    }_${longitude ? longitude : "noLongitude"}__${
+    }_${longitude ? longitude : "noLongitude"}_${
       network ? network : "noNetwork"
-      }__${language ? language : "noLanguage"
-      }
+    }_${language ? language : "noLanguage"}
     `;
   },
   setCache: (data, request, callback) => {
