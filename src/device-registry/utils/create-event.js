--- conflicted
+++ resolved
@@ -1394,35 +1394,11 @@
         return responseFromTransformEvents;
       } else if (responseFromTransformEvents.success === true) {
         let transformedMeasurements = responseFromTransformEvents.data;
-<<<<<<< HEAD
-        let responseFromInsertEvents = await createEvent.insertTransformedEvents(
-          tenant,
-          transformedMeasurements
-        );
-
-        if (responseFromInsertEvents.success) {
-          return {
-            success: true,
-            message: responseFromInsertEvents.message,
-            data: responseFromInsertEvents.data,
-          };
-        } else if (!responseFromInsertEvents.success) {
-          let errors = responseFromInsertEvents.errors
-            ? responseFromInsertEvents.errors
-            : "";
-          return {
-            success: false,
-            message: responseFromInsertEvents.message,
-            errors,
-          };
-        }
-=======
         const responseFromInsertEvents = await createEvent.insertTransformedEvents(
           tenant,
           transformedMeasurements
         );
         return responseFromInsertEvents;
->>>>>>> 916f6ac2
       }
     } catch (error) {
       logger.error(`internal server error -- addEvents -- ${error.message}`);
@@ -2070,14 +2046,9 @@
             return {
               message: `unable to clear the device data, device ${device} does not exist`,
               success: false,
-<<<<<<< HEAD
-              error,
-              errors: { message: error },
-=======
               errors: {
                 message: `unable to clear the device data, device ${device} does not exist`,
               },
->>>>>>> 916f6ac2
             };
           });
       } else {
