const HTTPStatus = require("http-status");

const axiosError = (error, req, res) => {
  if (error.response) {
    res.status(HTTPStatus.BAD_GATEWAY).json({
      success: false,
      error: error.response.data,
    });
  } else if (error.request) {
    res.status(HTTPStatus.BAD_GATEWAY).json({
      success: false,
      error: error.request,
      message: "The request was made but no response was received",
    });
  } else {
    res.status(HTTPStatus.BAD_GATEWAY).json({
      success: false,
      message: "Server Error",
      error: error.message,
    });
  }
  console.log(error.config);
};

const tryCatchErrors = (res, error) => {
  res
    .status(HTTPStatus.BAD_GATEWAY)
    .json({ success: false, message: "server error", error: error.message });
};

const missingQueryParams = (req, res) => {
  res.status(HTTPStatus.BAD_REQUEST).send({
    success: false,
    message: "misssing request parameters, please check documentation",
  });
};

const invalidParamsValue = (req, res) => {
  res.status(HTTPStatus.BAD_REQUEST).send({
    success: false,
    message: "Invalid request parameter value, please check documentation",
  });
};

const callbackErrors = (error, req, res) => {
  res
    .status(HTTPStatus.BAD_GATEWAY)
    .json({ success: false, message: "server error", error: error });
};

const unclearError = (res) => {
  res
    .status(HTTPStatus.BAD_GATEWAY)
    .json({ success: false, message: "unclear server error" });
};

const itemAlreadyExists = (item, res) => {
  res.status(HTTPStatus.BAD_REQUEST).json({
    success: false,
    message: `"${item}" already exists!`,
  });
};

const itemDoesNotExist = (item, res) => {
  res.status(HTTPStatus.BAD_REQUEST).json({
    success: false,
    message: `"${item}" does not exist`,
  });
};
module.exports = {
  axiosError,
  tryCatchErrors,
  missingQueryParams,
  callbackErrors,
  unclearError,
<<<<<<< HEAD
  itemAlreadyExists,
  itemDoesNotExist,
=======
  invalidParamsValue
>>>>>>> 2adaa9e8
};<|MERGE_RESOLUTION|>--- conflicted
+++ resolved
@@ -73,10 +73,7 @@
   missingQueryParams,
   callbackErrors,
   unclearError,
-<<<<<<< HEAD
   itemAlreadyExists,
   itemDoesNotExist,
-=======
-  invalidParamsValue
->>>>>>> 2adaa9e8
+  invalidParamsValue,
 };