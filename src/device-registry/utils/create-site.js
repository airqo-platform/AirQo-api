--- conflicted
+++ resolved
@@ -26,7 +26,6 @@
 });
 
 const createSite = {
-<<<<<<< HEAD
   getVisibleSites: async (request) => {
     try {
       const { siteIds, userId } = request;
@@ -83,10 +82,7 @@
       };
     }
   },
-  hasWhiteSpace: (name) => {
-=======
   hasWhiteSpace: (name, next) => {
->>>>>>> 2c0022ef
     try {
       return name.indexOf(" ") >= 0;
     } catch (error) {
