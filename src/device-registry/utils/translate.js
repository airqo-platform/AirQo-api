const constants = require("@config/constants");
const log4js = require("log4js");
const logger = log4js.getLogger(`${constants.ENVIRONMENT} -- translate-util`);
const httpStatus = require("http-status");
const { Translate } = require("@google-cloud/translate").v2;
const { HttpError } = require("@utils/errors");
const translate = new Translate();

const translateUtil = {
  translateTips: async ({ healthTips, targetLanguage } = {}, next) => {
    try {
      const translatedHealthTips = [];

      let index = 0;
      for (const healthTip of healthTips) {
        const translatedTip = { ...healthTip };
        const translations = await tipsTranslations(index, targetLanguage);
        translatedTip.title = translations.title;
        translatedTip.description = translations.description;
        translatedHealthTips.push(translatedTip);
        index++;
      }

      return {
        success: true,
        message: "Translated Health Tips returned Successfully",
        data: translatedHealthTips,
        status: httpStatus.OK,
      };
    } catch (error) {
      logger.error(`Internal Server Error ${error.message}`);
      next(
        new HttpError(
          "Internal Server Error",
          httpStatus.INTERNAL_SERVER_ERROR,
          { message: error.message }
        )
      );
    }
  },
  translateLessons: async ({ lessons, targetLanguage } = {}, next) => {
    try {
      const translatedLessons = [];

      let index = 0;
      for (const lesson of lessons) {
        const translatedLesson = { ...lesson };
        const translation = await lessonTranslations(index, targetLanguage);
        translatedLesson.title = translation.title;
        translatedLesson.completion_message = translation.completion_message;
        const translatedTasks = [];
        let taskIndex = 0;
        for (const task of lesson.tasks) {
          const translatedTask = { ...task };
          translatedTask.title = translation.tasks[taskIndex].title;
          translatedTask.content = translation.tasks[taskIndex].content;
          translatedTasks.push(translatedTask);
          taskIndex++;
        }
        translatedLesson.tasks = translatedTasks;
        translatedLessons.push(translatedLesson);
        index++;
      }

      return {
        success: true,
        message: "Translated KYA returned Successfully",
        data: translatedLessons,
        status: httpStatus.OK,
      };
    } catch (error) {
      logger.error(`Internal Server Error ${error.message}`);
      next(
        new HttpError(
          "Internal Server Error",
          httpStatus.INTERNAL_SERVER_ERROR,
          { message: error.message }
        )
      );
    }
  },
  translateQuizzes: async ({ quizzes, targetLanguage } = {}, next) => {
    try {
      const translatedQuizzes = [];

      let index = 0;
      for (const quiz of quizzes) {
        const translatedQuiz = { ...quiz };
        const translation = await quizTranslations(index, targetLanguage);
        translatedQuiz.title = translation.title;
        translatedQuiz.description = translation.description;
        translatedQuiz.completion_message = translation.completion_message;

        const translatedQuestions = [];
        let questionIndex = 0;
        for (const question of quiz.questions) {
          const translatedQuestion = { ...question };
          const targetQuestion = translation.questions[questionIndex];
          translatedQuestion.title = targetQuestion.title;
          translatedQuestion.context = targetQuestion.context;

          const translatedAnswers = [];
          let answerIndex = 0;
          for (const answer of question.answers) {
            const translatedAnswer = { ...answer };
            const targetAnswer = targetQuestion.answers[answerIndex];
            translatedAnswer.title = targetAnswer.title;
            translatedAnswer.content = targetAnswer.content;

            translatedAnswers.push(translatedAnswer);
            answerIndex++;
          }
          translatedQuestion.answers = translatedAnswers;
          translatedQuestions.push(translatedQuestion);
          questionIndex++;
        }
        translatedQuiz.questions = translatedQuestions;
        translatedQuizzes.push(translatedQuiz);
        index++;
      }

      return {
        success: true,
        message: "Translated KYA returned Successfully",
        data: translatedQuizzes,
        status: httpStatus.OK,
      };
    } catch (error) {
      logger.error(`Internal Server Error ${error.message}`);
      next(
        new HttpError(
          "Internal Server Error",
          httpStatus.INTERNAL_SERVER_ERROR,
          { message: error.message }
        )
      );
    }
  },
};

async function tipsTranslations(index, target) {
  let translatedTips = [];
  switch (target) {
    case "fr":
      translatedTips = [
        {
          title: "Pour tout le monde",
          description:
            "Si vous devez passer beaucoup de temps dehors, les masques jetables comme le N95 sont utiles.",
        },
        {
          title: "Pour tout le monde",
          description:
            "Réduisez l’intensité de vos activités de plein air. Essayez de rester à l’intérieur jusqu’à ce que la qualité de l’air s’améliore.",
        },
        {
          title: "Pour tout le monde",
          description:
            "Évitez les activités qui vous font respirer plus rapidement. Aujourd’hui est le jour idéal pour passer une lecture à l’intérieur.",
        },
        {
          title: "Pour les enfants",
          description: "Réduisez l’intensité de vos activités de plein air.",
        },
        {
          title: "Pour les personnes âgées",
          description: "Réduisez l’intensité de vos activités de plein air.",
        },
        {
          title: "Pour les femmes enceintes",
          description:
            "Réduisez l’intensité de vos activités de plein air pour rester en bonne santé, vous et votre bébé.",
        },
        {
          title: "Pour les personnes ayant des problèmes respiratoires",
          description:
            "Réduisez les exercices intenses. Allez-y doucement si vous ressentez des signes comme la toux.",
        },
        {
          title: "Pour les personnes âgées",
          description: "Réduisez l’intensité de vos activités de plein air.",
        },
        {
          title: "Pour les femmes enceintes",
          description:
            "Réduisez l’intensité de vos activités de plein air pour rester en bonne santé, vous et votre bébé.",
        },
        {
          title: "Pour tout le monde",
          description:
            "Aujourd'hui est une journée idéale pour les activités de plein air.",
        },
        {
          title: "Pour tout le monde",
          description:
            "C'est une excellente journée pour sortir et faire de l'exercice. Pensez à réduire le nombre de déplacements en voiture que vous effectuez.",
        },
      ];
      break;
    case "pt":
      translatedTips = [
        {
          title: "Para todos",
          description:
            "Se você precisa passar muito tempo ao ar livre, máscaras descartáveis como a N95 são úteis.",
        },
        {
          title: "Para todos",
          description:
            "Reduza a intensidade de suas atividades ao ar livre. Tente ficar dentro de casa até que a qualidade do ar melhore.",
        },
        {
          title: "Para todos",
          description:
            "Evite atividades que o façam respirar mais rapidamente. Hoje é o dia ideal para passar o tempo lendo em ambientes fechados.",
        },
        {
          title: "Para crianças",
          description: "Reduza a intensidade de suas atividades ao ar livre.",
        },
        {
          title: "Para idosos",
          description: "Reduza a intensidade de suas atividades ao ar livre.",
        },
        {
          title: "Para mulheres grávidas",
          description:
            "Reduza a intensidade de suas atividades ao ar livre para manter a saúde, sua e a do seu bebê.",
        },
        {
          title: "Para pessoas com problemas respiratórios",
          description:
            "Reduza os exercícios intensos. Vá devagar se você sentir sinais como tosse.",
        },
        {
          title: "Para idosos",
          description: "Reduza a intensidade de suas atividades ao ar livre.",
        },
        {
          title: "Para mulheres grávidas",
          description:
            "Reduza a intensidade de suas atividades ao ar livre para manter a saúde, sua e a do seu bebê.",
        },
        {
          title: "Para todos",
          description: "Hoje é um dia ideal para atividades ao ar livre.",
        },
        {
          title: "Para todos",
          description:
            "É um ótimo dia para sair e se exercitar. Considere reduzir a quantidade de viagens de carro que você faz.",
        },
      ];
      break;
    case "sw":
      translatedTips = [
        {
          title: "Kwa Kila Mtu",
          description:
            "Ikiwa unapaswa kutumia muda mwingi nje, barakoa za kutupa kama N95 ni muhimu.",
        },
        {
          title: "Kwa Kila Mtu",
          description:
            "Punguza ukali wa shughuli zako za nje. Jaribu kukaa ndani hadi ubora wa hewa unapoboresha.",
        },
        {
          title: "Kwa Kila Mtu",
          description:
            "Epuka shughuli zinazokufanya upumue haraka zaidi. Leo ni siku nzuri kwa kusoma ndani ya nyumba.",
        },
        {
          title: "Kwa Watoto",
          description: "Punguza ukali wa shughuli zako za nje.",
        },
        {
          title: "Kwa Wazee",
          description: "Punguza ukali wa shughuli zako za nje.",
        },
        {
          title: "Kwa Wanawake Wajawazito",
          description:
            "Punguza ukali wa shughuli zako za nje ili kudumisha afya yako na ya mtoto wako.",
        },
        {
          title: "Kwa Watu Wenye Matatizo ya Upumuaji",
          description:
            "Punguza mazoezi makali. Endelea polepole ikiwa unaona dalili kama vile kikohozi.",
        },
        {
          title: "Kwa Wazee",
          description: "Punguza ukali wa shughuli zako za nje.",
        },
        {
          title: "Kwa Wanawake Wajawazito",
          description:
            "Punguza ukali wa shughuli zako za nje ili kudumisha afya yako na ya mtoto wako.",
        },
        {
          title: "Kwa Kila Mtu",
          description: "Leo ni siku nzuri kwa shughuli za nje.",
        },
        {
          title: "Kwa Kila Mtu",
          description:
            "Ni siku nzuri kwa kutoka nje na kufanya mazoezi. Fikiria kupunguza idadi ya safari za gari unazofanya.",
        },
      ];
      break;
  }
  return translatedTips[index];
}
async function lessonTranslations(index, target) {
  let translatedLessons = [];
  switch (target) {
    case "fr":
      translatedLessons = [
        {
          title:
            "Mesures que vous pouvez prendre pour réduire la pollution de l’air",
          completion_message:
            "Vous venez de terminer votre première leçon Know Your Air.",
          tasks: [
            {
              title: "Utilisez les transports en commun",
              content:
                "Les gaz d’échappement des véhicules constituent une source majeure de pollution atmosphérique. Moins de voitures sur la route entraîne moins d’émissions.",
            },
            {
              title: "Entretenez régulièrement votre voiture/boda boda",
              content:
                "Des inspections régulières peuvent maximiser le rendement énergétique, ce qui réduit les émissions des véhicules.",
            },
            {
              title:
                "Évitez de faire tourner le moteur de votre voiture au ralenti dans la circulation",
              content:
                "Les véhicules produisent des gaz d’échappement particulièrement malsains. Éteignez votre moteur dans la circulation",
            },
            {
              title: "Marcher ou faire du vélo",
              content:
                "Marchez ou faites du vélo pour réduire votre empreinte carbone individuelle tout en améliorant votre santé !",
            },
            {
              title: "Évitez de brûler les déchets",
              content:
                "Brûler vos déchets ménagers est dangereux pour votre santé et notre environnement",
            },
            {
              title: "Réduisez les produits en plastique à usage unique",
              content:
                "Évitez d'utiliser des sacs en plastique, ils mettent plus de temps à se décomposer. Utilisez des sacs ou des paniers en papier pour vos courses",
            },
            {
              title: "Devenez un champion de l’air pur",
              content:
                "Rejoignez notre campagne sur la qualité de l'air et plaidez pour un air pur dans votre communauté.",
            },
          ],
        },
      ];
      break;
    case "pt":
      translatedLessons = [
        {
          title: "Medidas que você pode tomar para reduzir a poluição do ar",
          completion_message:
            "Você acabou de concluir sua primeira lição Know Your Air.",
          tasks: [
            {
              title: "Use o transporte público",
              content:
                "Os gases de escape dos veículos são uma grande fonte de poluição do ar. Menos carros na estrada significam menos emissões.",
            },
            {
              title: "Faça manutenção regular do seu carro/boda boda",
              content:
                "Inspeções regulares podem maximizar a eficiência energética, reduzindo as emissões dos veículos.",
            },
            {
              title:
                "Evite deixar o motor do seu carro ligado em marcha lenta no trânsito",
              content:
                "Os veículos produzem gases de escape particularmente prejudiciais. Desligue o motor no trânsito.",
            },
            {
              title: "Caminhe ou ande de bicicleta",
              content:
                "Caminhar ou andar de bicicleta ajuda a reduzir sua pegada de carbono individual e melhora sua saúde!",
            },
            {
              title: "Evite queimar lixo",
              content:
                "Queimar lixo doméstico é prejudicial para a sua saúde e para o nosso meio ambiente.",
            },
            {
              title: "Reduza produtos de plástico descartáveis",
              content:
                "Evite usar sacolas plásticas, pois demoram mais para se decompor. Use sacolas de papel ou cestas para suas compras.",
            },
            {
              title: "Se torne um defensor do ar puro",
              content:
                "Junte-se à nossa campanha pela qualidade do ar e defenda um ar puro em sua comunidade.",
            },
          ],
        },
      ];
      break;
    case "sw":
      translatedLessons = [
        {
          title: "Hatua Unazoweza Kuchukua Kupunguza Uchafuzi wa Hewa",
          completion_message: "Umeanza somo lako la kwanza la Kujua Hewa Yako.",
          tasks: [
            {
              title: "Tumia Usafiri wa Umma",
              content:
                "Moshi wa magari ni chanzo kikubwa cha uchafuzi wa hewa. Idadi ndogo ya magari barabarani inamaanisha uzalishaji mdogo wa gesi chafu.",
            },
            {
              title: "Hudumia Mara Kwa Mara Gari/Boda Boda Yako",
              content:
                "Uchunguzi wa mara kwa mara unaweza kuboresha utendaji wa nishati, na hivyo kupunguza uzalishaji wa magari.",
            },
            {
              title: "Epuka Kuzima Gari Lako kwenye Trafiki",
              content:
                "Magari hutoa moshi hatari sana. Zima injini yako unapokuwa kwenye msongamano wa trafiki.",
            },
            {
              title: "Tembea au Peda Baiskeli",
              content:
                "Tembea au piga baiskeli ili kupunguza alama yako ya kaboni binafsi na kuboresha afya yako!",
            },
            {
              title: "Epuka Kuchoma Taka",
              content:
                "Kuchoma taka za nyumbani ni hatari kwa afya yako na mazingira yetu.",
            },
            {
              title: "Punguza Matumizi ya Bidhaa za Plastiki za Kutupa",
              content:
                "Epuka kutumia mifuko ya plastiki, kwani huchukua muda mrefu kuvunja. Tumia mifuko au bakuli za karatasi kwa ununuzi wako.",
            },
            {
              title: "Jiunge na Mshirika wa Hewa Safi",
              content:
                "Shiriki kampeni yetu kuhusu ubora wa hewa na simama kwa ajili ya hewa safi katika jamii yako.",
            },
          ],
        },
      ];
      break;
  }
  return translatedLessons[index];
}
async function quizTranslations(index, target) {
  let translatedQuizzes = [];
  switch (target) {
    case "fr":
      translatedQuizzes = [
        {
          title:
            "Découvrez ici vos conseils personnalisés sur la qualité de l’air !",
          description:
            "Répondez à ce quiz sur votre environnement et votre routine quotidienne pour débloquer des conseils personnalisés rien que pour vous !",
          completion_message:
            "Marche à suivre. Vous avez débloqué des recommandations personnalisées sur la qualité de l'air pour vous aider dans votre voyage vers un air pur.",
          questions: [
            {
              title: "Quelle méthode de cuisson utilisez-vous à la maison ?",
              context: "Environnement de la maison",
              answers: [
                {
                  content: [
                    "Cuisiner avec du bois de chauffage peut émettre des quantités importantes de polluants atmosphériques.",
                    "Cuisinez dans une cuisine bien ventilée avec une bonne circulation d’air ou installez une cuisine extérieure si possible.",
                    "Utilisez un poêle efficace conçu pour brûler du bois de chauffage plus proprement et avec moins de fumée.",
                    "Envisagez de passer à des cuisinières améliorées qui réduisent les émissions et augmentent le rendement énergétique.",
                  ],
                  title: "Bois de chauffage",
                },
                {
                  content: [
                    "L’utilisation d’un poêle à charbon pour cuisiner peut libérer des polluants nocifs comme des particules et du monoxyde de carbone.",
                    "Utilisez un poêle à charbon dans une cuisine bien ventilée ou près d'une fenêtre ouverte.",
                    "Pendant la cuisson, gardez les portes et les fenêtres ouvertes pour réduire la fumée.",
                    "Si possible, envisagez de passer à des options de cuisson plus propres pour réduire la pollution de l’air intérieur.",
                  ],
                  title: "Poêle à charbon",
                },
                {
                  content: [
                    "L’utilisation d’une cuisinière à gaz est généralement une option plus propre que les combustibles solides.",
                    "Assurer une ventilation adéquate pour éviter l’accumulation d’émissions de gaz à l’intérieur.",
                    "Entretenir les cuisinières à gaz et les branchements pour éviter les fuites qui pourraient nuire à la qualité de l’air intérieur.",
                  ],
                  title: "Cuisinière à gaz",
                },
                {
                  content: [
                    "Le biogaz est considéré comme une option de cuisson plus propre.",
                    "Entretenez régulièrement le système de biogaz pour assurer une production et une combustion efficaces du gaz.",
                    "Bien que le biogaz soit plus propre, assurez une ventilation adéquate pour éviter toute émission persistante.",
                    "Suivez les directives du fabricant pour une utilisation sûre et efficace du biogaz.",
                  ],
                  title: "Biogaz",
                },
                {
                  content: [
                    "Les cuisinières électriques ne produisent aucun polluant direct dans l’air intérieur.",
                    "Même sans émissions, assurez une ventilation adéquate pour éviter d’autres polluants de l’air intérieur.",
                    "L’utilisation de cuisinières électriques économes en énergie peut réduire l’impact environnemental global.",
                  ],
                  title: "Cuisinière électrique",
                },
              ],
            },
            {
              title: "Comment éliminer les déchets à la maison ?",
              context: "Environnement de la maison",
              answers: [
                {
                  _id: "64e7652e1fb90d0013a707fe",
                  content: [
                    "Le brûlage des déchets peut libérer divers polluants comme des particules et des substances toxiques.",
                    "Assurez-vous d'utiliser des méthodes appropriées d'élimination des déchets comme le recyclage, la collecte dans une déchetterie ou le recours à des entreprises de services de collecte des déchets.",
                  ],
                  title: "Brûle le",
                },
                {
                  content: [
                    "Pratiquer une bonne collecte des déchets réduit votre exposition à la pollution de l’air.",
                    "Les sites centraux d'élimination des déchets peuvent servir de plaques tournantes pour les installations de recyclage et de tri.",
                  ],
                  title: "Recueillir dans une déchetterie",
                },
                {
                  content: [
                    "Compostage – Les matières organiques telles que les restes de nourriture et les déchets de jardin sont séparées et enfouies sous le sol pour se décomposer et former du fumier végétal.",
                    "Récupération – Les matériaux tels que le métal, le papier, le verre, les chiffons et certains types de plastique peuvent être récupérés, recyclés et réutilisés.",
                  ],
                  title:
                    "J'aimerais connaître d'autres formes de gestion des déchets",
                },
              ],
            },
            {
              title: "Où se situe votre environnement domestique ?",
              context: "Environnement de la maison",

              answers: [
                {
                  content: [
                    "Vivre à proximité d’une route très fréquentée augmente l’exposition à la pollution atmosphérique.",
                    "N'ouvrez les fenêtres donnant sur la route que lorsque la circulation est faible.",
                    "Plantez des arbres/haies autour de la maison comme barrière contre les émissions.",
                  ],
                  title: "À côté d'une route très fréquentée",
                },
                {
                  content: [
                    "Votre exposition à la pollution atmosphérique est limitée puisqu’il y a moins d’émissions de véhicules.",
                  ],
                  title: "Rue peu ou pas de circulation",
                },
              ],
            },
            {
              title:
                "À quelle fréquence participez-vous à des activités de plein air ?",
              context: "Activités extérieures",

              answers: [
                {
                  content: [
                    "Gardez une trace de la qualité actuelle de l'air et des prévisions dans votre emplacement via l'application AirQo pour éviter les activités de plein air les jours de mauvaise qualité de l'air.",
                    "Horaires à faible pollution comme tôt le matin ou tard le soir.",
                    "Planifiez vos activités autour des routes moins fréquentées et des espaces verts.",
                  ],
                  title: "Régulièrement",
                },
                {
                  content: [
                    "Vérifiez la qualité de l'air et les prévisions dans votre emplacement via l'application AirQo pour éviter les activités de plein air les jours de mauvaise qualité de l'air.",
                    "Limitez la durée des activités de plein air les jours où la qualité de l’air est mauvaise.",
                  ],
                  title: "Occasionnellement",
                },
                {
                  content: [
                    "Pour les personnes qui ne participent pas à des activités de plein air, envisagez des options d'exercices en salle, comme utiliser un tapis roulant, un vélo stationnaire ou suivre des cours de fitness.",
                    "Utilisez l'application AirQo pour vérifier la qualité de l'air et les prévisions dans votre emplacement afin de planifier à l'avance toute activité de plein air.",
                    "Pensez à minimiser votre exposition à la pollution de l’air à la maison en évitant de brûler les déchets à l’air libre et en augmentant la ventilation de la maison lorsque vous pratiquez des activités génératrices de polluants.",
                  ],
                  title: "Rarement/Jamais",
                },
              ],
            },
            {
              title: "Quel type de route utilisez-vous fréquemment ?",
              context: "Transport",

              answers: [
                {
                  content: [
                    "Fermez les fenêtres et les portes par temps poussiéreux, surtout par temps venteux.",
                    "Portez un masque ou couvrez votre nez/bouche avec un chiffon comme un mouchoir/écharpe lorsqu'il y a de la poussière.",
                    "N'oubliez pas de vérifier la qualité de l'air et les prévisions dans votre région via l'application AirQo pour planifier à l'avance les jours de mauvaise qualité de l'air.",
                  ],
                  title: "Une route poussiéreuse/non pavée",
                },
                {
                  content: [
                    "Vivre à côté de routes goudronnées vous expose à moins de poussière, mais les émissions des véhicules peuvent toujours avoir un impact sur la qualité de l'air.",
                    "Plantez des arbres/arbustes autour de votre maison comme barrières naturelles pour absorber les polluants.",
                  ],
                  title: "Route goudronnée/route avec moins de poussière",
                },
              ],
            },
            {
              title: "Quel est votre mode de transport le plus utilisé ?",
              context: "Transport",
              answers: [
                {
                  content: [
                    "Entretenez régulièrement votre voiture pour garantir un moteur sain qui réduit les émissions.",
                    "Évitez d'attendre longtemps avec le moteur de la voiture en marche.",
                    "Lorsque cela est possible, faites du covoiturage avec d’autres personnes pour réduire le nombre de voitures sur la route.",
                  ],
                  title: "Une voiture",
                },
                {
                  content: [
                    "L'utilisation des transports en commun tend à réduire le nombre total de véhicules sur la route. Cela réduit les émissions des véhicules et l’exposition à la pollution atmosphérique.",
                  ],
                  title: "Taxi ou bus",
                },
                {
                  content: [
                    "Lorsque vous utilisez un boda boda, portez un masque pour vous protéger de l'inhalation de poussière et de polluants.",
                    "Les conducteurs de Boda Boda sont encouragés à effectuer un entretien approprié du moteur.",
                  ],
                  title: "Mariage mariage / moto",
                },
                {
                  content: [
                    "Marchez sur des trottoirs plus éloignés des routes, car cela contribuera à réduire l’exposition aux émissions des véhicules.",
                    "Avant de partir, vérifiez la qualité de l'air dans votre région via l'application AirQo. Envisagez de prendre des transports alternatifs ou d’utiliser des itinéraires alternatifs si la qualité de l’air est mauvaise.",
                    "Portez un masque si vous marchez pendant les heures de forte pollution comme tôt le matin (de 7h à 10h) et tard le soir lorsque la circulation est plus dense.",
                    "Si possible, choisissez des itinéraires qui évitent les zones présentant des sources connues de pollution, comme les chantiers de construction ou les zones industrielles.",
                  ],
                  title: "Marche",
                },
              ],
            },
          ],
        },
      ];
      break;
    case "pt":
      translatedQuizzes = [
        {
          title:
            "Descubra aqui suas dicas personalizadas sobre a qualidade do ar!",
          description:
            "Responda a este questionário sobre o seu ambiente e rotina diária para desbloquear dicas personalizadas exclusivas para você!",
          completion_message:
            "Proceda. Você desbloqueou recomendações personalizadas sobre a qualidade do ar para ajudá-lo em sua jornada rumo ao ar puro.",
          questions: [
            {
              title: "Que método de cozimento você utiliza em casa?",
              context: "Ambiente doméstico",
              answers: [
                {
                  content: [
                    "Cozinhar com lenha pode emitir quantidades significativas de poluentes atmosféricos.",
                    "Cozinhe em uma cozinha bem ventilada com boa circulação de ar ou instale uma cozinha ao ar livre, se possível.",
                    "Use um fogão eficiente projetado para queimar lenha de forma mais limpa e com menos fumaça.",
                    "Considere a transição para fogões melhorados que reduzem as emissões e aumentam a eficiência energética.",
                  ],
                  title: "Lenha",
                },
                {
                  content: [
                    "Usar um fogão a carvão para cozinhar pode liberar poluentes prejudiciais, como partículas e monóxido de carbono.",
                    "Use um fogão a carvão em uma cozinha bem ventilada ou perto de uma janela aberta.",
                    "Mantenha as portas e janelas abertas durante o cozimento para reduzir a fumaça.",
                    "Se possível, considere opções de cozimento mais limpas para reduzir a poluição do ar interno.",
                  ],
                  title: "Fogão a carvão",
                },
                {
                  content: [
                    "O uso de um fogão a gás é geralmente uma opção mais limpa do que os combustíveis sólidos.",
                    "Garanta uma ventilação adequada para evitar o acúmulo de emissões de gás no interior.",
                    "Mantenha os fogões a gás e as conexões para evitar vazamentos que possam prejudicar a qualidade do ar interno.",
                  ],
                  title: "Fogão a gás",
                },
                {
                  content: [
                    "O biogás é considerado uma opção de cozimento mais limpa.",
                    "Mantenha regularmente o sistema de biogás para garantir a produção e a queima eficaz do gás.",
                    "Embora o biogás seja mais limpo, assegure uma ventilação adequada para evitar qualquer emissão contínua.",
                    "Siga as diretrizes do fabricante para uso seguro e eficaz do biogás.",
                  ],
                  title: "Biogás",
                },
                {
                  content: [
                    "Os fogões elétricos não emitem poluentes diretos no ar interno.",
                    "Mesmo sem emissões, assegure uma ventilação adequada para evitar outros poluentes do ar interno.",
                    "O uso de fogões elétricos eficientes em energia pode reduzir o impacto ambiental global.",
                  ],
                  title: "Fogão elétrico",
                },
              ],
            },
            {
              title: "Como você descarta resíduos em casa?",
              context: "Ambiente doméstico",
              answers: [
                {
                  content: [
                    "Queimar resíduos pode liberar vários poluentes, como partículas e substâncias tóxicas.",
                    "Certifique-se de usar métodos apropriados de eliminação de resíduos, como reciclagem, descarte em um centro de coleta ou uso de empresas de serviços de coleta de resíduos.",
                  ],
                  title: "Queimar",
                },
                {
                  content: [
                    "Praticar uma boa coleta de resíduos reduz sua exposição à poluição do ar.",
                    "Os locais de descarte central podem servir como centros para instalações de reciclagem e triagem.",
                  ],
                  title: "Coletar em um centro de coleta",
                },
                {
                  content: [
                    "Compostagem - Materiais orgânicos, como restos de comida e resíduos de jardim, são separados e enterrados no solo para decomposição e formação de adubo orgânico.",
                    "Recuperação - Materiais como metal, papel, vidro, panos e alguns tipos de plástico podem ser recuperados, reciclados e reutilizados.",
                  ],
                  title:
                    "Gostaria de saber sobre outras formas de gerenciamento de resíduos",
                },
              ],
            },
            {
              title: "Onde está localizado o seu ambiente doméstico?",
              context: "Ambiente doméstico",
              answers: [
                {
                  content: [
                    "Morar perto de uma estrada movimentada aumenta a exposição à poluição do ar.",
                    "Abra as janelas voltadas para a estrada apenas quando o tráfego estiver fraco.",
                    "Plante árvores/cercas ao redor da casa como barreira contra as emissões.",
                  ],
                  title: "Perto de uma estrada movimentada",
                },
                {
                  content: [
                    "Sua exposição à poluição do ar é limitada, uma vez que há menos emissões de veículos.",
                  ],
                  title: "Rua com pouco ou nenhum tráfego",
                },
              ],
            },
            {
              title:
                "Com que frequência você participa de atividades ao ar livre?",
              context: "Atividades ao ar livre",
              answers: [
                {
                  content: [
                    "Acompanhe a qualidade do ar atual e as previsões em sua localização por meio do aplicativo AirQo para evitar atividades ao ar livre nos dias de má qualidade do ar.",
                    "Horários com baixa poluição, como de manhã cedo ou à noite.",
                    "Planeje suas atividades em torno de estradas menos movimentadas e áreas verdes.",
                  ],
                  title: "Regularmente",
                },
                {
                  content: [
                    "Verifique a qualidade do ar e as previsões em sua localização por meio do aplicativo AirQo para evitar atividades ao ar livre nos dias de má qualidade do ar.",
                    "Limite a duração das atividades ao ar livre nos dias em que a qualidade do ar estiver ruim.",
                  ],
                  title: "Ocasionalmente",
                },
                {
                  content: [
                    "Para pessoas que não participam de atividades ao ar livre, considere opções de exercícios internos, como esteira, bicicleta ergométrica ou aulas de fitness.",
                    "Use o aplicativo AirQo para verificar a qualidade do ar e as previsões em sua localização para planejar com antecedência qualquer atividade ao ar livre.",
                    "Considere minimizar sua exposição à poluição do ar em casa, evitando queimar resíduos ao ar livre e aumentando a ventilação da casa durante atividades que geram poluentes.",
                  ],
                  title: "Raramente/Nunca",
                },
              ],
            },
            {
              title: "Que tipo de estrada você usa com frequência?",
              context: "Transporte",
              answers: [
                {
                  content: [
                    "Feche janelas e portas em dias empoeirados, especialmente em dias ventosos.",
                    "Use uma máscara ou cubra o nariz/boca com um pano, como um lenço/cachecol, quando houver poeira.",
                    "Lembre-se de verificar a qualidade do ar e as previsões em sua região por meio do aplicativo AirQo para planejar com antecedência em dias de má qualidade do ar.",
                  ],
                  title: "Uma estrada empoeirada/não pavimentada",
                },
                {
                  content: [
                    "Morar perto de estradas asfaltadas expõe você a menos poeira, mas as emissões dos veículos ainda podem afetar a qualidade do ar.",
                    "Plante árvores/arbustos ao redor de sua casa como barreiras naturais para absorver poluentes.",
                  ],
                  title: "Estrada asfaltada/estrada com menos poeira",
                },
              ],
            },
            {
              title: "Qual é o seu meio de transporte mais utilizado?",
              context: "Transporte",
              answers: [
                {
                  content: [
                    "Faça a manutenção regular do seu carro para garantir um motor saudável que reduz as emissões.",
                    "Evite deixar o motor do carro ligado por muito tempo.",
                    "Quando possível, faça caronas com outras pessoas para reduzir a quantidade de carros na estrada.",
                  ],
                  title: "Um carro",
                },
                {
                  content: [
                    "O uso de transporte público tende a reduzir o número total de veículos na estrada. Isso reduz as emissões dos veículos e a exposição à poluição do ar.",
                  ],
                  title: "Táxi ou ônibus",
                },
                {
                  content: [
                    "Ao usar uma motocicleta (boda boda), use uma máscara para se proteger da inalação de poeira e poluentes.",
                    "Os condutores de boda boda são incentivados a realizar a manutenção adequada do motor.",
                  ],
                  title: "Motocicleta/moto",
                },
                {
                  content: [
                    "Andar em calçadas mais afastadas das estradas ajudará a reduzir a exposição às emissões dos veículos.",
                    "Antes de sair, verifique a qualidade do ar em sua região por meio do aplicativo AirQo. Considere usar meios de transporte alternativos ou rotas alternativas se a qualidade do ar estiver ruim.",
                    "Use uma máscara se estiver andando durante os horários de alta poluição, como de manhã cedo (das 7h às 10h) e à noite, quando o tráfego está mais intenso.",
                    "Se possível, escolha rotas que evitem áreas conhecidas por poluição, como locais de construção ou zonas industriais.",
                  ],
                  title: "A pé",
                },
              ],
            },
          ],
        },
      ];
      break;
    case "sw":
      translatedQuizzes = [
        {
          title: "Pata ushauri wako wa kibinafsi kuhusu ubora wa hewa hapa!",
          description:
            "Jibu mtihani huu kuhusu mazingira yako na ratiba yako ya kila siku ili kufungua ushauri wa kibinafsi uliotengenezwa mahsusi kwako!",
          completion_message:
            "Endelea. Umefungua mapendekezo ya kibinafsi kuhusu ubora wa hewa ili kusaidia safari yako kuelekea hewa safi.",
          questions: [
            {
              title: "Unatumia njia gani ya kupika nyumbani?",
              context: "Mazingira ya nyumbani",
              answers: [
                {
                  content: [
                    "Kupika kwa kutumia kuni kunaweza kutoa kiwango kikubwa cha uchafuzi wa hewa.",
                    "Pika katika jiko lenye uingizaji hewa mzuri au weka jiko nje ikiwa inawezekana.",
                    "Tumia jiko lenye ufanisi lililobuniwa kuchoma kuni kwa usafi zaidi na bila moshi mwingi.",
                    "Fikiria kubadilisha kwenye vifaa bora vya kupikia ambavyo hupunguza uzalishaji na kuongeza ufanisi wa nishati.",
                  ],
                  title: "Kuni",
                },
                {
                  content: [
                    "Matumizi ya jiko la makaa ya mawe kwa kupikia kunaweza kutoa vichafuzi hatari kama vile chembe na kaboni monoksidi.",
                    "Tumia jiko la makaa ya mawe katika jiko lenye uingizaji hewa mzuri au karibu na dirisha lililofunguliwa.",
                    "Wakati wa kupikia, weka milango na madirisha wazi kupunguza moshi.",
                    "Ikiwezekana, fikiria kuchagua njia safi za kupikia kupunguza uchafuzi wa hewa ndani.",
                  ],
                  title: "Jiko la makaa ya mawe",
                },
                {
                  content: [
                    "Matumizi ya jiko la gesi kwa ujumla ni chaguo safi kuliko nishati za kuni.",
                    "Hakikisha kuna uingizaji hewa wa kutosha ili kuepuka mkusanyiko wa gesi ndani ya nyumba.",
                    "Tunza majiko ya gesi na viunganishi kuepuka uvujaji unaoweza kuharibu ubora wa hewa ndani.",
                  ],
                  title: "Jiko la gesi",
                },
                {
                  content: [
                    "Biogesi inachukuliwa kuwa chaguo safi la kupikia.",
                    "Tunza mara kwa mara mfumo wa biogesi ili kuhakikisha uzalishaji na uchomaji wa gesi unaofanyika kwa ufanisi.",
                    "Ingawa biogesi ni safi, hakikisha kuna uingizaji hewa wa kutosha kuepuka uzalishaji wa mara kwa mara.",
                    "Fuata mwongozo wa mtengenezaji kwa matumizi salama na ufanisi wa biogesi.",
                  ],
                  title: "Biogesi",
                },
                {
                  content: [
                    "Majiko ya umeme hayatokezi uchafuzi moja kwa moja kwenye hewa ya ndani.",
                    "Hata bila uzalishaji, hakikisha kuna uingizaji hewa wa kutosha ili kuepuka vichafuzi vingine katika hewa ya ndani.",
                    "Matumizi ya majiko ya umeme yenye ufanisi wa nishati yanaweza kupunguza athari za mazingira kwa ujumla.",
                  ],
                  title: "Jiko la umeme",
                },
              ],
            },
            {
              title: "Unawezaje kushughulikia taka nyumbani?",
              context: "Mazingira ya nyumbani",
              answers: [
                {
                  content: [
                    "Kuchoma taka kunaweza kutoa vichafuzi mbalimbali kama vile chembe na vitu vyenye sumu.",
                    "Hakikisha kutumia njia sahihi za kushughulikia taka kama vile kuchakata, kuchukua kwenye vituo vya taka au kutumia huduma za kukusanya taka.",
                  ],
                  title: "Kuchoma",
                },
                {
                  content: [
                    "Kuwa na mfumo mzuri wa ukusanyaji wa taka kunapunguza mfiduo wako kwa uchafuzi wa hewa.",
                    "Vituo vya kuuza taka vinaweza kutumika kama vituo vya kupokea na kusafirisha kwa ajili ya kuchakata na kusafisha vitu.",
                  ],
                  title: "Kukusanya kwenye kituo cha taka",
                },
                {
                  content: [
                    "Kuoza - Vitu kama vile vyakula vya kikaboni na taka za bustani hukusanywa na kuzikwa chini ya ardhi ili kuoza na kutoa mbolea.",
                    "Kurekebisha - Vitu kama vile metali, karatasi, kioo, nguo, na baadhi ya aina za plastiki zinaweza kurejeshwa, kuchakatwa na kutumika tena.",
                  ],
                  title: "Ningependa kujua njia nyingine za kushughulikia taka",
                },
              ],
            },
            {
              title: "Mazingira yako ya nyumbani iko wapi?",
              context: "Mazingira ya nyumbani",
              answers: [
                {
<<<<<<< HEAD
                    "title": "Kwa Kila Mtu",
                    "description": "Ni siku nzuri kwa kutoka nje na kufanya mazoezi. Fikiria kupunguza idadi ya safari za gari unazofanya."
                }
            ];
            break;
        case "lg":
            translatedTips = [
                {
                    "title": "Buli Omu",
                    "description": "Bw’oba olina okumala ebiseera bingi ebweru, masiki ezikozesebwa omulundi gumu nga N95 ziyamba."
                },
                {
                    "title": "Buli Omu",
                    "description": "Kendeeza ku maanyi g’emirimu gyo egy’ebweru. Gezaako okubeera mu nnyumba okutuusa ng’omutindo gw’empewo gutereede."
                },
                {
                    "title": "Buli Omu",
                    "description": "Weewale emirimu egikuleetera okussa amangu. Leero lwe lunaku olutuufu okumala mu nnyumba ng’osoma."
                },
                {
                    "title": "Ku Baana",
                    "description": "Kendeeza ku maanyi g’emirimu gyo egy’ebweru."
                },
                {
                    "title": "Ku bakadde",
                    "description": "Kendeeza ku maanyi g’emirimu gyo egy’ebweru."
                },
                {
                    "title": "Ku bakyala ab’embuto",
                    "description": "Kendeeza ku maanyi g’emirimu gyo egy’ebweru okusobola okukuuma ggwe n’omwana wo nga muli balamu bulungi."
                },
                {
                    "title": "Ku bantu abalina ensonga z’okussa",
                    "description": "Kendeeza ku dduyiro ow’amaanyi. Kendeeza singa ofuna obubonero ng’okukolola."
                },
                {
                    "title": "Ku bakadde",
                    "description": "Kendeeza ku maanyi g’emirimu gyo egy’ebweru."
                },
                {
                    "title": "Ku bakyala ab’embuto",
                    "description": "Kendeeza ku maanyi g’emirimu gyo egy’ebweru okusobola okukuuma ggwe n’omwana wo nga muli balamu bulungi."
                },
                {
                    "title": "Buli Omu",
                    "description": "Leero lunaku lulungi nnyo olw’okukola emirimu egy’ebweru."
                },
                {
                    "title": "Buli Omu",
                    "description": "Lunaku lulungi nnyo okufuluma ebweru n'okola dduyiro. Jjukira okukendeeza ku ngendo z’emmotoka z’okola."
                }
            ];
            break;

    }
    return translatedTips[index];

}

async function lessonTranslations(index, target) {
    let translatedLessons = [];
    switch (target) {
        case "fr":
            translatedLessons = [
=======
                  content: [
                    "Kuishi karibu na barabara yenye shughuli nyingi huongeza mfiduo kwa uchafuzi wa hewa.",
                    "Fungua madirisha yanayoelekea barabarani tu wakati kuna trafiki kidogo.",
                    "Planta miti/vibanzi karibu na nyumba kama kizuizi cha uzalishaji.",
                  ],
                  title: "Karibu na barabara yenye shughuli nyingi",
                },
>>>>>>> b72448a9
                {
                  content: [
                    "Mfiduo wako kwa uchafuzi wa hewa ni mdogo kwani hakuna uzalishaji wa magari.",
                  ],
                  title: "Barabara yenye shughuli kidogo au hakuna",
                },
              ],
            },
            {
              title: "Marangapi unashiriki katika shughuli za nje?",
              context: "Shughuli za nje",
              answers: [
                {
                  content: [
                    "Fuatilia ubora wa hewa na utabiri wa hali ya hewa katika eneo lako kupitia programu ya AirQo ili kuepuka shughuli za nje siku za hewa mbaya.",
                    "Chagua wakati wa chini wa uchafuzi kama asubuhi mapema au usiku wa manane.",
                    "Panga shughuli zako karibu na barabara zisizo na shughuli nyingi au maeneo ya kijani.",
                  ],
                  title: "Kila mara",
                },
                {
                  content: [
                    "Angalia ubora wa hewa na utabiri wa hali ya hewa katika eneo lako kupitia programu ya AirQo ili kuepuka shughuli za nje siku za hewa mbaya.",
                    "Punguza muda wa shughuli za nje siku ambazo ubora wa hewa ni mbaya.",
                  ],
                  title: "Mara kwa mara",
                },
<<<<<<< HEAD
            ];
            break;
        case "lg":
            translatedLessons = [
                {
                    "title": "Ebikolwa by'osobola okukola okukendeeza ku bucaafu bw'empewo",
                    "completion_message": "Waakamaliriza Omusomo gwo ogusooka ogwa Manya Empewo Yo",
                    "tasks": [
                        {
                            "title": "Kozesa entambula ey’olukale",
                            "content": "Omukka ogufuluma mu mmotoka gwe gusinga okuleeta obucaafu bw’empewo. Emmotoka weziba entono ku luguudo zivaamu omukka omutono."
                        },
                        {
                            "title": "Saaviisi emmotoka yo /boda boda buli kiseera",
                            "content": "Ojikebera buli kiseera kisobola okukendeeza ku mafuta, ekikendeeza ku bucaafu obufuluma mu mmotoka."
                        },
                        {
                            "title": "Weewale okusiba yingini y’emmotoka yo mu kalippagano k’ebidduka",
                            "content": "Mmotoka zifulumya omukka naddala ogutali mulamu. Ggyako yingini yo ng’oli mu kalippagano k’ebidduka"
                        },
                        {
                            "title": "Tambula oba kozesa obugaali",
                            "content": "Tambula oba kozesa obugaali okukendeeza ku kaboni wo ssekinnoomu ate ng’olongoosa n’obulamu bwo!"
                        },
                        {
                            "title": "Weewale okwokya kasasiro",
                            "content": "Okwokya kasasiro w’awaka kyabulabe eri obulamu bwo n’obutonde bwaffe"
                        },
                        {
                            "title": "Mukendeeze ku biveera ebikozesebwa omulundi gumu",
                            "content": "Weewale okukozesa obuveera, butwala ekiseera kiwanvu okuvunda. Kozesa ensawo z’empapula oba ebisero by’ogula"
                        },
                        {
                            "title": "Fuuka nnantameggwa w’empewo ennyonjo",
                            "content": "Weegatte ku kampeyini yaffe ey'omutindo gw'empewo era olwanirire empewo ennongoofu mu kitundu kyo"
                        }
                    ]
                }
            ];
            break;

    }
    return translatedLessons[index];

}

async function quizTranslations(index, target) {
    let translatedQuizzes = []; 
    switch (target) {
        case "fr":
            translatedQuizzes = [
=======
>>>>>>> b72448a9
                {
                  content: [
                    "Kwa watu ambao hawashiriki katika shughuli za nje, fikiria chaguo za mazoezi ndani, kama kutumia treadmill, baiskeli ya mazoezi au kuhudhuria madarasa ya mazoezi.",
                    "Tumia programu ya AirQo kuangalia ubora wa hewa na utabiri katika eneo lako ili kupanga mapema shughuli za nje.",
                    "Fikiria kupunguza mfiduo wako kwa uchafuzi wa hewa nyumbani kwa kuepuka kuchoma taka nje na kuongeza uingizaji hewa ndani ya nyumba wakati unafanya shughuli za kutoa uchafuzi.",
                  ],
                  title: "Mara chache/Asilani",
                },
              ],
            },
            {
              title: "Unatumia aina gani ya barabara mara kwa mara?",
              context: "Usafiri",
              answers: [
                {
                  content: [
                    "Funga madirisha na milango wakati wa siku zenye vumbi, haswa wakati wa upepo.",
                    "Vaa barakoa au funika pua/mdomo wako na kitambaa kama leso/kitambaa unapokuwa na vumbi.",
                    "Usisahau kuangalia ubora wa hewa na utabiri katika eneo lako kupitia programu ya AirQo ili kupanga mapema siku za ubora mbaya wa hewa.",
                  ],
                  title: "Barabara chafu/isiyolainishwa",
                },
                {
<<<<<<< HEAD
                    "title": "Pata ushauri wako wa kibinafsi kuhusu ubora wa hewa hapa!",
                    "description": "Jibu mtihani huu kuhusu mazingira yako na ratiba yako ya kila siku ili kufungua ushauri wa kibinafsi uliotengenezwa mahsusi kwako!",
                    "completion_message": "Endelea. Umefungua mapendekezo ya kibinafsi kuhusu ubora wa hewa ili kusaidia safari yako kuelekea hewa safi.",
                    "questions": [
                        {
                            "title": "Unatumia njia gani ya kupika nyumbani?",
                            "context": "Mazingira ya nyumbani",
                            "answers": [
                                {
                                    "content": [
                                        "Kupika kwa kutumia kuni kunaweza kutoa kiwango kikubwa cha uchafuzi wa hewa.",
                                        "Pika katika jiko lenye uingizaji hewa mzuri au weka jiko nje ikiwa inawezekana.",
                                        "Tumia jiko lenye ufanisi lililobuniwa kuchoma kuni kwa usafi zaidi na bila moshi mwingi.",
                                        "Fikiria kubadilisha kwenye vifaa bora vya kupikia ambavyo hupunguza uzalishaji na kuongeza ufanisi wa nishati."
                                    ],
                                    "title": "Kuni",
                                },
                                {
                                    "content": [
                                        "Matumizi ya jiko la makaa ya mawe kwa kupikia kunaweza kutoa vichafuzi hatari kama vile chembe na kaboni monoksidi.",
                                        "Tumia jiko la makaa ya mawe katika jiko lenye uingizaji hewa mzuri au karibu na dirisha lililofunguliwa.",
                                        "Wakati wa kupikia, weka milango na madirisha wazi kupunguza moshi.",
                                        "Ikiwezekana, fikiria kuchagua njia safi za kupikia kupunguza uchafuzi wa hewa ndani."
                                    ],
                                    "title": "Jiko la makaa ya mawe",
                                },
                                {
                                    "content": [
                                        "Matumizi ya jiko la gesi kwa ujumla ni chaguo safi kuliko nishati za kuni.",
                                        "Hakikisha kuna uingizaji hewa wa kutosha ili kuepuka mkusanyiko wa gesi ndani ya nyumba.",
                                        "Tunza majiko ya gesi na viunganishi kuepuka uvujaji unaoweza kuharibu ubora wa hewa ndani."
                                    ],
                                    "title": "Jiko la gesi",
                                },
                                {
                                    "content": [
                                        "Biogesi inachukuliwa kuwa chaguo safi la kupikia.",
                                        "Tunza mara kwa mara mfumo wa biogesi ili kuhakikisha uzalishaji na uchomaji wa gesi unaofanyika kwa ufanisi.",
                                        "Ingawa biogesi ni safi, hakikisha kuna uingizaji hewa wa kutosha kuepuka uzalishaji wa mara kwa mara.",
                                        "Fuata mwongozo wa mtengenezaji kwa matumizi salama na ufanisi wa biogesi."
                                    ],
                                    "title": "Biogesi",
                                },
                                {
                                    "content": [
                                        "Majiko ya umeme hayatokezi uchafuzi moja kwa moja kwenye hewa ya ndani.",
                                        "Hata bila uzalishaji, hakikisha kuna uingizaji hewa wa kutosha ili kuepuka vichafuzi vingine katika hewa ya ndani.",
                                        "Matumizi ya majiko ya umeme yenye ufanisi wa nishati yanaweza kupunguza athari za mazingira kwa ujumla."
                                    ],
                                    "title": "Jiko la umeme",
                                }
                            ]
                        },
                        {
                            "title": "Unawezaje kushughulikia taka nyumbani?",
                            "context": "Mazingira ya nyumbani",
                            "answers": [
                                {
                                    "content": [
                                        "Kuchoma taka kunaweza kutoa vichafuzi mbalimbali kama vile chembe na vitu vyenye sumu.",
                                        "Hakikisha kutumia njia sahihi za kushughulikia taka kama vile kuchakata, kuchukua kwenye vituo vya taka au kutumia huduma za kukusanya taka."
                                    ],
                                    "title": "Kuchoma",
                                },
                                {
                                    "content": [
                                        "Kuwa na mfumo mzuri wa ukusanyaji wa taka kunapunguza mfiduo wako kwa uchafuzi wa hewa.",
                                        "Vituo vya kuuza taka vinaweza kutumika kama vituo vya kupokea na kusafirisha kwa ajili ya kuchakata na kusafisha vitu."
                                    ],
                                    "title": "Kukusanya kwenye kituo cha taka",
                                },
                                {
                                    "content": [
                                        "Kuoza - Vitu kama vile vyakula vya kikaboni na taka za bustani hukusanywa na kuzikwa chini ya ardhi ili kuoza na kutoa mbolea.",
                                        "Kurekebisha - Vitu kama vile metali, karatasi, kioo, nguo, na baadhi ya aina za plastiki zinaweza kurejeshwa, kuchakatwa na kutumika tena."
                                    ],
                                    "title": "Ningependa kujua njia nyingine za kushughulikia taka",
                                }
                            ]
                        },
                        {
                            "title": "Mazingira yako ya nyumbani iko wapi?",
                            "context": "Mazingira ya nyumbani",
                            "answers": [
                                {
                                    "content": [
                                        "Kuishi karibu na barabara yenye shughuli nyingi huongeza mfiduo kwa uchafuzi wa hewa.",
                                        "Fungua madirisha yanayoelekea barabarani tu wakati kuna trafiki kidogo.",
                                        "Planta miti/vibanzi karibu na nyumba kama kizuizi cha uzalishaji."
                                    ],
                                    "title": "Karibu na barabara yenye shughuli nyingi",
                                },
                                {
                                    "content": [
                                        "Mfiduo wako kwa uchafuzi wa hewa ni mdogo kwani hakuna uzalishaji wa magari.",
                                    ],
                                    "title": "Barabara yenye shughuli kidogo au hakuna",
                                }
                            ]
                        },
                        {
                            "title": "Marangapi unashiriki katika shughuli za nje?",
                            "context": "Shughuli za nje",
                            "answers": [
                                {
                                    "content": [
                                        "Fuatilia ubora wa hewa na utabiri wa hali ya hewa katika eneo lako kupitia programu ya AirQo ili kuepuka shughuli za nje siku za hewa mbaya.",
                                        "Chagua wakati wa chini wa uchafuzi kama asubuhi mapema au usiku wa manane.",
                                        "Panga shughuli zako karibu na barabara zisizo na shughuli nyingi au maeneo ya kijani."
                                    ],
                                    "title": "Kila mara",
                                },
                                {
                                    "content": [
                                        "Angalia ubora wa hewa na utabiri wa hali ya hewa katika eneo lako kupitia programu ya AirQo ili kuepuka shughuli za nje siku za hewa mbaya.",
                                        "Punguza muda wa shughuli za nje siku ambazo ubora wa hewa ni mbaya."
                                    ],
                                    "title": "Mara kwa mara",
                                },
                                {
                                    "content": [
                                        "Kwa watu ambao hawashiriki katika shughuli za nje, fikiria chaguo za mazoezi ndani, kama kutumia treadmill, baiskeli ya mazoezi au kuhudhuria madarasa ya mazoezi.",
                                        "Tumia programu ya AirQo kuangalia ubora wa hewa na utabiri katika eneo lako ili kupanga mapema shughuli za nje.",
                                        "Fikiria kupunguza mfiduo wako kwa uchafuzi wa hewa nyumbani kwa kuepuka kuchoma taka nje na kuongeza uingizaji hewa ndani ya nyumba wakati unafanya shughuli za kutoa uchafuzi."
                                    ],
                                    "title": "Mara chache/Asilani",
                                }
                            ]
                        },
                        {
                            "title": "Unatumia aina gani ya barabara mara kwa mara?",
                            "context": "Usafiri",
                            "answers": [
                                {
                                    "content": [
                                        "Funga madirisha na milango wakati wa siku zenye vumbi, haswa wakati wa upepo.",
                                        "Vaa barakoa au funika pua/mdomo wako na kitambaa kama leso/kitambaa unapokuwa na vumbi.",
                                        "Usisahau kuangalia ubora wa hewa na utabiri katika eneo lako kupitia programu ya AirQo ili kupanga mapema siku za ubora mbaya wa hewa."
                                    ],
                                    "title": "Barabara chafu/isiyolainishwa",
                                },
                                {
                                    "content": [
                                        "Kuishi karibu na barabara za lami kunakufanya upate vumbi kidogo, lakini uzalishaji wa magari unaweza bado kuathiri ubora wa hewa.",
                                        "Panda miti/mimea karibu na nyumba yako kama kinga ya asili ya kunyonya vichafuzi."
                                    ],
                                    "title": "Barabara ya lami/barabara yenye vumbi kidogo",
                                }
                            ]
                        },
                        {
                            "title": "Ni njia gani ya usafiri unayotumia zaidi?",
                            "context": "Usafiri",
                            "answers": [
                                {
                                    "content": [
                                        "Tunza gari lako mara kwa mara ili kuwa na injini yenye afya inayopunguza uzalishaji.",
                                        "Epuka kuacha gari ikiwa na injini ikiwa inawezekana.",
                                        "Unapoweza, fanya safari za pamoja na watu wengine kupunguza idadi ya magari barabarani."
                                    ],
                                    "title": "Gari",
                                },
                                {
                                    "content": [
                                        "Matumizi ya usafiri wa umma yanaweza kupunguza idadi ya magari barabarani. Hii inapunguza uzalishaji wa magari na mfiduo kwa uchafuzi wa hewa."
                                    ],
                                    "title": "Taxi au basi",
                                },
                                {
                                    "content": [
                                        "Unapotumia boda boda, vaa barakoa kulinda dhidi ya kunasa vumbi na vichafuzi.",
                                        "Madereva wa boda boda wanahimizwa kufanya matengenezo sahihi ya injini."
                                    ],
                                    "title": "Boda boda",
                                },
                                {
                                    "content": [
                                        "Tembea kwenye njia za pekee kutoka barabarani, kwani hii itasaidia kupunguza mfiduo kwa uzalishaji wa magari.",
                                        "Kabla ya kuanza safari, angalia ubora wa hewa katika eneo lako kupitia programu ya AirQo. Fikiria kutumia njia za usafiri mbadala au njia nyingine ikiwa ubora wa hewa ni mbaya.",
                                        "Vaa barakoa ikiwa unatembea wakati wa masaa ya juu ya uchafuzi, kama asubuhi mapema (kuanzia saa 7 asubuhi hadi saa 10 alasiri) na jioni wakati wa msongamano wa trafiki.",
                                        "Ikiwezekana, chagua njia zinazopita mbali na maeneo yenye vyanzo vya uchafuzi vinavyojulikana, kama vile maeneo ya ujenzi au viwanda."
                                    ],
                                    "title": "Tembea",
                                }
                            ]
                        }
                    ]
                }
            ];
            break;

        case "lg":
            translatedQuizzes = [
                {
                    "title": "Zuula amagezi go agakwata ku mutindo gw'empewo wano!",
                    "description": "Twala ekibuuzo kino ekikwata ku bikwetoolodde n'enkola ya buli lunaku okusumulula obukodyo obukukoleddwa ku bubwe bwokka!",
                    "completion_message": "Tukuyozaayoza. Osumuludde ebiragiro ebikwata ku mutindo gw’empewo ebikukwatako okukuwa amaanyi mu lugendo lwo olw’empewo ennyonjo.",
                    "questions": [
                        {
                            "title": "Enkola ki ey’okufumba gy’okozesa awaka?",
                            "context": "Embeera y’awaka",
                            "answers": [
                                {
                                    "content": [
                                        "Okufumba n’enku kiyinza okufulumya obucaafu bw’empewo bungi.",
                                        "Fumba mu ffumbiro eririmu empewo ennungi nga empewo efuluma bulungi oba teekawo effumba ery’ebweru bwe kiba kisoboka.",
                                        "Kozesa sitoovu ennungamu eyategekebwa okwokya enku mu ngeri enyonjo ate nga temuli mukka mutono.",
                                        "Lowooza ku ky’okukyusa okudda ku sitoovu ezirongooseddwa ezikendeeza ku bucaafu obufuluma mu bbanga n’okwongera okukozesa amafuta."
                                    ],
                                    "title": "Enku z’omuliro",
                                },
                                {
                                    "content": [
                                        "Okukozesa sitoovu y’amanda okufumba kiyinza okufulumya obucaafu obw’obulabe ng’obutundutundu ne kaboni monokisayidi.",
                                        "Kozesa sitoovu y’amanda mu ffumbiro eriyingiza empewo ennungi oba okumpi n’eddirisa eriggule.",
                                        "Bw’oba ofumba, enzigi n’amadirisa bibeere nga biggule okukendeeza ku mukka.",
                                        "Bwe kiba kisoboka, lowooza ku ky’okukyusa okudda ku ngeri y’okufumba ennyonjo okukendeeza ku bucaafu bw’empewo mu nnyumba."
                                    ],
                                    "title": "Sitoovu y’amanda",
                                },
                                {
                                    "content": [
                                        "Okukozesa ekyuma ekifumba ggaasi okutwalira awamu kiyonjo bw’ogeraageranya n’amafuta amakalu.",
                                        "Kakasa nti empewo eyingira bulungi okutangira omukka ogufuluma mu nnyumba okukuŋŋaanyizibwa.",
                                        "Kuuma ebifumba bya ggaasi n’ebiyungo okuziyiza okukulukuta okuyinza okukosa omutindo gw’empewo mu nnyumba."
                                    ],
                                    "title": "Ekyuma ekifumba Gaasi",
                                },
                                {
                                    "content": [
                                        "Biogas atwalibwa ng’engeri y’okufumba ennyonjo.",
                                        "Bulijjo kulabirira enkola ya biogas okulaba nga ggaasi akolebwa bulungi n’okwokya.",
                                        "Wadde nga ggaasi w’ebiramu muyonjo, kakasa nti empewo eyingira bulungi okutangira omukka gwonna ogugenda okufuluma.",
                                        "Goberera ebiragiro by’abakola ggaasi ku nkozesa ya biogas mu ngeri ey’obukuumi era ennungi."
                                    ],
                                    "title": "Biogas",
                                },
                                {
                                    "content": [
                                        "Ebifumba eby’amasannyalaze tebikola bucaafu bwa mpewo butereevu mu nnyumba.",
                                        "Ne bwe kiba nti tolina bucaafu bufuluma, kakasa nti empewo emala okuziyiza obucaafu obulala obuva mu mpewo munda.",
                                        "Okukozesa ebyuma ebifumba eby’amasannyalaze ebikekkereza amaanyi kiyinza okukendeeza ku butonde bw’ensi okutwalira awamu."
                                    ],
                                    "title": "Ekyuma ekifumba eky’amasannyalaze",
                                }
                            ]
                        },
                        {
                            "title": "Kasasiro osuula otya ewaka?",
                            "context": "Embeera y’awaka",
                            "answers": [
                                {
                                    "content": [
                                        "Okwokya kasasiro kuyinza okufulumya obucaafu obw’enjawulo ng’obutundutundu n’ebintu eby’obutwa.",
                                        "Kakasa nti okozesa enkola entuufu ey’okusuula kasasiro nga okuddamu okukola, okukung’aanya mu kifo awasuulibwa kasasiro oba okukozesa kkampuni ezikola ku by’okukung’aanya kasasiro."
                                    ],
                                    "title": "Kiyoke",
                                },
                                {
                                    "content": [
                                        "Okwegezangamu okukung’aanya kasasiro mu ngeri entuufu kikendeeza ku bucaafu bw’empewo.",
                                        "Ebifo eby’okusuula kasasiro mu masekkati bisobola okukola ng’ebifo eby’okuddamu okukola n’okusunsulamu"
                                    ],
                                    "title": "Kuŋŋaanya mu kifo awasuulibwa kasasiro",
                                },
                                {
                                    "content": [
                                        "Okukola nnakavundira - Ebintu ebiramu nga ebisasiro by’emmere n’ebisasiro by’omu luggya byawulwamu ne biziikibwa wansi w’ettaka okuvunda ne bikola obusa bw’ebimera.",
                                        "Okutaasa - Ebintu ng’ebyuma, empapula, endabirwamu, ebiwujjo, n’ebika by’obuveera ebimu bisobola okutaasibwa, okuddamu okukozesebwa, n’okuddamu okukozesebwa."
                                    ],
                                    "title": "Njagala okumanya engeri endala ez’okuddukanya kasasiro",
                                }
                            ]
                        },
                        {
                            "title": "Embeera y’awaka yo eri ludda wa?",
                            "context": "Embeera y’awaka",
                            "answers": [
                                {
                                    "content": [
                                        "Okubeera okumpi n’oluguudo olujjudde abantu kyongera okukwatibwa obucaafu bw’empewo.",
                                        "Ggulawo amadirisa gokka agatunudde mu luguudo ng’akalippagano katono.",
                                        "Sima emiti/ebikomera okwetoloola awaka ng’ekiziyiza omukka ogufuluma."
                                    ],
                                    "title": "Okumpi n’oluguudo olujjudde abantu",
                                },
                                {
                                    "content": [
                                        "Okwolesebwa kwo mu bucaafu bw’empewo kutono okuva bwe kiri nti omukka ogufuluma mu mmotoka gukendeera."
                                    ],
                                    "title": "Oluguudo olulimu akalippagano katono oba nga temuli",
                                }
                            ]
                        },
                        {
                            "title": "Emirundi emeka gye weetaba mu mirimu egy’ebweru?",
                            "context": "Emirimu egy’ebweru",
                            "answers": [
                                {
                                    "content": [
                                        "Kuuma omutindo gw’empewo oguliwo kati n’okuteebereza mu kifo kyo ng’oyita mu pulogulaamu ya AirQo okwewala okukola emirimu egy’ebweru ku nnaku ezirimu omutindo gw’empewo omubi.",
                                        "Obudde essaawa ezitaliimu bucaafu obutono nga ku makya ennyo oba akawungeezi.",
                                        "Tegeka emirimu gyo okwetoloola enguudo ezitaliimu kalippagano n’ebifo ebirabika obulungi."
                                    ],
                                    "title": "Buli kaseera",
                                },
                                {
                                    "content": [
                                        "Kebera omutindo gw’empewo n’okuteebereza mu kifo kyo ng’oyita mu pulogulaamu ya AirQo okwewala okukola emirimu egy’ebweru ku nnaku ezirimu omutindo gw’empewo omubi.",
                                        "Kkomya ebbanga ly’okukola emirimu egy’ebweru ku nnaku ezirimu omutindo gw’empewo omubi."
                                    ],
                                    "title": "Oluusi",
                                },
                                {
                                    "content": [
                                        "Ku bantu ssekinnoomu abatakola mirimu gya bweru, lowooza ku ngeri y’okukola dduyiro mu nnyumba, gamba ng’okukozesa ekyuma ekidduka, ddigi eyimiridde, oba okugenda mu bibiina by’okukola dduyiro.",
                                        "Kozesa app ya AirQo okukebera omutindo gw’empewo n’okuteebereza mu kifo kyo okuteekateeka nga bukyali ku mirimu gyonna egy’ebweru.",
                                        "Jjukira okukendeeza ku bucaafu bw’empewo awaka nga weewala okwokya kasasiro mu lwatu n’okwongera empewo mu maka ng’okola emirimu egivaamu obucaafu."
                                    ],
                                    "title": "Rarely/Never",
                                }
                            ]
                        },
                        {
                            "title": "Oluguudo lwa ngeri ki lw’otera okukozesa?",
                            "context": "Entambula",
                            "answers": [
                                {
                                    "content": [
                                        "Ggalawo amadirisa n’enzigi mu biseera eby’enfuufu naddala mu nnaku ezirimu empewo.",
                                        "Yambala masiki oba bikke ennyindo/akamwa n'olugoye nga hankie/scarf nga erimu enfuufu.",
                                        "Jjukira okukebera omutindo gw’empewo n’okuteebereza mu kifo kyo ng’oyita mu pulogulaamu ya AirQo okuteekateeka nga bukyali ennaku ezirina omutindo gw’empewo omubi."
                                    ],
                                    "title": "Oluguudo olulimu enfuufu/olutali lwa kkoolaasi",
                                },
                                {
                                    "content": [
                                        "Okubeera okumpi n’enguudo eziriko kolaasi kikuleetera enfuufu entono, naye omukka ogufuluma mu mmotoka gukyayinza okukosa omutindo gw’empewo.",
                                        "Sima emiti/ebisaka okwetoloola amaka go ng’ebiziyiza eby’obutonde okunyiga obucaafu."
                                    ],
                                    "title": "Oluguudo/oluguudo oluliko kolaasi nga lulimu enfuufu ntono",
                                }
                            ]
                        },
                        {

                            "title": "Engeri ki gy’osinga okukozesaamu entambula?",
                            "context": "Entambula",

                            "answers": [
                                {
                                    "content": [
                                        "Bulijjo kola service ku mmotoka yo okukakasa nti yingini nnungi ekikendeeza ku bucaafu obufuluma mu mmotoka.",
                                        "Weewale okulinda ebbanga eddene nga yingini y’emmotoka ekola.",
                                        "Bwe kiba kisoboka mugende mu mmotoka n’abalala okukendeeza ku mmotoka eziri ku luguudo."
                                    ],
                                    "title": "Emmotoka",
                                },
                                {
                                    "content": [
                                        "Okukozesa entambula ey’olukale kitera okukendeeza ku muwendo gw’emmotoka okutwalira awamu ku luguudo. Kino kikendeeza ku bucaafu obuva mu mmotoka n’okukwatibwa obucaafu bw’empewo."
                                    ],
                                    "title": "Takisi oba bbaasi",
                                },
                                {
                                    "content": [
                                        "Bw’oba okozesa boda boda, yambala masiki okwekuuma obutassa nfuufu n’obucaafu.",
                                        "Abavuzi ba boda boda bakubirizibwa okukola okuddaabiriza yingini mu ngeri entuufu."
                                    ],
                                    "title": "Embaga y'embaga / pikipiki",
                                },
                                {
                                    "content": [
                                        "Tambula ku mabbali g’enguudo eziri ewala n’enguudo kuba kino kijja kuyamba okukendeeza ku bucaafu obuva mu mmotoka.",
                                        "Nga tonnagenda, kebera omutindo gw’empewo mu kifo kyo ng’oyita ku pulogulaamu ya AirQo. Lowooza ku ky’okukwata entambula endala oba okukozesa amakubo amalala singa omutindo gw’empewo guba mubi.",
                                        "Yambala masiki bw’oba otambula mu ssaawa ezirimu obucaafu bungi ng’oku makya ennyo (essaawa musanvu okutuuka ku ssaawa 10 ez’oku makya) n’akawungeezi ng’akalippagano kali mungi.",
                                        "Bwe kiba kisoboka, londa amakubo ageewala ebitundu ebirimu ensibuko z’obucaafu ezimanyiddwa, gamba ng’ebifo ebizimbibwa oba ebitundu by’amakolero."
                                    ],
                                    "title": "Okutambula",
                                }
                            ]
                        }
                    ]
                }
            ];

    }
    return translatedQuizzes[index];

=======
                  content: [
                    "Kuishi karibu na barabara za lami kunakufanya upate vumbi kidogo, lakini uzalishaji wa magari unaweza bado kuathiri ubora wa hewa.",
                    "Panda miti/mimea karibu na nyumba yako kama kinga ya asili ya kunyonya vichafuzi.",
                  ],
                  title: "Barabara ya lami/barabara yenye vumbi kidogo",
                },
              ],
            },
            {
              title: "Ni njia gani ya usafiri unayotumia zaidi?",
              context: "Usafiri",
              answers: [
                {
                  content: [
                    "Tunza gari lako mara kwa mara ili kuwa na injini yenye afya inayopunguza uzalishaji.",
                    "Epuka kuacha gari ikiwa na injini ikiwa inawezekana.",
                    "Unapoweza, fanya safari za pamoja na watu wengine kupunguza idadi ya magari barabarani.",
                  ],
                  title: "Gari",
                },
                {
                  content: [
                    "Matumizi ya usafiri wa umma yanaweza kupunguza idadi ya magari barabarani. Hii inapunguza uzalishaji wa magari na mfiduo kwa uchafuzi wa hewa.",
                  ],
                  title: "Taxi au basi",
                },
                {
                  content: [
                    "Unapotumia boda boda, vaa barakoa kulinda dhidi ya kunasa vumbi na vichafuzi.",
                    "Madereva wa boda boda wanahimizwa kufanya matengenezo sahihi ya injini.",
                  ],
                  title: "Boda boda",
                },
                {
                  content: [
                    "Tembea kwenye njia za pekee kutoka barabarani, kwani hii itasaidia kupunguza mfiduo kwa uzalishaji wa magari.",
                    "Kabla ya kuanza safari, angalia ubora wa hewa katika eneo lako kupitia programu ya AirQo. Fikiria kutumia njia za usafiri mbadala au njia nyingine ikiwa ubora wa hewa ni mbaya.",
                    "Vaa barakoa ikiwa unatembea wakati wa masaa ya juu ya uchafuzi, kama asubuhi mapema (kuanzia saa 7 asubuhi hadi saa 10 alasiri) na jioni wakati wa msongamano wa trafiki.",
                    "Ikiwezekana, chagua njia zinazopita mbali na maeneo yenye vyanzo vya uchafuzi vinavyojulikana, kama vile maeneo ya ujenzi au viwanda.",
                  ],
                  title: "Tembea",
                },
              ],
            },
          ],
        },
      ];
      break;
  }
  return translatedQuizzes[index];
>>>>>>> b72448a9
}

module.exports = translateUtil;<|MERGE_RESOLUTION|>--- conflicted
+++ resolved
@@ -144,171 +144,151 @@
     case "fr":
       translatedTips = [
         {
-          title: "Pour tout le monde",
-          description:
-            "Si vous devez passer beaucoup de temps dehors, les masques jetables comme le N95 sont utiles.",
-        },
-        {
-          title: "Pour tout le monde",
-          description:
-            "Réduisez l’intensité de vos activités de plein air. Essayez de rester à l’intérieur jusqu’à ce que la qualité de l’air s’améliore.",
-        },
-        {
-          title: "Pour tout le monde",
-          description:
-            "Évitez les activités qui vous font respirer plus rapidement. Aujourd’hui est le jour idéal pour passer une lecture à l’intérieur.",
-        },
-        {
-          title: "Pour les enfants",
-          description: "Réduisez l’intensité de vos activités de plein air.",
-        },
-        {
-          title: "Pour les personnes âgées",
-          description: "Réduisez l’intensité de vos activités de plein air.",
-        },
-        {
-          title: "Pour les femmes enceintes",
-          description:
-            "Réduisez l’intensité de vos activités de plein air pour rester en bonne santé, vous et votre bébé.",
-        },
-        {
-          title: "Pour les personnes ayant des problèmes respiratoires",
-          description:
-            "Réduisez les exercices intenses. Allez-y doucement si vous ressentez des signes comme la toux.",
-        },
-        {
-          title: "Pour les personnes âgées",
-          description: "Réduisez l’intensité de vos activités de plein air.",
-        },
-        {
-          title: "Pour les femmes enceintes",
-          description:
-            "Réduisez l’intensité de vos activités de plein air pour rester en bonne santé, vous et votre bébé.",
-        },
-        {
-          title: "Pour tout le monde",
-          description:
-            "Aujourd'hui est une journée idéale pour les activités de plein air.",
-        },
-        {
-          title: "Pour tout le monde",
-          description:
-            "C'est une excellente journée pour sortir et faire de l'exercice. Pensez à réduire le nombre de déplacements en voiture que vous effectuez.",
+          "title": "Pour tout le monde",
+          "description": "Si vous devez passer beaucoup de temps dehors, les masques jetables comme le N95 sont utiles.",
+        },
+        {
+          "title": "Pour tout le monde",
+          "description": "Réduisez l’intensité de vos activités de plein air. Essayez de rester à l’intérieur jusqu’à ce que la qualité de l’air s’améliore.",
+        },
+        {
+          "title": "Pour tout le monde",
+          "description": "Évitez les activités qui vous font respirer plus rapidement. Aujourd’hui est le jour idéal pour passer une lecture à l’intérieur.",
+        },
+        {
+          "title": "Pour les enfants",
+          "description": "Réduisez l’intensité de vos activités de plein air.",
+        },
+        {
+          "title": "Pour les personnes âgées",
+          "description": "Réduisez l’intensité de vos activités de plein air.",
+        },
+        {
+          "title": "Pour les femmes enceintes",
+          "description": "Réduisez l’intensité de vos activités de plein air pour rester en bonne santé, vous et votre bébé.",
+        },
+        {
+          "title": "Pour les personnes ayant des problèmes respiratoires",
+          "description": "Réduisez les exercices intenses. Allez-y doucement si vous ressentez des signes comme la toux.",
+        },
+        {
+          "title": "Pour les personnes âgées",
+          "description": "Réduisez l’intensité de vos activités de plein air.",
+        },
+        {
+          "title": "Pour les femmes enceintes",
+          "description": "Réduisez l’intensité de vos activités de plein air pour rester en bonne santé, vous et votre bébé.",
+        },
+        {
+          "title": "Pour tout le monde",
+          "description": "Aujourd'hui est une journée idéale pour les activités de plein air.",
+        },
+        {
+          "title": "Pour tout le monde",
+          "description": "C'est une excellente journée pour sortir et faire de l'exercice. Pensez à réduire le nombre de déplacements en voiture que vous effectuez.",
         },
       ];
       break;
     case "pt":
       translatedTips = [
         {
-          title: "Para todos",
-          description:
-            "Se você precisa passar muito tempo ao ar livre, máscaras descartáveis como a N95 são úteis.",
-        },
-        {
-          title: "Para todos",
-          description:
-            "Reduza a intensidade de suas atividades ao ar livre. Tente ficar dentro de casa até que a qualidade do ar melhore.",
-        },
-        {
-          title: "Para todos",
-          description:
-            "Evite atividades que o façam respirar mais rapidamente. Hoje é o dia ideal para passar o tempo lendo em ambientes fechados.",
-        },
-        {
-          title: "Para crianças",
-          description: "Reduza a intensidade de suas atividades ao ar livre.",
-        },
-        {
-          title: "Para idosos",
-          description: "Reduza a intensidade de suas atividades ao ar livre.",
-        },
-        {
-          title: "Para mulheres grávidas",
-          description:
-            "Reduza a intensidade de suas atividades ao ar livre para manter a saúde, sua e a do seu bebê.",
-        },
-        {
-          title: "Para pessoas com problemas respiratórios",
-          description:
-            "Reduza os exercícios intensos. Vá devagar se você sentir sinais como tosse.",
-        },
-        {
-          title: "Para idosos",
-          description: "Reduza a intensidade de suas atividades ao ar livre.",
-        },
-        {
-          title: "Para mulheres grávidas",
-          description:
-            "Reduza a intensidade de suas atividades ao ar livre para manter a saúde, sua e a do seu bebê.",
-        },
-        {
-          title: "Para todos",
-          description: "Hoje é um dia ideal para atividades ao ar livre.",
-        },
-        {
-          title: "Para todos",
-          description:
-            "É um ótimo dia para sair e se exercitar. Considere reduzir a quantidade de viagens de carro que você faz.",
-        },
+          "title": "Para todos",
+          "description": "Se você precisa passar muito tempo ao ar livre, máscaras descartáveis como a N95 são úteis."
+        },
+        {
+          "title": "Para todos",
+          "description": "Reduza a intensidade de suas atividades ao ar livre. Tente ficar dentro de casa até que a qualidade do ar melhore."
+        },
+        {
+          "title": "Para todos",
+          "description": "Evite atividades que o façam respirar mais rapidamente. Hoje é o dia ideal para passar o tempo lendo em ambientes fechados."
+        },
+        {
+          "title": "Para crianças",
+          "description": "Reduza a intensidade de suas atividades ao ar livre."
+        },
+        {
+          "title": "Para idosos",
+          "description": "Reduza a intensidade de suas atividades ao ar livre."
+        },
+        {
+          "title": "Para mulheres grávidas",
+          "description": "Reduza a intensidade de suas atividades ao ar livre para manter a saúde, sua e a do seu bebê."
+        },
+        {
+          "title": "Para pessoas com problemas respiratórios",
+          "description": "Reduza os exercícios intensos. Vá devagar se você sentir sinais como tosse."
+        },
+        {
+          "title": "Para idosos",
+          "description": "Reduza a intensidade de suas atividades ao ar livre."
+        },
+        {
+          "title": "Para mulheres grávidas",
+          "description": "Reduza a intensidade de suas atividades ao ar livre para manter a saúde, sua e a do seu bebê."
+        },
+        {
+          "title": "Para todos",
+          "description": "Hoje é um dia ideal para atividades ao ar livre."
+        },
+        {
+          "title": "Para todos",
+          "description": "É um ótimo dia para sair e se exercitar. Considere reduzir a quantidade de viagens de carro que você faz."
+        }
       ];
       break;
     case "sw":
       translatedTips = [
         {
-          title: "Kwa Kila Mtu",
-          description:
-            "Ikiwa unapaswa kutumia muda mwingi nje, barakoa za kutupa kama N95 ni muhimu.",
-        },
-        {
-          title: "Kwa Kila Mtu",
-          description:
-            "Punguza ukali wa shughuli zako za nje. Jaribu kukaa ndani hadi ubora wa hewa unapoboresha.",
-        },
-        {
-          title: "Kwa Kila Mtu",
-          description:
-            "Epuka shughuli zinazokufanya upumue haraka zaidi. Leo ni siku nzuri kwa kusoma ndani ya nyumba.",
-        },
-        {
-          title: "Kwa Watoto",
-          description: "Punguza ukali wa shughuli zako za nje.",
-        },
-        {
-          title: "Kwa Wazee",
-          description: "Punguza ukali wa shughuli zako za nje.",
-        },
-        {
-          title: "Kwa Wanawake Wajawazito",
-          description:
-            "Punguza ukali wa shughuli zako za nje ili kudumisha afya yako na ya mtoto wako.",
-        },
-        {
-          title: "Kwa Watu Wenye Matatizo ya Upumuaji",
-          description:
-            "Punguza mazoezi makali. Endelea polepole ikiwa unaona dalili kama vile kikohozi.",
-        },
-        {
-          title: "Kwa Wazee",
-          description: "Punguza ukali wa shughuli zako za nje.",
-        },
-        {
-          title: "Kwa Wanawake Wajawazito",
-          description:
-            "Punguza ukali wa shughuli zako za nje ili kudumisha afya yako na ya mtoto wako.",
-        },
-        {
-          title: "Kwa Kila Mtu",
-          description: "Leo ni siku nzuri kwa shughuli za nje.",
-        },
-        {
-          title: "Kwa Kila Mtu",
-          description:
-            "Ni siku nzuri kwa kutoka nje na kufanya mazoezi. Fikiria kupunguza idadi ya safari za gari unazofanya.",
-        },
+          "title": "Kwa Kila Mtu",
+          "description": "Ikiwa unapaswa kutumia muda mwingi nje, barakoa za kutupa kama N95 ni muhimu."
+        },
+        {
+          "title": "Kwa Kila Mtu",
+          "description": "Punguza ukali wa shughuli zako za nje. Jaribu kukaa ndani hadi ubora wa hewa unapoboresha."
+        },
+        {
+          "title": "Kwa Kila Mtu",
+          "description": "Epuka shughuli zinazokufanya upumue haraka zaidi. Leo ni siku nzuri kwa kusoma ndani ya nyumba."
+        },
+        {
+          "title": "Kwa Watoto",
+          "description": "Punguza ukali wa shughuli zako za nje."
+        },
+        {
+          "title": "Kwa Wazee",
+          "description": "Punguza ukali wa shughuli zako za nje."
+        },
+        {
+          "title": "Kwa Wanawake Wajawazito",
+          "description": "Punguza ukali wa shughuli zako za nje ili kudumisha afya yako na ya mtoto wako."
+        },
+        {
+          "title": "Kwa Watu Wenye Matatizo ya Upumuaji",
+          "description": "Punguza mazoezi makali. Endelea polepole ikiwa unaona dalili kama vile kikohozi."
+        },
+        {
+          "title": "Kwa Wazee",
+          "description": "Punguza ukali wa shughuli zako za nje."
+        },
+        {
+          "title": "Kwa Wanawake Wajawazito",
+          "description": "Punguza ukali wa shughuli zako za nje ili kudumisha afya yako na ya mtoto wako."
+        },
+        {
+          "title": "Kwa Kila Mtu",
+          "description": "Leo ni siku nzuri kwa shughuli za nje."
+        },
+        {
+          "title": "Kwa Kila Mtu",
+          "description": "Ni siku nzuri kwa kutoka nje na kufanya mazoezi. Fikiria kupunguza idadi ya safari za gari unazofanya."
+        }
       ];
       break;
+
   }
   return translatedTips[index];
+
 }
 async function lessonTranslations(index, target) {
   let translatedLessons = [];
@@ -316,46 +296,36 @@
     case "fr":
       translatedLessons = [
         {
-          title:
-            "Mesures que vous pouvez prendre pour réduire la pollution de l’air",
-          completion_message:
-            "Vous venez de terminer votre première leçon Know Your Air.",
-          tasks: [
-            {
-              title: "Utilisez les transports en commun",
-              content:
-                "Les gaz d’échappement des véhicules constituent une source majeure de pollution atmosphérique. Moins de voitures sur la route entraîne moins d’émissions.",
-            },
-            {
-              title: "Entretenez régulièrement votre voiture/boda boda",
-              content:
-                "Des inspections régulières peuvent maximiser le rendement énergétique, ce qui réduit les émissions des véhicules.",
-            },
-            {
-              title:
-                "Évitez de faire tourner le moteur de votre voiture au ralenti dans la circulation",
-              content:
-                "Les véhicules produisent des gaz d’échappement particulièrement malsains. Éteignez votre moteur dans la circulation",
-            },
-            {
-              title: "Marcher ou faire du vélo",
-              content:
-                "Marchez ou faites du vélo pour réduire votre empreinte carbone individuelle tout en améliorant votre santé !",
-            },
-            {
-              title: "Évitez de brûler les déchets",
-              content:
-                "Brûler vos déchets ménagers est dangereux pour votre santé et notre environnement",
-            },
-            {
-              title: "Réduisez les produits en plastique à usage unique",
-              content:
-                "Évitez d'utiliser des sacs en plastique, ils mettent plus de temps à se décomposer. Utilisez des sacs ou des paniers en papier pour vos courses",
-            },
-            {
-              title: "Devenez un champion de l’air pur",
-              content:
-                "Rejoignez notre campagne sur la qualité de l'air et plaidez pour un air pur dans votre communauté.",
+          "title": "Mesures que vous pouvez prendre pour réduire la pollution de l’air",
+          "completion_message": "Vous venez de terminer votre première leçon Know Your Air.",
+          "tasks": [
+            {
+              "title": "Utilisez les transports en commun",
+              "content": "Les gaz d’échappement des véhicules constituent une source majeure de pollution atmosphérique. Moins de voitures sur la route entraîne moins d’émissions.",
+            },
+            {
+              "title": "Entretenez régulièrement votre voiture/boda boda",
+              "content": "Des inspections régulières peuvent maximiser le rendement énergétique, ce qui réduit les émissions des véhicules.",
+            },
+            {
+              "title": "Évitez de faire tourner le moteur de votre voiture au ralenti dans la circulation",
+              "content": "Les véhicules produisent des gaz d’échappement particulièrement malsains. Éteignez votre moteur dans la circulation",
+            },
+            {
+              "title": "Marcher ou faire du vélo",
+              "content": "Marchez ou faites du vélo pour réduire votre empreinte carbone individuelle tout en améliorant votre santé !",
+            },
+            {
+              "title": "Évitez de brûler les déchets",
+              "content": "Brûler vos déchets ménagers est dangereux pour votre santé et notre environnement",
+            },
+            {
+              "title": "Réduisez les produits en plastique à usage unique",
+              "content": "Évitez d'utiliser des sacs en plastique, ils mettent plus de temps à se décomposer. Utilisez des sacs ou des paniers en papier pour vos courses",
+            },
+            {
+              "title": "Devenez un champion de l’air pur",
+              "content": "Rejoignez notre campagne sur la qualité de l'air et plaidez pour un air pur dans votre communauté.",
             },
           ],
         },
@@ -364,45 +334,36 @@
     case "pt":
       translatedLessons = [
         {
-          title: "Medidas que você pode tomar para reduzir a poluição do ar",
-          completion_message:
-            "Você acabou de concluir sua primeira lição Know Your Air.",
-          tasks: [
-            {
-              title: "Use o transporte público",
-              content:
-                "Os gases de escape dos veículos são uma grande fonte de poluição do ar. Menos carros na estrada significam menos emissões.",
-            },
-            {
-              title: "Faça manutenção regular do seu carro/boda boda",
-              content:
-                "Inspeções regulares podem maximizar a eficiência energética, reduzindo as emissões dos veículos.",
-            },
-            {
-              title:
-                "Evite deixar o motor do seu carro ligado em marcha lenta no trânsito",
-              content:
-                "Os veículos produzem gases de escape particularmente prejudiciais. Desligue o motor no trânsito.",
-            },
-            {
-              title: "Caminhe ou ande de bicicleta",
-              content:
-                "Caminhar ou andar de bicicleta ajuda a reduzir sua pegada de carbono individual e melhora sua saúde!",
-            },
-            {
-              title: "Evite queimar lixo",
-              content:
-                "Queimar lixo doméstico é prejudicial para a sua saúde e para o nosso meio ambiente.",
-            },
-            {
-              title: "Reduza produtos de plástico descartáveis",
-              content:
-                "Evite usar sacolas plásticas, pois demoram mais para se decompor. Use sacolas de papel ou cestas para suas compras.",
-            },
-            {
-              title: "Se torne um defensor do ar puro",
-              content:
-                "Junte-se à nossa campanha pela qualidade do ar e defenda um ar puro em sua comunidade.",
+          "title": "Medidas que você pode tomar para reduzir a poluição do ar",
+          "completion_message": "Você acabou de concluir sua primeira lição Know Your Air.",
+          "tasks": [
+            {
+              "title": "Use o transporte público",
+              "content": "Os gases de escape dos veículos são uma grande fonte de poluição do ar. Menos carros na estrada significam menos emissões.",
+            },
+            {
+              "title": "Faça manutenção regular do seu carro/boda boda",
+              "content": "Inspeções regulares podem maximizar a eficiência energética, reduzindo as emissões dos veículos.",
+            },
+            {
+              "title": "Evite deixar o motor do seu carro ligado em marcha lenta no trânsito",
+              "content": "Os veículos produzem gases de escape particularmente prejudiciais. Desligue o motor no trânsito.",
+            },
+            {
+              "title": "Caminhe ou ande de bicicleta",
+              "content": "Caminhar ou andar de bicicleta ajuda a reduzir sua pegada de carbono individual e melhora sua saúde!",
+            },
+            {
+              "title": "Evite queimar lixo",
+              "content": "Queimar lixo doméstico é prejudicial para a sua saúde e para o nosso meio ambiente.",
+            },
+            {
+              "title": "Reduza produtos de plástico descartáveis",
+              "content": "Evite usar sacolas plásticas, pois demoram mais para se decompor. Use sacolas de papel ou cestas para suas compras.",
+            },
+            {
+              "title": "Se torne um defensor do ar puro",
+              "content": "Junte-se à nossa campanha pela qualidade do ar e defenda um ar puro em sua comunidade.",
             },
           ],
         },
@@ -411,50 +372,45 @@
     case "sw":
       translatedLessons = [
         {
-          title: "Hatua Unazoweza Kuchukua Kupunguza Uchafuzi wa Hewa",
-          completion_message: "Umeanza somo lako la kwanza la Kujua Hewa Yako.",
-          tasks: [
-            {
-              title: "Tumia Usafiri wa Umma",
-              content:
-                "Moshi wa magari ni chanzo kikubwa cha uchafuzi wa hewa. Idadi ndogo ya magari barabarani inamaanisha uzalishaji mdogo wa gesi chafu.",
-            },
-            {
-              title: "Hudumia Mara Kwa Mara Gari/Boda Boda Yako",
-              content:
-                "Uchunguzi wa mara kwa mara unaweza kuboresha utendaji wa nishati, na hivyo kupunguza uzalishaji wa magari.",
-            },
-            {
-              title: "Epuka Kuzima Gari Lako kwenye Trafiki",
-              content:
-                "Magari hutoa moshi hatari sana. Zima injini yako unapokuwa kwenye msongamano wa trafiki.",
-            },
-            {
-              title: "Tembea au Peda Baiskeli",
-              content:
-                "Tembea au piga baiskeli ili kupunguza alama yako ya kaboni binafsi na kuboresha afya yako!",
-            },
-            {
-              title: "Epuka Kuchoma Taka",
-              content:
-                "Kuchoma taka za nyumbani ni hatari kwa afya yako na mazingira yetu.",
-            },
-            {
-              title: "Punguza Matumizi ya Bidhaa za Plastiki za Kutupa",
-              content:
-                "Epuka kutumia mifuko ya plastiki, kwani huchukua muda mrefu kuvunja. Tumia mifuko au bakuli za karatasi kwa ununuzi wako.",
-            },
-            {
-              title: "Jiunge na Mshirika wa Hewa Safi",
-              content:
-                "Shiriki kampeni yetu kuhusu ubora wa hewa na simama kwa ajili ya hewa safi katika jamii yako.",
+          "title": "Hatua Unazoweza Kuchukua Kupunguza Uchafuzi wa Hewa",
+          "completion_message": "Umeanza somo lako la kwanza la Kujua Hewa Yako.",
+          "tasks": [
+            {
+              "title": "Tumia Usafiri wa Umma",
+              "content": "Moshi wa magari ni chanzo kikubwa cha uchafuzi wa hewa. Idadi ndogo ya magari barabarani inamaanisha uzalishaji mdogo wa gesi chafu.",
+            },
+            {
+              "title": "Hudumia Mara Kwa Mara Gari/Boda Boda Yako",
+              "content": "Uchunguzi wa mara kwa mara unaweza kuboresha utendaji wa nishati, na hivyo kupunguza uzalishaji wa magari.",
+            },
+            {
+              "title": "Epuka Kuzima Gari Lako kwenye Trafiki",
+              "content": "Magari hutoa moshi hatari sana. Zima injini yako unapokuwa kwenye msongamano wa trafiki.",
+            },
+            {
+              "title": "Tembea au Peda Baiskeli",
+              "content": "Tembea au piga baiskeli ili kupunguza alama yako ya kaboni binafsi na kuboresha afya yako!",
+            },
+            {
+              "title": "Epuka Kuchoma Taka",
+              "content": "Kuchoma taka za nyumbani ni hatari kwa afya yako na mazingira yetu.",
+            },
+            {
+              "title": "Punguza Matumizi ya Bidhaa za Plastiki za Kutupa",
+              "content": "Epuka kutumia mifuko ya plastiki, kwani huchukua muda mrefu kuvunja. Tumia mifuko au bakuli za karatasi kwa ununuzi wako.",
+            },
+            {
+              "title": "Jiunge na Mshirika wa Hewa Safi",
+              "content": "Shiriki kampeni yetu kuhusu ubora wa hewa na simama kwa ajili ya hewa safi katika jamii yako.",
             },
           ],
         },
       ];
       break;
+
   }
   return translatedLessons[index];
+
 }
 async function quizTranslations(index, target) {
   let translatedQuizzes = [];
@@ -603,972 +559,458 @@
               title: "Quel type de route utilisez-vous fréquemment ?",
               context: "Transport",
 
-              answers: [
-                {
-                  content: [
+              "answers": [
+                {
+                  "content": [
                     "Fermez les fenêtres et les portes par temps poussiéreux, surtout par temps venteux.",
                     "Portez un masque ou couvrez votre nez/bouche avec un chiffon comme un mouchoir/écharpe lorsqu'il y a de la poussière.",
-                    "N'oubliez pas de vérifier la qualité de l'air et les prévisions dans votre région via l'application AirQo pour planifier à l'avance les jours de mauvaise qualité de l'air.",
-                  ],
-                  title: "Une route poussiéreuse/non pavée",
-                },
-                {
-                  content: [
+                    "N'oubliez pas de vérifier la qualité de l'air et les prévisions dans votre région via l'application AirQo pour planifier à l'avance les jours de mauvaise qualité de l'air."
+                  ],
+                  "title": "Une route poussiéreuse/non pavée",
+
+                },
+                {
+                  "content": [
                     "Vivre à côté de routes goudronnées vous expose à moins de poussière, mais les émissions des véhicules peuvent toujours avoir un impact sur la qualité de l'air.",
-                    "Plantez des arbres/arbustes autour de votre maison comme barrières naturelles pour absorber les polluants.",
-                  ],
-                  title: "Route goudronnée/route avec moins de poussière",
-                },
-              ],
-            },
-            {
-              title: "Quel est votre mode de transport le plus utilisé ?",
-              context: "Transport",
-              answers: [
-                {
-                  content: [
+                    "Plantez des arbres/arbustes autour de votre maison comme barrières naturelles pour absorber les polluants."
+                  ],
+                  "title": "Route goudronnée/route avec moins de poussière",
+                }
+              ]
+            },
+            {
+              "title": "Quel est votre mode de transport le plus utilisé ?",
+              "context": "Transport",
+              "answers": [
+                {
+                  "content": [
                     "Entretenez régulièrement votre voiture pour garantir un moteur sain qui réduit les émissions.",
                     "Évitez d'attendre longtemps avec le moteur de la voiture en marche.",
-                    "Lorsque cela est possible, faites du covoiturage avec d’autres personnes pour réduire le nombre de voitures sur la route.",
-                  ],
-                  title: "Une voiture",
-                },
-                {
-                  content: [
-                    "L'utilisation des transports en commun tend à réduire le nombre total de véhicules sur la route. Cela réduit les émissions des véhicules et l’exposition à la pollution atmosphérique.",
-                  ],
-                  title: "Taxi ou bus",
-                },
-                {
-                  content: [
+                    "Lorsque cela est possible, faites du covoiturage avec d’autres personnes pour réduire le nombre de voitures sur la route."
+                  ],
+                  "title": "Une voiture",
+
+
+                },
+                {
+                  "content": [
+                    "L'utilisation des transports en commun tend à réduire le nombre total de véhicules sur la route. Cela réduit les émissions des véhicules et l’exposition à la pollution atmosphérique."
+                  ],
+                  "title": "Taxi ou bus",
+                },
+                {
+                  "content": [
                     "Lorsque vous utilisez un boda boda, portez un masque pour vous protéger de l'inhalation de poussière et de polluants.",
-                    "Les conducteurs de Boda Boda sont encouragés à effectuer un entretien approprié du moteur.",
-                  ],
-                  title: "Mariage mariage / moto",
-                },
-                {
-                  content: [
+                    "Les conducteurs de Boda Boda sont encouragés à effectuer un entretien approprié du moteur."
+                  ],
+                  "title": "Mariage mariage / moto",
+                },
+                {
+                  "content": [
                     "Marchez sur des trottoirs plus éloignés des routes, car cela contribuera à réduire l’exposition aux émissions des véhicules.",
                     "Avant de partir, vérifiez la qualité de l'air dans votre région via l'application AirQo. Envisagez de prendre des transports alternatifs ou d’utiliser des itinéraires alternatifs si la qualité de l’air est mauvaise.",
                     "Portez un masque si vous marchez pendant les heures de forte pollution comme tôt le matin (de 7h à 10h) et tard le soir lorsque la circulation est plus dense.",
-                    "Si possible, choisissez des itinéraires qui évitent les zones présentant des sources connues de pollution, comme les chantiers de construction ou les zones industrielles.",
-                  ],
-                  title: "Marche",
-                },
-              ],
-            },
-          ],
-        },
+                    "Si possible, choisissez des itinéraires qui évitent les zones présentant des sources connues de pollution, comme les chantiers de construction ou les zones industrielles."
+                  ],
+                  "title": "Marche",
+
+                }
+              ]
+            }
+          ]
+        }
       ];
       break;
     case "pt":
       translatedQuizzes = [
         {
-          title:
-            "Descubra aqui suas dicas personalizadas sobre a qualidade do ar!",
-          description:
-            "Responda a este questionário sobre o seu ambiente e rotina diária para desbloquear dicas personalizadas exclusivas para você!",
-          completion_message:
-            "Proceda. Você desbloqueou recomendações personalizadas sobre a qualidade do ar para ajudá-lo em sua jornada rumo ao ar puro.",
-          questions: [
-            {
-              title: "Que método de cozimento você utiliza em casa?",
-              context: "Ambiente doméstico",
-              answers: [
-                {
-                  content: [
+          "title": "Descubra aqui suas dicas personalizadas sobre a qualidade do ar!",
+          "description": "Responda a este questionário sobre o seu ambiente e rotina diária para desbloquear dicas personalizadas exclusivas para você!",
+          "completion_message": "Proceda. Você desbloqueou recomendações personalizadas sobre a qualidade do ar para ajudá-lo em sua jornada rumo ao ar puro.",
+          "questions": [
+            {
+              "title": "Que método de cozimento você utiliza em casa?",
+              "context": "Ambiente doméstico",
+              "answers": [
+                {
+                  "content": [
                     "Cozinhar com lenha pode emitir quantidades significativas de poluentes atmosféricos.",
                     "Cozinhe em uma cozinha bem ventilada com boa circulação de ar ou instale uma cozinha ao ar livre, se possível.",
                     "Use um fogão eficiente projetado para queimar lenha de forma mais limpa e com menos fumaça.",
-                    "Considere a transição para fogões melhorados que reduzem as emissões e aumentam a eficiência energética.",
-                  ],
-                  title: "Lenha",
-                },
-                {
-                  content: [
+                    "Considere a transição para fogões melhorados que reduzem as emissões e aumentam a eficiência energética."
+                  ],
+                  "title": "Lenha",
+                },
+                {
+                  "content": [
                     "Usar um fogão a carvão para cozinhar pode liberar poluentes prejudiciais, como partículas e monóxido de carbono.",
                     "Use um fogão a carvão em uma cozinha bem ventilada ou perto de uma janela aberta.",
                     "Mantenha as portas e janelas abertas durante o cozimento para reduzir a fumaça.",
-                    "Se possível, considere opções de cozimento mais limpas para reduzir a poluição do ar interno.",
-                  ],
-                  title: "Fogão a carvão",
-                },
-                {
-                  content: [
+                    "Se possível, considere opções de cozimento mais limpas para reduzir a poluição do ar interno."
+                  ],
+                  "title": "Fogão a carvão",
+                },
+                {
+                  "content": [
                     "O uso de um fogão a gás é geralmente uma opção mais limpa do que os combustíveis sólidos.",
                     "Garanta uma ventilação adequada para evitar o acúmulo de emissões de gás no interior.",
-                    "Mantenha os fogões a gás e as conexões para evitar vazamentos que possam prejudicar a qualidade do ar interno.",
-                  ],
-                  title: "Fogão a gás",
-                },
-                {
-                  content: [
+                    "Mantenha os fogões a gás e as conexões para evitar vazamentos que possam prejudicar a qualidade do ar interno."
+                  ],
+                  "title": "Fogão a gás",
+                },
+                {
+                  "content": [
                     "O biogás é considerado uma opção de cozimento mais limpa.",
                     "Mantenha regularmente o sistema de biogás para garantir a produção e a queima eficaz do gás.",
                     "Embora o biogás seja mais limpo, assegure uma ventilação adequada para evitar qualquer emissão contínua.",
-                    "Siga as diretrizes do fabricante para uso seguro e eficaz do biogás.",
-                  ],
-                  title: "Biogás",
-                },
-                {
-                  content: [
+                    "Siga as diretrizes do fabricante para uso seguro e eficaz do biogás."
+                  ],
+                  "title": "Biogás",
+                },
+                {
+                  "content": [
                     "Os fogões elétricos não emitem poluentes diretos no ar interno.",
                     "Mesmo sem emissões, assegure uma ventilação adequada para evitar outros poluentes do ar interno.",
-                    "O uso de fogões elétricos eficientes em energia pode reduzir o impacto ambiental global.",
-                  ],
-                  title: "Fogão elétrico",
-                },
-              ],
-            },
-            {
-              title: "Como você descarta resíduos em casa?",
-              context: "Ambiente doméstico",
-              answers: [
-                {
-                  content: [
+                    "O uso de fogões elétricos eficientes em energia pode reduzir o impacto ambiental global."
+                  ],
+                  "title": "Fogão elétrico",
+                }
+              ]
+            },
+            {
+              "title": "Como você descarta resíduos em casa?",
+              "context": "Ambiente doméstico",
+              "answers": [
+                {
+                  "content": [
                     "Queimar resíduos pode liberar vários poluentes, como partículas e substâncias tóxicas.",
-                    "Certifique-se de usar métodos apropriados de eliminação de resíduos, como reciclagem, descarte em um centro de coleta ou uso de empresas de serviços de coleta de resíduos.",
-                  ],
-                  title: "Queimar",
-                },
-                {
-                  content: [
+                    "Certifique-se de usar métodos apropriados de eliminação de resíduos, como reciclagem, descarte em um centro de coleta ou uso de empresas de serviços de coleta de resíduos."
+                  ],
+                  "title": "Queimar",
+                },
+                {
+                  "content": [
                     "Praticar uma boa coleta de resíduos reduz sua exposição à poluição do ar.",
-                    "Os locais de descarte central podem servir como centros para instalações de reciclagem e triagem.",
-                  ],
-                  title: "Coletar em um centro de coleta",
-                },
-                {
-                  content: [
+                    "Os locais de descarte central podem servir como centros para instalações de reciclagem e triagem."
+                  ],
+                  "title": "Coletar em um centro de coleta",
+                },
+                {
+                  "content": [
                     "Compostagem - Materiais orgânicos, como restos de comida e resíduos de jardim, são separados e enterrados no solo para decomposição e formação de adubo orgânico.",
-                    "Recuperação - Materiais como metal, papel, vidro, panos e alguns tipos de plástico podem ser recuperados, reciclados e reutilizados.",
-                  ],
-                  title:
-                    "Gostaria de saber sobre outras formas de gerenciamento de resíduos",
-                },
-              ],
-            },
-            {
-              title: "Onde está localizado o seu ambiente doméstico?",
-              context: "Ambiente doméstico",
-              answers: [
-                {
-                  content: [
+                    "Recuperação - Materiais como metal, papel, vidro, panos e alguns tipos de plástico podem ser recuperados, reciclados e reutilizados."
+                  ],
+                  "title": "Gostaria de saber sobre outras formas de gerenciamento de resíduos",
+                }
+              ]
+            },
+            {
+              "title": "Onde está localizado o seu ambiente doméstico?",
+              "context": "Ambiente doméstico",
+              "answers": [
+                {
+                  "content": [
                     "Morar perto de uma estrada movimentada aumenta a exposição à poluição do ar.",
                     "Abra as janelas voltadas para a estrada apenas quando o tráfego estiver fraco.",
-                    "Plante árvores/cercas ao redor da casa como barreira contra as emissões.",
-                  ],
-                  title: "Perto de uma estrada movimentada",
-                },
-                {
-                  content: [
-                    "Sua exposição à poluição do ar é limitada, uma vez que há menos emissões de veículos.",
-                  ],
-                  title: "Rua com pouco ou nenhum tráfego",
-                },
-              ],
-            },
-            {
-              title:
-                "Com que frequência você participa de atividades ao ar livre?",
-              context: "Atividades ao ar livre",
-              answers: [
-                {
-                  content: [
+                    "Plante árvores/cercas ao redor da casa como barreira contra as emissões."
+                  ],
+                  "title": "Perto de uma estrada movimentada",
+                },
+                {
+                  "content": [
+                    "Sua exposição à poluição do ar é limitada, uma vez que há menos emissões de veículos."
+                  ],
+                  "title": "Rua com pouco ou nenhum tráfego",
+                }
+              ]
+            },
+            {
+              "title": "Com que frequência você participa de atividades ao ar livre?",
+              "context": "Atividades ao ar livre",
+              "answers": [
+                {
+                  "content": [
                     "Acompanhe a qualidade do ar atual e as previsões em sua localização por meio do aplicativo AirQo para evitar atividades ao ar livre nos dias de má qualidade do ar.",
                     "Horários com baixa poluição, como de manhã cedo ou à noite.",
-                    "Planeje suas atividades em torno de estradas menos movimentadas e áreas verdes.",
-                  ],
-                  title: "Regularmente",
-                },
-                {
-                  content: [
+                    "Planeje suas atividades em torno de estradas menos movimentadas e áreas verdes."
+                  ],
+                  "title": "Regularmente",
+                },
+                {
+                  "content": [
                     "Verifique a qualidade do ar e as previsões em sua localização por meio do aplicativo AirQo para evitar atividades ao ar livre nos dias de má qualidade do ar.",
-                    "Limite a duração das atividades ao ar livre nos dias em que a qualidade do ar estiver ruim.",
-                  ],
-                  title: "Ocasionalmente",
-                },
-                {
-                  content: [
+                    "Limite a duração das atividades ao ar livre nos dias em que a qualidade do ar estiver ruim."
+                  ],
+                  "title": "Ocasionalmente",
+                },
+                {
+                  "content": [
                     "Para pessoas que não participam de atividades ao ar livre, considere opções de exercícios internos, como esteira, bicicleta ergométrica ou aulas de fitness.",
                     "Use o aplicativo AirQo para verificar a qualidade do ar e as previsões em sua localização para planejar com antecedência qualquer atividade ao ar livre.",
-                    "Considere minimizar sua exposição à poluição do ar em casa, evitando queimar resíduos ao ar livre e aumentando a ventilação da casa durante atividades que geram poluentes.",
-                  ],
-                  title: "Raramente/Nunca",
-                },
-              ],
-            },
-            {
-              title: "Que tipo de estrada você usa com frequência?",
-              context: "Transporte",
-              answers: [
-                {
-                  content: [
+                    "Considere minimizar sua exposição à poluição do ar em casa, evitando queimar resíduos ao ar livre e aumentando a ventilação da casa durante atividades que geram poluentes."
+                  ],
+                  "title": "Raramente/Nunca",
+                }
+              ]
+            },
+            {
+              "title": "Que tipo de estrada você usa com frequência?",
+              "context": "Transporte",
+              "answers": [
+                {
+                  "content": [
                     "Feche janelas e portas em dias empoeirados, especialmente em dias ventosos.",
                     "Use uma máscara ou cubra o nariz/boca com um pano, como um lenço/cachecol, quando houver poeira.",
-                    "Lembre-se de verificar a qualidade do ar e as previsões em sua região por meio do aplicativo AirQo para planejar com antecedência em dias de má qualidade do ar.",
-                  ],
-                  title: "Uma estrada empoeirada/não pavimentada",
-                },
-                {
-                  content: [
+                    "Lembre-se de verificar a qualidade do ar e as previsões em sua região por meio do aplicativo AirQo para planejar com antecedência em dias de má qualidade do ar."
+                  ],
+                  "title": "Uma estrada empoeirada/não pavimentada",
+                },
+                {
+                  "content": [
                     "Morar perto de estradas asfaltadas expõe você a menos poeira, mas as emissões dos veículos ainda podem afetar a qualidade do ar.",
-                    "Plante árvores/arbustos ao redor de sua casa como barreiras naturais para absorver poluentes.",
-                  ],
-                  title: "Estrada asfaltada/estrada com menos poeira",
-                },
-              ],
-            },
-            {
-              title: "Qual é o seu meio de transporte mais utilizado?",
-              context: "Transporte",
-              answers: [
-                {
-                  content: [
+                    "Plante árvores/arbustos ao redor de sua casa como barreiras naturais para absorver poluentes."
+                  ],
+                  "title": "Estrada asfaltada/estrada com menos poeira",
+                }
+              ]
+            },
+            {
+              "title": "Qual é o seu meio de transporte mais utilizado?",
+              "context": "Transporte",
+              "answers": [
+                {
+                  "content": [
                     "Faça a manutenção regular do seu carro para garantir um motor saudável que reduz as emissões.",
                     "Evite deixar o motor do carro ligado por muito tempo.",
-                    "Quando possível, faça caronas com outras pessoas para reduzir a quantidade de carros na estrada.",
-                  ],
-                  title: "Um carro",
-                },
-                {
-                  content: [
-                    "O uso de transporte público tende a reduzir o número total de veículos na estrada. Isso reduz as emissões dos veículos e a exposição à poluição do ar.",
-                  ],
-                  title: "Táxi ou ônibus",
-                },
-                {
-                  content: [
+                    "Quando possível, faça caronas com outras pessoas para reduzir a quantidade de carros na estrada."
+                  ],
+                  "title": "Um carro",
+                },
+                {
+                  "content": [
+                    "O uso de transporte público tende a reduzir o número total de veículos na estrada. Isso reduz as emissões dos veículos e a exposição à poluição do ar."
+                  ],
+                  "title": "Táxi ou ônibus",
+                },
+                {
+                  "content": [
                     "Ao usar uma motocicleta (boda boda), use uma máscara para se proteger da inalação de poeira e poluentes.",
-                    "Os condutores de boda boda são incentivados a realizar a manutenção adequada do motor.",
-                  ],
-                  title: "Motocicleta/moto",
-                },
-                {
-                  content: [
+                    "Os condutores de boda boda são incentivados a realizar a manutenção adequada do motor."
+                  ],
+                  "title": "Motocicleta/moto",
+                },
+                {
+                  "content": [
                     "Andar em calçadas mais afastadas das estradas ajudará a reduzir a exposição às emissões dos veículos.",
                     "Antes de sair, verifique a qualidade do ar em sua região por meio do aplicativo AirQo. Considere usar meios de transporte alternativos ou rotas alternativas se a qualidade do ar estiver ruim.",
                     "Use uma máscara se estiver andando durante os horários de alta poluição, como de manhã cedo (das 7h às 10h) e à noite, quando o tráfego está mais intenso.",
-                    "Se possível, escolha rotas que evitem áreas conhecidas por poluição, como locais de construção ou zonas industriais.",
-                  ],
-                  title: "A pé",
-                },
-              ],
-            },
-          ],
-        },
+                    "Se possível, escolha rotas que evitem áreas conhecidas por poluição, como locais de construção ou zonas industriais."
+                  ],
+                  "title": "A pé",
+                }
+              ]
+            }
+          ]
+        }
       ];
       break;
     case "sw":
       translatedQuizzes = [
         {
-          title: "Pata ushauri wako wa kibinafsi kuhusu ubora wa hewa hapa!",
-          description:
-            "Jibu mtihani huu kuhusu mazingira yako na ratiba yako ya kila siku ili kufungua ushauri wa kibinafsi uliotengenezwa mahsusi kwako!",
-          completion_message:
-            "Endelea. Umefungua mapendekezo ya kibinafsi kuhusu ubora wa hewa ili kusaidia safari yako kuelekea hewa safi.",
-          questions: [
-            {
-              title: "Unatumia njia gani ya kupika nyumbani?",
-              context: "Mazingira ya nyumbani",
-              answers: [
-                {
-                  content: [
+          "title": "Pata ushauri wako wa kibinafsi kuhusu ubora wa hewa hapa!",
+          "description": "Jibu mtihani huu kuhusu mazingira yako na ratiba yako ya kila siku ili kufungua ushauri wa kibinafsi uliotengenezwa mahsusi kwako!",
+          "completion_message": "Endelea. Umefungua mapendekezo ya kibinafsi kuhusu ubora wa hewa ili kusaidia safari yako kuelekea hewa safi.",
+          "questions": [
+            {
+              "title": "Unatumia njia gani ya kupika nyumbani?",
+              "context": "Mazingira ya nyumbani",
+              "answers": [
+                {
+                  "content": [
                     "Kupika kwa kutumia kuni kunaweza kutoa kiwango kikubwa cha uchafuzi wa hewa.",
                     "Pika katika jiko lenye uingizaji hewa mzuri au weka jiko nje ikiwa inawezekana.",
                     "Tumia jiko lenye ufanisi lililobuniwa kuchoma kuni kwa usafi zaidi na bila moshi mwingi.",
-                    "Fikiria kubadilisha kwenye vifaa bora vya kupikia ambavyo hupunguza uzalishaji na kuongeza ufanisi wa nishati.",
-                  ],
-                  title: "Kuni",
-                },
-                {
-                  content: [
+                    "Fikiria kubadilisha kwenye vifaa bora vya kupikia ambavyo hupunguza uzalishaji na kuongeza ufanisi wa nishati."
+                  ],
+                  "title": "Kuni",
+                },
+                {
+                  "content": [
                     "Matumizi ya jiko la makaa ya mawe kwa kupikia kunaweza kutoa vichafuzi hatari kama vile chembe na kaboni monoksidi.",
                     "Tumia jiko la makaa ya mawe katika jiko lenye uingizaji hewa mzuri au karibu na dirisha lililofunguliwa.",
                     "Wakati wa kupikia, weka milango na madirisha wazi kupunguza moshi.",
-                    "Ikiwezekana, fikiria kuchagua njia safi za kupikia kupunguza uchafuzi wa hewa ndani.",
-                  ],
-                  title: "Jiko la makaa ya mawe",
-                },
-                {
-                  content: [
+                    "Ikiwezekana, fikiria kuchagua njia safi za kupikia kupunguza uchafuzi wa hewa ndani."
+                  ],
+                  "title": "Jiko la makaa ya mawe",
+                },
+                {
+                  "content": [
                     "Matumizi ya jiko la gesi kwa ujumla ni chaguo safi kuliko nishati za kuni.",
                     "Hakikisha kuna uingizaji hewa wa kutosha ili kuepuka mkusanyiko wa gesi ndani ya nyumba.",
-                    "Tunza majiko ya gesi na viunganishi kuepuka uvujaji unaoweza kuharibu ubora wa hewa ndani.",
-                  ],
-                  title: "Jiko la gesi",
-                },
-                {
-                  content: [
+                    "Tunza majiko ya gesi na viunganishi kuepuka uvujaji unaoweza kuharibu ubora wa hewa ndani."
+                  ],
+                  "title": "Jiko la gesi",
+                },
+                {
+                  "content": [
                     "Biogesi inachukuliwa kuwa chaguo safi la kupikia.",
                     "Tunza mara kwa mara mfumo wa biogesi ili kuhakikisha uzalishaji na uchomaji wa gesi unaofanyika kwa ufanisi.",
                     "Ingawa biogesi ni safi, hakikisha kuna uingizaji hewa wa kutosha kuepuka uzalishaji wa mara kwa mara.",
-                    "Fuata mwongozo wa mtengenezaji kwa matumizi salama na ufanisi wa biogesi.",
-                  ],
-                  title: "Biogesi",
-                },
-                {
-                  content: [
+                    "Fuata mwongozo wa mtengenezaji kwa matumizi salama na ufanisi wa biogesi."
+                  ],
+                  "title": "Biogesi",
+                },
+                {
+                  "content": [
                     "Majiko ya umeme hayatokezi uchafuzi moja kwa moja kwenye hewa ya ndani.",
                     "Hata bila uzalishaji, hakikisha kuna uingizaji hewa wa kutosha ili kuepuka vichafuzi vingine katika hewa ya ndani.",
-                    "Matumizi ya majiko ya umeme yenye ufanisi wa nishati yanaweza kupunguza athari za mazingira kwa ujumla.",
-                  ],
-                  title: "Jiko la umeme",
-                },
-              ],
-            },
-            {
-              title: "Unawezaje kushughulikia taka nyumbani?",
-              context: "Mazingira ya nyumbani",
-              answers: [
-                {
-                  content: [
+                    "Matumizi ya majiko ya umeme yenye ufanisi wa nishati yanaweza kupunguza athari za mazingira kwa ujumla."
+                  ],
+                  "title": "Jiko la umeme",
+                }
+              ]
+            },
+            {
+              "title": "Unawezaje kushughulikia taka nyumbani?",
+              "context": "Mazingira ya nyumbani",
+              "answers": [
+                {
+                  "content": [
                     "Kuchoma taka kunaweza kutoa vichafuzi mbalimbali kama vile chembe na vitu vyenye sumu.",
-                    "Hakikisha kutumia njia sahihi za kushughulikia taka kama vile kuchakata, kuchukua kwenye vituo vya taka au kutumia huduma za kukusanya taka.",
-                  ],
-                  title: "Kuchoma",
-                },
-                {
-                  content: [
+                    "Hakikisha kutumia njia sahihi za kushughulikia taka kama vile kuchakata, kuchukua kwenye vituo vya taka au kutumia huduma za kukusanya taka."
+                  ],
+                  "title": "Kuchoma",
+                },
+                {
+                  "content": [
                     "Kuwa na mfumo mzuri wa ukusanyaji wa taka kunapunguza mfiduo wako kwa uchafuzi wa hewa.",
-                    "Vituo vya kuuza taka vinaweza kutumika kama vituo vya kupokea na kusafirisha kwa ajili ya kuchakata na kusafisha vitu.",
-                  ],
-                  title: "Kukusanya kwenye kituo cha taka",
-                },
-                {
-                  content: [
+                    "Vituo vya kuuza taka vinaweza kutumika kama vituo vya kupokea na kusafirisha kwa ajili ya kuchakata na kusafisha vitu."
+                  ],
+                  "title": "Kukusanya kwenye kituo cha taka",
+                },
+                {
+                  "content": [
                     "Kuoza - Vitu kama vile vyakula vya kikaboni na taka za bustani hukusanywa na kuzikwa chini ya ardhi ili kuoza na kutoa mbolea.",
-                    "Kurekebisha - Vitu kama vile metali, karatasi, kioo, nguo, na baadhi ya aina za plastiki zinaweza kurejeshwa, kuchakatwa na kutumika tena.",
-                  ],
-                  title: "Ningependa kujua njia nyingine za kushughulikia taka",
-                },
-              ],
-            },
-            {
-              title: "Mazingira yako ya nyumbani iko wapi?",
-              context: "Mazingira ya nyumbani",
-              answers: [
-                {
-<<<<<<< HEAD
-                    "title": "Kwa Kila Mtu",
-                    "description": "Ni siku nzuri kwa kutoka nje na kufanya mazoezi. Fikiria kupunguza idadi ya safari za gari unazofanya."
-                }
-            ];
-            break;
-        case "lg":
-            translatedTips = [
-                {
-                    "title": "Buli Omu",
-                    "description": "Bw’oba olina okumala ebiseera bingi ebweru, masiki ezikozesebwa omulundi gumu nga N95 ziyamba."
-                },
-                {
-                    "title": "Buli Omu",
-                    "description": "Kendeeza ku maanyi g’emirimu gyo egy’ebweru. Gezaako okubeera mu nnyumba okutuusa ng’omutindo gw’empewo gutereede."
-                },
-                {
-                    "title": "Buli Omu",
-                    "description": "Weewale emirimu egikuleetera okussa amangu. Leero lwe lunaku olutuufu okumala mu nnyumba ng’osoma."
-                },
-                {
-                    "title": "Ku Baana",
-                    "description": "Kendeeza ku maanyi g’emirimu gyo egy’ebweru."
-                },
-                {
-                    "title": "Ku bakadde",
-                    "description": "Kendeeza ku maanyi g’emirimu gyo egy’ebweru."
-                },
-                {
-                    "title": "Ku bakyala ab’embuto",
-                    "description": "Kendeeza ku maanyi g’emirimu gyo egy’ebweru okusobola okukuuma ggwe n’omwana wo nga muli balamu bulungi."
-                },
-                {
-                    "title": "Ku bantu abalina ensonga z’okussa",
-                    "description": "Kendeeza ku dduyiro ow’amaanyi. Kendeeza singa ofuna obubonero ng’okukolola."
-                },
-                {
-                    "title": "Ku bakadde",
-                    "description": "Kendeeza ku maanyi g’emirimu gyo egy’ebweru."
-                },
-                {
-                    "title": "Ku bakyala ab’embuto",
-                    "description": "Kendeeza ku maanyi g’emirimu gyo egy’ebweru okusobola okukuuma ggwe n’omwana wo nga muli balamu bulungi."
-                },
-                {
-                    "title": "Buli Omu",
-                    "description": "Leero lunaku lulungi nnyo olw’okukola emirimu egy’ebweru."
-                },
-                {
-                    "title": "Buli Omu",
-                    "description": "Lunaku lulungi nnyo okufuluma ebweru n'okola dduyiro. Jjukira okukendeeza ku ngendo z’emmotoka z’okola."
-                }
-            ];
-            break;
-
-    }
-    return translatedTips[index];
-
-}
-
-async function lessonTranslations(index, target) {
-    let translatedLessons = [];
-    switch (target) {
-        case "fr":
-            translatedLessons = [
-=======
-                  content: [
+                    "Kurekebisha - Vitu kama vile metali, karatasi, kioo, nguo, na baadhi ya aina za plastiki zinaweza kurejeshwa, kuchakatwa na kutumika tena."
+                  ],
+                  "title": "Ningependa kujua njia nyingine za kushughulikia taka",
+                }
+              ]
+            },
+            {
+              "title": "Mazingira yako ya nyumbani iko wapi?",
+              "context": "Mazingira ya nyumbani",
+              "answers": [
+                {
+                  "content": [
                     "Kuishi karibu na barabara yenye shughuli nyingi huongeza mfiduo kwa uchafuzi wa hewa.",
                     "Fungua madirisha yanayoelekea barabarani tu wakati kuna trafiki kidogo.",
-                    "Planta miti/vibanzi karibu na nyumba kama kizuizi cha uzalishaji.",
-                  ],
-                  title: "Karibu na barabara yenye shughuli nyingi",
-                },
->>>>>>> b72448a9
-                {
-                  content: [
+                    "Planta miti/vibanzi karibu na nyumba kama kizuizi cha uzalishaji."
+                  ],
+                  "title": "Karibu na barabara yenye shughuli nyingi",
+                },
+                {
+                  "content": [
                     "Mfiduo wako kwa uchafuzi wa hewa ni mdogo kwani hakuna uzalishaji wa magari.",
                   ],
-                  title: "Barabara yenye shughuli kidogo au hakuna",
-                },
-              ],
-            },
-            {
-              title: "Marangapi unashiriki katika shughuli za nje?",
-              context: "Shughuli za nje",
-              answers: [
-                {
-                  content: [
+                  "title": "Barabara yenye shughuli kidogo au hakuna",
+                }
+              ]
+            },
+            {
+              "title": "Marangapi unashiriki katika shughuli za nje?",
+              "context": "Shughuli za nje",
+              "answers": [
+                {
+                  "content": [
                     "Fuatilia ubora wa hewa na utabiri wa hali ya hewa katika eneo lako kupitia programu ya AirQo ili kuepuka shughuli za nje siku za hewa mbaya.",
                     "Chagua wakati wa chini wa uchafuzi kama asubuhi mapema au usiku wa manane.",
-                    "Panga shughuli zako karibu na barabara zisizo na shughuli nyingi au maeneo ya kijani.",
-                  ],
-                  title: "Kila mara",
-                },
-                {
-                  content: [
+                    "Panga shughuli zako karibu na barabara zisizo na shughuli nyingi au maeneo ya kijani."
+                  ],
+                  "title": "Kila mara",
+                },
+                {
+                  "content": [
                     "Angalia ubora wa hewa na utabiri wa hali ya hewa katika eneo lako kupitia programu ya AirQo ili kuepuka shughuli za nje siku za hewa mbaya.",
-                    "Punguza muda wa shughuli za nje siku ambazo ubora wa hewa ni mbaya.",
-                  ],
-                  title: "Mara kwa mara",
-                },
-<<<<<<< HEAD
-            ];
-            break;
-        case "lg":
-            translatedLessons = [
-                {
-                    "title": "Ebikolwa by'osobola okukola okukendeeza ku bucaafu bw'empewo",
-                    "completion_message": "Waakamaliriza Omusomo gwo ogusooka ogwa Manya Empewo Yo",
-                    "tasks": [
-                        {
-                            "title": "Kozesa entambula ey’olukale",
-                            "content": "Omukka ogufuluma mu mmotoka gwe gusinga okuleeta obucaafu bw’empewo. Emmotoka weziba entono ku luguudo zivaamu omukka omutono."
-                        },
-                        {
-                            "title": "Saaviisi emmotoka yo /boda boda buli kiseera",
-                            "content": "Ojikebera buli kiseera kisobola okukendeeza ku mafuta, ekikendeeza ku bucaafu obufuluma mu mmotoka."
-                        },
-                        {
-                            "title": "Weewale okusiba yingini y’emmotoka yo mu kalippagano k’ebidduka",
-                            "content": "Mmotoka zifulumya omukka naddala ogutali mulamu. Ggyako yingini yo ng’oli mu kalippagano k’ebidduka"
-                        },
-                        {
-                            "title": "Tambula oba kozesa obugaali",
-                            "content": "Tambula oba kozesa obugaali okukendeeza ku kaboni wo ssekinnoomu ate ng’olongoosa n’obulamu bwo!"
-                        },
-                        {
-                            "title": "Weewale okwokya kasasiro",
-                            "content": "Okwokya kasasiro w’awaka kyabulabe eri obulamu bwo n’obutonde bwaffe"
-                        },
-                        {
-                            "title": "Mukendeeze ku biveera ebikozesebwa omulundi gumu",
-                            "content": "Weewale okukozesa obuveera, butwala ekiseera kiwanvu okuvunda. Kozesa ensawo z’empapula oba ebisero by’ogula"
-                        },
-                        {
-                            "title": "Fuuka nnantameggwa w’empewo ennyonjo",
-                            "content": "Weegatte ku kampeyini yaffe ey'omutindo gw'empewo era olwanirire empewo ennongoofu mu kitundu kyo"
-                        }
-                    ]
-                }
-            ];
-            break;
-
-    }
-    return translatedLessons[index];
-
-}
-
-async function quizTranslations(index, target) {
-    let translatedQuizzes = []; 
-    switch (target) {
-        case "fr":
-            translatedQuizzes = [
-=======
->>>>>>> b72448a9
-                {
-                  content: [
+                    "Punguza muda wa shughuli za nje siku ambazo ubora wa hewa ni mbaya."
+                  ],
+                  "title": "Mara kwa mara",
+                },
+                {
+                  "content": [
                     "Kwa watu ambao hawashiriki katika shughuli za nje, fikiria chaguo za mazoezi ndani, kama kutumia treadmill, baiskeli ya mazoezi au kuhudhuria madarasa ya mazoezi.",
                     "Tumia programu ya AirQo kuangalia ubora wa hewa na utabiri katika eneo lako ili kupanga mapema shughuli za nje.",
-                    "Fikiria kupunguza mfiduo wako kwa uchafuzi wa hewa nyumbani kwa kuepuka kuchoma taka nje na kuongeza uingizaji hewa ndani ya nyumba wakati unafanya shughuli za kutoa uchafuzi.",
-                  ],
-                  title: "Mara chache/Asilani",
-                },
-              ],
-            },
-            {
-              title: "Unatumia aina gani ya barabara mara kwa mara?",
-              context: "Usafiri",
-              answers: [
-                {
-                  content: [
+                    "Fikiria kupunguza mfiduo wako kwa uchafuzi wa hewa nyumbani kwa kuepuka kuchoma taka nje na kuongeza uingizaji hewa ndani ya nyumba wakati unafanya shughuli za kutoa uchafuzi."
+                  ],
+                  "title": "Mara chache/Asilani",
+                }
+              ]
+            },
+            {
+              "title": "Unatumia aina gani ya barabara mara kwa mara?",
+              "context": "Usafiri",
+              "answers": [
+                {
+                  "content": [
                     "Funga madirisha na milango wakati wa siku zenye vumbi, haswa wakati wa upepo.",
                     "Vaa barakoa au funika pua/mdomo wako na kitambaa kama leso/kitambaa unapokuwa na vumbi.",
-                    "Usisahau kuangalia ubora wa hewa na utabiri katika eneo lako kupitia programu ya AirQo ili kupanga mapema siku za ubora mbaya wa hewa.",
-                  ],
-                  title: "Barabara chafu/isiyolainishwa",
-                },
-                {
-<<<<<<< HEAD
-                    "title": "Pata ushauri wako wa kibinafsi kuhusu ubora wa hewa hapa!",
-                    "description": "Jibu mtihani huu kuhusu mazingira yako na ratiba yako ya kila siku ili kufungua ushauri wa kibinafsi uliotengenezwa mahsusi kwako!",
-                    "completion_message": "Endelea. Umefungua mapendekezo ya kibinafsi kuhusu ubora wa hewa ili kusaidia safari yako kuelekea hewa safi.",
-                    "questions": [
-                        {
-                            "title": "Unatumia njia gani ya kupika nyumbani?",
-                            "context": "Mazingira ya nyumbani",
-                            "answers": [
-                                {
-                                    "content": [
-                                        "Kupika kwa kutumia kuni kunaweza kutoa kiwango kikubwa cha uchafuzi wa hewa.",
-                                        "Pika katika jiko lenye uingizaji hewa mzuri au weka jiko nje ikiwa inawezekana.",
-                                        "Tumia jiko lenye ufanisi lililobuniwa kuchoma kuni kwa usafi zaidi na bila moshi mwingi.",
-                                        "Fikiria kubadilisha kwenye vifaa bora vya kupikia ambavyo hupunguza uzalishaji na kuongeza ufanisi wa nishati."
-                                    ],
-                                    "title": "Kuni",
-                                },
-                                {
-                                    "content": [
-                                        "Matumizi ya jiko la makaa ya mawe kwa kupikia kunaweza kutoa vichafuzi hatari kama vile chembe na kaboni monoksidi.",
-                                        "Tumia jiko la makaa ya mawe katika jiko lenye uingizaji hewa mzuri au karibu na dirisha lililofunguliwa.",
-                                        "Wakati wa kupikia, weka milango na madirisha wazi kupunguza moshi.",
-                                        "Ikiwezekana, fikiria kuchagua njia safi za kupikia kupunguza uchafuzi wa hewa ndani."
-                                    ],
-                                    "title": "Jiko la makaa ya mawe",
-                                },
-                                {
-                                    "content": [
-                                        "Matumizi ya jiko la gesi kwa ujumla ni chaguo safi kuliko nishati za kuni.",
-                                        "Hakikisha kuna uingizaji hewa wa kutosha ili kuepuka mkusanyiko wa gesi ndani ya nyumba.",
-                                        "Tunza majiko ya gesi na viunganishi kuepuka uvujaji unaoweza kuharibu ubora wa hewa ndani."
-                                    ],
-                                    "title": "Jiko la gesi",
-                                },
-                                {
-                                    "content": [
-                                        "Biogesi inachukuliwa kuwa chaguo safi la kupikia.",
-                                        "Tunza mara kwa mara mfumo wa biogesi ili kuhakikisha uzalishaji na uchomaji wa gesi unaofanyika kwa ufanisi.",
-                                        "Ingawa biogesi ni safi, hakikisha kuna uingizaji hewa wa kutosha kuepuka uzalishaji wa mara kwa mara.",
-                                        "Fuata mwongozo wa mtengenezaji kwa matumizi salama na ufanisi wa biogesi."
-                                    ],
-                                    "title": "Biogesi",
-                                },
-                                {
-                                    "content": [
-                                        "Majiko ya umeme hayatokezi uchafuzi moja kwa moja kwenye hewa ya ndani.",
-                                        "Hata bila uzalishaji, hakikisha kuna uingizaji hewa wa kutosha ili kuepuka vichafuzi vingine katika hewa ya ndani.",
-                                        "Matumizi ya majiko ya umeme yenye ufanisi wa nishati yanaweza kupunguza athari za mazingira kwa ujumla."
-                                    ],
-                                    "title": "Jiko la umeme",
-                                }
-                            ]
-                        },
-                        {
-                            "title": "Unawezaje kushughulikia taka nyumbani?",
-                            "context": "Mazingira ya nyumbani",
-                            "answers": [
-                                {
-                                    "content": [
-                                        "Kuchoma taka kunaweza kutoa vichafuzi mbalimbali kama vile chembe na vitu vyenye sumu.",
-                                        "Hakikisha kutumia njia sahihi za kushughulikia taka kama vile kuchakata, kuchukua kwenye vituo vya taka au kutumia huduma za kukusanya taka."
-                                    ],
-                                    "title": "Kuchoma",
-                                },
-                                {
-                                    "content": [
-                                        "Kuwa na mfumo mzuri wa ukusanyaji wa taka kunapunguza mfiduo wako kwa uchafuzi wa hewa.",
-                                        "Vituo vya kuuza taka vinaweza kutumika kama vituo vya kupokea na kusafirisha kwa ajili ya kuchakata na kusafisha vitu."
-                                    ],
-                                    "title": "Kukusanya kwenye kituo cha taka",
-                                },
-                                {
-                                    "content": [
-                                        "Kuoza - Vitu kama vile vyakula vya kikaboni na taka za bustani hukusanywa na kuzikwa chini ya ardhi ili kuoza na kutoa mbolea.",
-                                        "Kurekebisha - Vitu kama vile metali, karatasi, kioo, nguo, na baadhi ya aina za plastiki zinaweza kurejeshwa, kuchakatwa na kutumika tena."
-                                    ],
-                                    "title": "Ningependa kujua njia nyingine za kushughulikia taka",
-                                }
-                            ]
-                        },
-                        {
-                            "title": "Mazingira yako ya nyumbani iko wapi?",
-                            "context": "Mazingira ya nyumbani",
-                            "answers": [
-                                {
-                                    "content": [
-                                        "Kuishi karibu na barabara yenye shughuli nyingi huongeza mfiduo kwa uchafuzi wa hewa.",
-                                        "Fungua madirisha yanayoelekea barabarani tu wakati kuna trafiki kidogo.",
-                                        "Planta miti/vibanzi karibu na nyumba kama kizuizi cha uzalishaji."
-                                    ],
-                                    "title": "Karibu na barabara yenye shughuli nyingi",
-                                },
-                                {
-                                    "content": [
-                                        "Mfiduo wako kwa uchafuzi wa hewa ni mdogo kwani hakuna uzalishaji wa magari.",
-                                    ],
-                                    "title": "Barabara yenye shughuli kidogo au hakuna",
-                                }
-                            ]
-                        },
-                        {
-                            "title": "Marangapi unashiriki katika shughuli za nje?",
-                            "context": "Shughuli za nje",
-                            "answers": [
-                                {
-                                    "content": [
-                                        "Fuatilia ubora wa hewa na utabiri wa hali ya hewa katika eneo lako kupitia programu ya AirQo ili kuepuka shughuli za nje siku za hewa mbaya.",
-                                        "Chagua wakati wa chini wa uchafuzi kama asubuhi mapema au usiku wa manane.",
-                                        "Panga shughuli zako karibu na barabara zisizo na shughuli nyingi au maeneo ya kijani."
-                                    ],
-                                    "title": "Kila mara",
-                                },
-                                {
-                                    "content": [
-                                        "Angalia ubora wa hewa na utabiri wa hali ya hewa katika eneo lako kupitia programu ya AirQo ili kuepuka shughuli za nje siku za hewa mbaya.",
-                                        "Punguza muda wa shughuli za nje siku ambazo ubora wa hewa ni mbaya."
-                                    ],
-                                    "title": "Mara kwa mara",
-                                },
-                                {
-                                    "content": [
-                                        "Kwa watu ambao hawashiriki katika shughuli za nje, fikiria chaguo za mazoezi ndani, kama kutumia treadmill, baiskeli ya mazoezi au kuhudhuria madarasa ya mazoezi.",
-                                        "Tumia programu ya AirQo kuangalia ubora wa hewa na utabiri katika eneo lako ili kupanga mapema shughuli za nje.",
-                                        "Fikiria kupunguza mfiduo wako kwa uchafuzi wa hewa nyumbani kwa kuepuka kuchoma taka nje na kuongeza uingizaji hewa ndani ya nyumba wakati unafanya shughuli za kutoa uchafuzi."
-                                    ],
-                                    "title": "Mara chache/Asilani",
-                                }
-                            ]
-                        },
-                        {
-                            "title": "Unatumia aina gani ya barabara mara kwa mara?",
-                            "context": "Usafiri",
-                            "answers": [
-                                {
-                                    "content": [
-                                        "Funga madirisha na milango wakati wa siku zenye vumbi, haswa wakati wa upepo.",
-                                        "Vaa barakoa au funika pua/mdomo wako na kitambaa kama leso/kitambaa unapokuwa na vumbi.",
-                                        "Usisahau kuangalia ubora wa hewa na utabiri katika eneo lako kupitia programu ya AirQo ili kupanga mapema siku za ubora mbaya wa hewa."
-                                    ],
-                                    "title": "Barabara chafu/isiyolainishwa",
-                                },
-                                {
-                                    "content": [
-                                        "Kuishi karibu na barabara za lami kunakufanya upate vumbi kidogo, lakini uzalishaji wa magari unaweza bado kuathiri ubora wa hewa.",
-                                        "Panda miti/mimea karibu na nyumba yako kama kinga ya asili ya kunyonya vichafuzi."
-                                    ],
-                                    "title": "Barabara ya lami/barabara yenye vumbi kidogo",
-                                }
-                            ]
-                        },
-                        {
-                            "title": "Ni njia gani ya usafiri unayotumia zaidi?",
-                            "context": "Usafiri",
-                            "answers": [
-                                {
-                                    "content": [
-                                        "Tunza gari lako mara kwa mara ili kuwa na injini yenye afya inayopunguza uzalishaji.",
-                                        "Epuka kuacha gari ikiwa na injini ikiwa inawezekana.",
-                                        "Unapoweza, fanya safari za pamoja na watu wengine kupunguza idadi ya magari barabarani."
-                                    ],
-                                    "title": "Gari",
-                                },
-                                {
-                                    "content": [
-                                        "Matumizi ya usafiri wa umma yanaweza kupunguza idadi ya magari barabarani. Hii inapunguza uzalishaji wa magari na mfiduo kwa uchafuzi wa hewa."
-                                    ],
-                                    "title": "Taxi au basi",
-                                },
-                                {
-                                    "content": [
-                                        "Unapotumia boda boda, vaa barakoa kulinda dhidi ya kunasa vumbi na vichafuzi.",
-                                        "Madereva wa boda boda wanahimizwa kufanya matengenezo sahihi ya injini."
-                                    ],
-                                    "title": "Boda boda",
-                                },
-                                {
-                                    "content": [
-                                        "Tembea kwenye njia za pekee kutoka barabarani, kwani hii itasaidia kupunguza mfiduo kwa uzalishaji wa magari.",
-                                        "Kabla ya kuanza safari, angalia ubora wa hewa katika eneo lako kupitia programu ya AirQo. Fikiria kutumia njia za usafiri mbadala au njia nyingine ikiwa ubora wa hewa ni mbaya.",
-                                        "Vaa barakoa ikiwa unatembea wakati wa masaa ya juu ya uchafuzi, kama asubuhi mapema (kuanzia saa 7 asubuhi hadi saa 10 alasiri) na jioni wakati wa msongamano wa trafiki.",
-                                        "Ikiwezekana, chagua njia zinazopita mbali na maeneo yenye vyanzo vya uchafuzi vinavyojulikana, kama vile maeneo ya ujenzi au viwanda."
-                                    ],
-                                    "title": "Tembea",
-                                }
-                            ]
-                        }
-                    ]
-                }
-            ];
-            break;
-
-        case "lg":
-            translatedQuizzes = [
-                {
-                    "title": "Zuula amagezi go agakwata ku mutindo gw'empewo wano!",
-                    "description": "Twala ekibuuzo kino ekikwata ku bikwetoolodde n'enkola ya buli lunaku okusumulula obukodyo obukukoleddwa ku bubwe bwokka!",
-                    "completion_message": "Tukuyozaayoza. Osumuludde ebiragiro ebikwata ku mutindo gw’empewo ebikukwatako okukuwa amaanyi mu lugendo lwo olw’empewo ennyonjo.",
-                    "questions": [
-                        {
-                            "title": "Enkola ki ey’okufumba gy’okozesa awaka?",
-                            "context": "Embeera y’awaka",
-                            "answers": [
-                                {
-                                    "content": [
-                                        "Okufumba n’enku kiyinza okufulumya obucaafu bw’empewo bungi.",
-                                        "Fumba mu ffumbiro eririmu empewo ennungi nga empewo efuluma bulungi oba teekawo effumba ery’ebweru bwe kiba kisoboka.",
-                                        "Kozesa sitoovu ennungamu eyategekebwa okwokya enku mu ngeri enyonjo ate nga temuli mukka mutono.",
-                                        "Lowooza ku ky’okukyusa okudda ku sitoovu ezirongooseddwa ezikendeeza ku bucaafu obufuluma mu bbanga n’okwongera okukozesa amafuta."
-                                    ],
-                                    "title": "Enku z’omuliro",
-                                },
-                                {
-                                    "content": [
-                                        "Okukozesa sitoovu y’amanda okufumba kiyinza okufulumya obucaafu obw’obulabe ng’obutundutundu ne kaboni monokisayidi.",
-                                        "Kozesa sitoovu y’amanda mu ffumbiro eriyingiza empewo ennungi oba okumpi n’eddirisa eriggule.",
-                                        "Bw’oba ofumba, enzigi n’amadirisa bibeere nga biggule okukendeeza ku mukka.",
-                                        "Bwe kiba kisoboka, lowooza ku ky’okukyusa okudda ku ngeri y’okufumba ennyonjo okukendeeza ku bucaafu bw’empewo mu nnyumba."
-                                    ],
-                                    "title": "Sitoovu y’amanda",
-                                },
-                                {
-                                    "content": [
-                                        "Okukozesa ekyuma ekifumba ggaasi okutwalira awamu kiyonjo bw’ogeraageranya n’amafuta amakalu.",
-                                        "Kakasa nti empewo eyingira bulungi okutangira omukka ogufuluma mu nnyumba okukuŋŋaanyizibwa.",
-                                        "Kuuma ebifumba bya ggaasi n’ebiyungo okuziyiza okukulukuta okuyinza okukosa omutindo gw’empewo mu nnyumba."
-                                    ],
-                                    "title": "Ekyuma ekifumba Gaasi",
-                                },
-                                {
-                                    "content": [
-                                        "Biogas atwalibwa ng’engeri y’okufumba ennyonjo.",
-                                        "Bulijjo kulabirira enkola ya biogas okulaba nga ggaasi akolebwa bulungi n’okwokya.",
-                                        "Wadde nga ggaasi w’ebiramu muyonjo, kakasa nti empewo eyingira bulungi okutangira omukka gwonna ogugenda okufuluma.",
-                                        "Goberera ebiragiro by’abakola ggaasi ku nkozesa ya biogas mu ngeri ey’obukuumi era ennungi."
-                                    ],
-                                    "title": "Biogas",
-                                },
-                                {
-                                    "content": [
-                                        "Ebifumba eby’amasannyalaze tebikola bucaafu bwa mpewo butereevu mu nnyumba.",
-                                        "Ne bwe kiba nti tolina bucaafu bufuluma, kakasa nti empewo emala okuziyiza obucaafu obulala obuva mu mpewo munda.",
-                                        "Okukozesa ebyuma ebifumba eby’amasannyalaze ebikekkereza amaanyi kiyinza okukendeeza ku butonde bw’ensi okutwalira awamu."
-                                    ],
-                                    "title": "Ekyuma ekifumba eky’amasannyalaze",
-                                }
-                            ]
-                        },
-                        {
-                            "title": "Kasasiro osuula otya ewaka?",
-                            "context": "Embeera y’awaka",
-                            "answers": [
-                                {
-                                    "content": [
-                                        "Okwokya kasasiro kuyinza okufulumya obucaafu obw’enjawulo ng’obutundutundu n’ebintu eby’obutwa.",
-                                        "Kakasa nti okozesa enkola entuufu ey’okusuula kasasiro nga okuddamu okukola, okukung’aanya mu kifo awasuulibwa kasasiro oba okukozesa kkampuni ezikola ku by’okukung’aanya kasasiro."
-                                    ],
-                                    "title": "Kiyoke",
-                                },
-                                {
-                                    "content": [
-                                        "Okwegezangamu okukung’aanya kasasiro mu ngeri entuufu kikendeeza ku bucaafu bw’empewo.",
-                                        "Ebifo eby’okusuula kasasiro mu masekkati bisobola okukola ng’ebifo eby’okuddamu okukola n’okusunsulamu"
-                                    ],
-                                    "title": "Kuŋŋaanya mu kifo awasuulibwa kasasiro",
-                                },
-                                {
-                                    "content": [
-                                        "Okukola nnakavundira - Ebintu ebiramu nga ebisasiro by’emmere n’ebisasiro by’omu luggya byawulwamu ne biziikibwa wansi w’ettaka okuvunda ne bikola obusa bw’ebimera.",
-                                        "Okutaasa - Ebintu ng’ebyuma, empapula, endabirwamu, ebiwujjo, n’ebika by’obuveera ebimu bisobola okutaasibwa, okuddamu okukozesebwa, n’okuddamu okukozesebwa."
-                                    ],
-                                    "title": "Njagala okumanya engeri endala ez’okuddukanya kasasiro",
-                                }
-                            ]
-                        },
-                        {
-                            "title": "Embeera y’awaka yo eri ludda wa?",
-                            "context": "Embeera y’awaka",
-                            "answers": [
-                                {
-                                    "content": [
-                                        "Okubeera okumpi n’oluguudo olujjudde abantu kyongera okukwatibwa obucaafu bw’empewo.",
-                                        "Ggulawo amadirisa gokka agatunudde mu luguudo ng’akalippagano katono.",
-                                        "Sima emiti/ebikomera okwetoloola awaka ng’ekiziyiza omukka ogufuluma."
-                                    ],
-                                    "title": "Okumpi n’oluguudo olujjudde abantu",
-                                },
-                                {
-                                    "content": [
-                                        "Okwolesebwa kwo mu bucaafu bw’empewo kutono okuva bwe kiri nti omukka ogufuluma mu mmotoka gukendeera."
-                                    ],
-                                    "title": "Oluguudo olulimu akalippagano katono oba nga temuli",
-                                }
-                            ]
-                        },
-                        {
-                            "title": "Emirundi emeka gye weetaba mu mirimu egy’ebweru?",
-                            "context": "Emirimu egy’ebweru",
-                            "answers": [
-                                {
-                                    "content": [
-                                        "Kuuma omutindo gw’empewo oguliwo kati n’okuteebereza mu kifo kyo ng’oyita mu pulogulaamu ya AirQo okwewala okukola emirimu egy’ebweru ku nnaku ezirimu omutindo gw’empewo omubi.",
-                                        "Obudde essaawa ezitaliimu bucaafu obutono nga ku makya ennyo oba akawungeezi.",
-                                        "Tegeka emirimu gyo okwetoloola enguudo ezitaliimu kalippagano n’ebifo ebirabika obulungi."
-                                    ],
-                                    "title": "Buli kaseera",
-                                },
-                                {
-                                    "content": [
-                                        "Kebera omutindo gw’empewo n’okuteebereza mu kifo kyo ng’oyita mu pulogulaamu ya AirQo okwewala okukola emirimu egy’ebweru ku nnaku ezirimu omutindo gw’empewo omubi.",
-                                        "Kkomya ebbanga ly’okukola emirimu egy’ebweru ku nnaku ezirimu omutindo gw’empewo omubi."
-                                    ],
-                                    "title": "Oluusi",
-                                },
-                                {
-                                    "content": [
-                                        "Ku bantu ssekinnoomu abatakola mirimu gya bweru, lowooza ku ngeri y’okukola dduyiro mu nnyumba, gamba ng’okukozesa ekyuma ekidduka, ddigi eyimiridde, oba okugenda mu bibiina by’okukola dduyiro.",
-                                        "Kozesa app ya AirQo okukebera omutindo gw’empewo n’okuteebereza mu kifo kyo okuteekateeka nga bukyali ku mirimu gyonna egy’ebweru.",
-                                        "Jjukira okukendeeza ku bucaafu bw’empewo awaka nga weewala okwokya kasasiro mu lwatu n’okwongera empewo mu maka ng’okola emirimu egivaamu obucaafu."
-                                    ],
-                                    "title": "Rarely/Never",
-                                }
-                            ]
-                        },
-                        {
-                            "title": "Oluguudo lwa ngeri ki lw’otera okukozesa?",
-                            "context": "Entambula",
-                            "answers": [
-                                {
-                                    "content": [
-                                        "Ggalawo amadirisa n’enzigi mu biseera eby’enfuufu naddala mu nnaku ezirimu empewo.",
-                                        "Yambala masiki oba bikke ennyindo/akamwa n'olugoye nga hankie/scarf nga erimu enfuufu.",
-                                        "Jjukira okukebera omutindo gw’empewo n’okuteebereza mu kifo kyo ng’oyita mu pulogulaamu ya AirQo okuteekateeka nga bukyali ennaku ezirina omutindo gw’empewo omubi."
-                                    ],
-                                    "title": "Oluguudo olulimu enfuufu/olutali lwa kkoolaasi",
-                                },
-                                {
-                                    "content": [
-                                        "Okubeera okumpi n’enguudo eziriko kolaasi kikuleetera enfuufu entono, naye omukka ogufuluma mu mmotoka gukyayinza okukosa omutindo gw’empewo.",
-                                        "Sima emiti/ebisaka okwetoloola amaka go ng’ebiziyiza eby’obutonde okunyiga obucaafu."
-                                    ],
-                                    "title": "Oluguudo/oluguudo oluliko kolaasi nga lulimu enfuufu ntono",
-                                }
-                            ]
-                        },
-                        {
-
-                            "title": "Engeri ki gy’osinga okukozesaamu entambula?",
-                            "context": "Entambula",
-
-                            "answers": [
-                                {
-                                    "content": [
-                                        "Bulijjo kola service ku mmotoka yo okukakasa nti yingini nnungi ekikendeeza ku bucaafu obufuluma mu mmotoka.",
-                                        "Weewale okulinda ebbanga eddene nga yingini y’emmotoka ekola.",
-                                        "Bwe kiba kisoboka mugende mu mmotoka n’abalala okukendeeza ku mmotoka eziri ku luguudo."
-                                    ],
-                                    "title": "Emmotoka",
-                                },
-                                {
-                                    "content": [
-                                        "Okukozesa entambula ey’olukale kitera okukendeeza ku muwendo gw’emmotoka okutwalira awamu ku luguudo. Kino kikendeeza ku bucaafu obuva mu mmotoka n’okukwatibwa obucaafu bw’empewo."
-                                    ],
-                                    "title": "Takisi oba bbaasi",
-                                },
-                                {
-                                    "content": [
-                                        "Bw’oba okozesa boda boda, yambala masiki okwekuuma obutassa nfuufu n’obucaafu.",
-                                        "Abavuzi ba boda boda bakubirizibwa okukola okuddaabiriza yingini mu ngeri entuufu."
-                                    ],
-                                    "title": "Embaga y'embaga / pikipiki",
-                                },
-                                {
-                                    "content": [
-                                        "Tambula ku mabbali g’enguudo eziri ewala n’enguudo kuba kino kijja kuyamba okukendeeza ku bucaafu obuva mu mmotoka.",
-                                        "Nga tonnagenda, kebera omutindo gw’empewo mu kifo kyo ng’oyita ku pulogulaamu ya AirQo. Lowooza ku ky’okukwata entambula endala oba okukozesa amakubo amalala singa omutindo gw’empewo guba mubi.",
-                                        "Yambala masiki bw’oba otambula mu ssaawa ezirimu obucaafu bungi ng’oku makya ennyo (essaawa musanvu okutuuka ku ssaawa 10 ez’oku makya) n’akawungeezi ng’akalippagano kali mungi.",
-                                        "Bwe kiba kisoboka, londa amakubo ageewala ebitundu ebirimu ensibuko z’obucaafu ezimanyiddwa, gamba ng’ebifo ebizimbibwa oba ebitundu by’amakolero."
-                                    ],
-                                    "title": "Okutambula",
-                                }
-                            ]
-                        }
-                    ]
-                }
-            ];
-
-    }
-    return translatedQuizzes[index];
-
-=======
-                  content: [
+                    "Usisahau kuangalia ubora wa hewa na utabiri katika eneo lako kupitia programu ya AirQo ili kupanga mapema siku za ubora mbaya wa hewa."
+                  ],
+                  "title": "Barabara chafu/isiyolainishwa",
+                },
+                {
+                  "content": [
                     "Kuishi karibu na barabara za lami kunakufanya upate vumbi kidogo, lakini uzalishaji wa magari unaweza bado kuathiri ubora wa hewa.",
-                    "Panda miti/mimea karibu na nyumba yako kama kinga ya asili ya kunyonya vichafuzi.",
-                  ],
-                  title: "Barabara ya lami/barabara yenye vumbi kidogo",
-                },
-              ],
-            },
-            {
-              title: "Ni njia gani ya usafiri unayotumia zaidi?",
-              context: "Usafiri",
-              answers: [
-                {
-                  content: [
+                    "Panda miti/mimea karibu na nyumba yako kama kinga ya asili ya kunyonya vichafuzi."
+                  ],
+                  "title": "Barabara ya lami/barabara yenye vumbi kidogo",
+                }
+              ]
+            },
+            {
+              "title": "Ni njia gani ya usafiri unayotumia zaidi?",
+              "context": "Usafiri",
+              "answers": [
+                {
+                  "content": [
                     "Tunza gari lako mara kwa mara ili kuwa na injini yenye afya inayopunguza uzalishaji.",
                     "Epuka kuacha gari ikiwa na injini ikiwa inawezekana.",
-                    "Unapoweza, fanya safari za pamoja na watu wengine kupunguza idadi ya magari barabarani.",
-                  ],
-                  title: "Gari",
-                },
-                {
-                  content: [
-                    "Matumizi ya usafiri wa umma yanaweza kupunguza idadi ya magari barabarani. Hii inapunguza uzalishaji wa magari na mfiduo kwa uchafuzi wa hewa.",
-                  ],
-                  title: "Taxi au basi",
-                },
-                {
-                  content: [
+                    "Unapoweza, fanya safari za pamoja na watu wengine kupunguza idadi ya magari barabarani."
+                  ],
+                  "title": "Gari",
+                },
+                {
+                  "content": [
+                    "Matumizi ya usafiri wa umma yanaweza kupunguza idadi ya magari barabarani. Hii inapunguza uzalishaji wa magari na mfiduo kwa uchafuzi wa hewa."
+                  ],
+                  "title": "Taxi au basi",
+                },
+                {
+                  "content": [
                     "Unapotumia boda boda, vaa barakoa kulinda dhidi ya kunasa vumbi na vichafuzi.",
-                    "Madereva wa boda boda wanahimizwa kufanya matengenezo sahihi ya injini.",
-                  ],
-                  title: "Boda boda",
-                },
-                {
-                  content: [
+                    "Madereva wa boda boda wanahimizwa kufanya matengenezo sahihi ya injini."
+                  ],
+                  "title": "Boda boda",
+                },
+                {
+                  "content": [
                     "Tembea kwenye njia za pekee kutoka barabarani, kwani hii itasaidia kupunguza mfiduo kwa uzalishaji wa magari.",
                     "Kabla ya kuanza safari, angalia ubora wa hewa katika eneo lako kupitia programu ya AirQo. Fikiria kutumia njia za usafiri mbadala au njia nyingine ikiwa ubora wa hewa ni mbaya.",
                     "Vaa barakoa ikiwa unatembea wakati wa masaa ya juu ya uchafuzi, kama asubuhi mapema (kuanzia saa 7 asubuhi hadi saa 10 alasiri) na jioni wakati wa msongamano wa trafiki.",
-                    "Ikiwezekana, chagua njia zinazopita mbali na maeneo yenye vyanzo vya uchafuzi vinavyojulikana, kama vile maeneo ya ujenzi au viwanda.",
-                  ],
-                  title: "Tembea",
-                },
-              ],
-            },
-          ],
-        },
+                    "Ikiwezekana, chagua njia zinazopita mbali na maeneo yenye vyanzo vya uchafuzi vinavyojulikana, kama vile maeneo ya ujenzi au viwanda."
+                  ],
+                  "title": "Tembea",
+                }
+              ]
+            }
+          ]
+        }
       ];
       break;
+
   }
   return translatedQuizzes[index];
->>>>>>> b72448a9
+
 }
 
 module.exports = translateUtil;