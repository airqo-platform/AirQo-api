const DeviceSchema = require("../models/Device");
const { logObject, logElement, logText } = require("./log");
const { getModelByTenant } = require("./multitenancy");
const jsonify = require("./jsonify");
const { generateDeviceFilter } = require("./generate-filter");

const getDeviceDetailsOnPlatform = async (
  tenant,
  id,
  chid,
  loc,
  site,
  map,
  primary,
  active,
  limitValue,
  skipValue
) => {
  try {
    const limit = parseInt(limitValue, 0);
    const skip = parseInt(skipValue, 0);
    const filter = generateDeviceFilter(
<<<<<<< HEAD
      tenant.toLowerCase(),
      id,
=======
      name,
>>>>>>> 77dbdb16
      chid,
      loc,
      site,
      map,
      primary,
      active
    );
    logObject("the filter object", filter);
    const devices = await getModelByTenant(
      tenant.toLowerCase(),
      "device",
      DeviceSchema
    ).list({ skip, limit, filter });
    let parsedDevices = jsonify(devices);
    return parsedDevices;
  } catch (error) {
    logElement("error", error);
  }
};

const getDeviceDetailsOnGCP = (device) => {
  const formattedName = client.devicePath(
    "airqo-250220",
    "europe-west1",
    "device-registry",
    `${device}`
  );
  if (!device) {
    const options = { autoPaginate: false };
    const callback = (responses) => {
      const resources = responses[0];
      const nextRequest = responses[1];
      for (let i = 0; i < resources.length; i += 1) {}
      if (nextRequest) {
        return client.listDeviceModels(nextRequest, options).then(callback);
      }
      let response = responses[0];
      return res.status(HTTPStatus.OK).json(response);
    };
    client
      .listDeviceModels({ parent: formattedParent }, options)
      .then(callback)
      .catch((err) => {
        console.error(err);
      });
  } else if (device) {
    client
      .getDevice({ name: formattedName })
      .then((responses) => {
        return responses[0];
      })
      .catch((err) => {
        console.error(err);
      });
  }
};

module.exports = { getDeviceDetailsOnPlatform, getDeviceDetailsOnGCP };<|MERGE_RESOLUTION|>--- conflicted
+++ resolved
@@ -20,12 +20,8 @@
     const limit = parseInt(limitValue, 0);
     const skip = parseInt(skipValue, 0);
     const filter = generateDeviceFilter(
-<<<<<<< HEAD
-      tenant.toLowerCase(),
+      tenant,
       id,
-=======
-      name,
->>>>>>> 77dbdb16
       chid,
       loc,
       site,
