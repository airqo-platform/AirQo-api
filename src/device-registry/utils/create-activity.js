const ActivityModel = require("@models/SiteActivity");
const { logObject } = require("./log");
const createDeviceUtil = require("./create-device");
const createSiteUtil = require("./create-site");
const DeviceModel = require("@models/Device");
const SiteModel = require("@models/Site");
const { addMonthsToProvideDateTime } = require("./date");
const generateFilter = require("./generate-filter");
const constants = require("@config/constants");
const distance = require("./distance");
const log4js = require("log4js");
const isEmpty = require("is-empty");
const logger = log4js.getLogger(
  `${constants.ENVIRONMENT} -- create-activity-util`
);
const { HttpError } = require("@utils/errors");
const { Kafka } = require("kafkajs");
const httpStatus = require("http-status");
const kafka = new Kafka({
  clientId: constants.KAFKA_CLIENT_ID,
  brokers: constants.KAFKA_BOOTSTRAP_SERVERS,
});

const mongoose = require("mongoose");
const ObjectId = mongoose.Types.ObjectId;

const createActivity = {
  list: async (request, next) => {
    try {
      const { query } = request;
      const { tenant, limit, skip, path } = query;
      const filter = generateFilter.activities(request, next);
      if (!isEmpty(path)) {
        filter.path = path;
      }

      const responseFromListActivity = await ActivityModel(tenant).list(
        {
          filter,
          limit,
          skip,
        },
        next
      );
      return responseFromListActivity;
    } catch (error) {
      logger.error(`🐛🐛 Internal Server Error ${error.message}`);
      next(
        new HttpError(
          "Internal Server Error",
          httpStatus.INTERNAL_SERVER_ERROR,
          { message: error.message }
        )
      );
    }
  },
  update: async (request, next) => {
    try {
      const { query, body } = request;
      const { tenant } = query;

      const update = body;
      const filter = generateFilter.activities(request, next);

      const responseFromModifyActivity = await ActivityModel(tenant).modify(
        {
          filter,
          update,
        },
        next
      );

      return responseFromModifyActivity;
    } catch (error) {
      logger.error(`🐛🐛 Internal Server Error ${error.message}`);
      next(
        new HttpError(
          "Internal Server Error",
          httpStatus.INTERNAL_SERVER_ERROR,
          { message: error.message }
        )
      );
    }
  },
  delete: async (request, next) => {
    try {
      const { query } = request;
      const { tenant } = query;
      const filter = generateFilter.activities(request, next);

      const responseFromRemoveActivity = await ActivityModel(tenant).remove(
        {
          filter,
        },
        next
      );

      return responseFromRemoveActivity;
    } catch (error) {
      logger.error(`🐛🐛 Internal Server Error ${error.message}`);
      next(
        new HttpError(
          "Internal Server Error",
          httpStatus.INTERNAL_SERVER_ERROR,
          { message: error.message }
        )
      );
    }
  },
  deploy: async (request, next) => {
    try {
      const { body, query } = request;
      const { tenant, deviceName } = query;
      const {
        date,
        height,
        mountType,
        powerType,
        isPrimaryInLocation,
        site_id,
        host_id,
        network,
        user_id,
      } = body;

      const deviceExists = await DeviceModel(tenant).exists({
        name: deviceName,
      });

      const siteExists = await SiteModel(tenant).exists({
        _id: ObjectId(site_id),
      });

      if (!deviceExists || !siteExists) {
        return {
          success: false,
          message: "Device or Site not found",
          status: httpStatus.BAD_REQUEST,
          errors: {
            message: `Invalid request, Device ${deviceName} or Site ${site_id} not found`,
          },
        };
      }

      let requestForExistenceSearch = {};
      requestForExistenceSearch.filter = {
        name: deviceName,
        isActive: true,
      };

      requestForExistenceSearch.tenant = tenant;
      const responseFromDeviceSearchCheck = await createDeviceUtil.doesDeviceSearchExist(
        requestForExistenceSearch,
        next
      );

      if (responseFromDeviceSearchCheck.success === true) {
        return {
          success: false,
          message: `Device ${deviceName} already deployed`,
          status: httpStatus.CONFLICT,
          errors: { message: `Device ${deviceName} already deployed` },
        };
      } else if (responseFromDeviceSearchCheck.success === false) {
        // I might consider just adding the site_id to the query field of request
        // from here....
        const siteListRequest = {
<<<<<<< HEAD
          ...request,
          query: {
            site_id,
=======
          query: {
            site_id,
            tenant,
>>>>>>> f8607858
          },
        };
        const responseFromListSite = await createSiteUtil.list(
          siteListRequest,
          next
        );
        if (responseFromListSite.success === true) {
          if (responseFromListSite.data.length === 1) {
            const { latitude, longitude } = responseFromListSite.data[0];
            const siteActivityBody = {
              device: deviceName,
              date: (date && new Date(date)) || new Date(),
              description: "device deployed",
              activityType: "deployment",
              site_id,
              host_id: host_id ? host_id : null,
              user_id: user_id ? user_id : null,
              network,
              nextMaintenance: addMonthsToProvideDateTime(
                date && new Date(date),
                3,
                next
              ),
            };

            const responseFromCreateApproximateCoordinates = distance.createApproximateCoordinates(
              { latitude, longitude },
              next
            );

            const {
              approximate_latitude,
              approximate_longitude,
              approximate_distance_in_km,
              bearing_in_radians,
            } = responseFromCreateApproximateCoordinates;

            let deviceBody = {};
            deviceBody.body = {};
            deviceBody.query = {};
            deviceBody.body.height = height;
            deviceBody.body.mountType = mountType;
            deviceBody.body.powerType = powerType;
            deviceBody.body.isPrimaryInLocation = isPrimaryInLocation;
            deviceBody.body.nextMaintenance = addMonthsToProvideDateTime(
              date && new Date(date),
              3,
              next
            );
            deviceBody.body.latitude = approximate_latitude
              ? approximate_latitude
              : latitude;
            deviceBody.body.longitude = approximate_longitude
              ? approximate_longitude
              : longitude;
            deviceBody.body.approximate_distance_in_km = approximate_distance_in_km
              ? approximate_distance_in_km
              : 0;
            deviceBody.body.bearing_in_radians = bearing_in_radians
              ? bearing_in_radians
              : 0;
            deviceBody.body.site_id = site_id;
            deviceBody.body.host_id = host_id ? host_id : null;
            deviceBody.body.isActive = true;
            deviceBody.body.deployment_date =
              (date && new Date(date)) || new Date();
            deviceBody.body.status = "deployed";
            deviceBody.query.name = deviceName;
            deviceBody.query.tenant = tenant;

            // Register activity and update the device
            const responseFromRegisterActivity = await ActivityModel(
              tenant
            ).register(siteActivityBody, next);

            if (responseFromRegisterActivity.success === true) {
              const createdActivity = responseFromRegisterActivity.data;

              const responseFromUpdateDevice = await createDeviceUtil.updateOnPlatform(
                deviceBody,
                next
              );

              if (responseFromUpdateDevice.success === true) {
                const updatedDevice = responseFromUpdateDevice.data;
                const data = {
                  createdActivity: {
                    activity_codes: createdActivity.activity_codes,
                    tags: createdActivity.tags,
                    _id: createdActivity._id,
                    device: createdActivity.device,
                    date: createdActivity.date,
                    description: createdActivity.description,
                    activityType: createdActivity.activityType,
                    site_id: createdActivity.site_id,
                    host_id: createdActivity.host_id,
                    network: createdActivity.network,
                    nextMaintenance: createdActivity.nextMaintenance,
                    createdAt: createdActivity.createdAt,
                  },
                  updatedDevice: {
                    status: updatedDevice.status,
                    category: updatedDevice.category,
                    isActive: updatedDevice.isActive,
                    _id: updatedDevice._id,
                    long_name: updatedDevice.long_name,
                    network: updatedDevice.network,
                    device_number: updatedDevice.device_number,
                    name: updatedDevice.name,
                    deployment_date: updatedDevice.deployment_date,
                    latitude: updatedDevice.latitude,
                    longitude: updatedDevice.longitude,
                    mountType: updatedDevice.mountType,
                    powerType: updatedDevice.powerType,
                    site_id: updatedDevice.site_id,
                  },
                  user_id: user_id ? user_id : null,
                };
                try {
                  const deployTopic = constants.DEPLOY_TOPIC || "deploy-topic";
                  const kafkaProducer = kafka.producer({
                    groupId: constants.UNIQUE_PRODUCER_GROUP,
                  });
                  await kafkaProducer.connect();
                  await kafkaProducer.send({
                    topic: deployTopic,
                    messages: [
                      {
                        action: "create",
                        value: JSON.stringify(data),
                      },
                    ],
                  });
                  await kafkaProducer.disconnect();
                } catch (error) {
                  logger.error(
                    `🐛🐛 KAFKA: Internal Server Error -- ${error.message}`
                  );
                }

                // Construct a simplified response structure
                return {
                  success: true,
                  message: "successfully deployed the device",
                  data,
                };
              } else if (responseFromUpdateDevice.success === false) {
                return responseFromUpdateDevice;
              }
            } else if (responseFromRegisterActivity.success === false) {
              return responseFromRegisterActivity;
            }
          } else {
            return {
              success: false,
              message: "unable to find one site record for this operation",
              status: httpStatus.NOT_FOUND,
              errors: {
                message: "unable to find the provided site",
              },
            };
          }
        } else if (responseFromListSite.success === false) {
          return responseFromListSite;
        }
      }
    } catch (error) {
      logger.error(`🐛🐛 Internal Server Error ${error.message}`);
      next(
        new HttpError(
          "Internal Server Error",
          httpStatus.INTERNAL_SERVER_ERROR,
          { message: error.message }
        )
      );
    }
  },
  recall: async (request, next) => {
    try {
      const { query, body } = request;
      const { recallType, user_id } = body;
      const { tenant, deviceName } = query;

      const deviceExists = await DeviceModel(tenant).exists({
        name: deviceName,
      });

      if (!deviceExists) {
        return {
          success: false,
          message: "Device not found",
          status: httpStatus.BAD_REQUEST,
          errors: {
            message: `Invalid request, Device ${deviceName} not found`,
          },
        };
      }

      let requestForExistenceSearch = {};
      requestForExistenceSearch["filter"] = {
        name: deviceName,
        isActive: false,
      };
      requestForExistenceSearch["tenant"] = tenant;
      const isDeviceRecalled = await createDeviceUtil.doesDeviceSearchExist(
        requestForExistenceSearch,
        next
      );

      if (isDeviceRecalled.success === true) {
        return {
          success: false,
          message: `Device ${deviceName} already recalled`,
          status: httpStatus.BAD_REQUEST,
          errors: { message: `Device ${deviceName} already recalled` },
        };
      } else if (isDeviceRecalled.success === false) {
        let previousSiteId = null;
        const filter = generateFilter.devices(request, next);
        const responseFromListDevice = await DeviceModel(tenant).list(
          {
            filter,
          },
          next
        );

        if (
          responseFromListDevice.success === true &&
          responseFromListDevice.data.length === 1
        ) {
          previousSiteId = responseFromListDevice.data[0].site._id;
        } else if (responseFromListDevice.success === false) {
          return responseFromListDevice;
        } else {
          return {
            success: false,
            message: "Internal Server Error",
            errors: {
              message: "unable to retrieve one site ID of the current Site",
            },
          };
        }

        const siteActivityBody = {
          device: deviceName,
          user_id: user_id ? user_id : null,
          date: new Date(),
          description: "device recalled",
          activityType: "recallment",
          recallType,
        };

        let deviceBody = {
          body: {
            height: 0,
            mountType: "",
            powerType: "",
            isPrimaryInLocation: false,
            nextMaintenance: "",
            latitude: "",
            longitude: "",
            isActive: false,
            status: "recalled",
            site_id: null,
            host_id: null,
            previous_sites: [previousSiteId],
            recall_date: new Date(),
          },
          query: {
            name: deviceName,
            tenant,
          },
        };

        const responseFromRegisterActivity = await ActivityModel(
          tenant
        ).register(siteActivityBody, next);

        if (responseFromRegisterActivity.success === true) {
          const createdActivity = responseFromRegisterActivity.data;

          const responseFromUpdateDevice = await createDeviceUtil.updateOnPlatform(
            deviceBody,
            next
          );

          if (responseFromUpdateDevice.success === true) {
            // Extract only necessary fields for response
            const updatedDevice = responseFromUpdateDevice.data;
            const data = {
              createdActivity: {
                _id: createdActivity._id,
                device: createdActivity.device,
                date: createdActivity.date,
                description: createdActivity.description,
                activityType: createdActivity.activityType,
                recallType,
              },
              updatedDevice: {
                height: updatedDevice.height,
                category: updatedDevice.category,
                _id: updatedDevice._id,
                long_name: updatedDevice.long_name,
                network: updatedDevice.network,
                device_number: updatedDevice.device_number,
                name: updatedDevice.name,
                mountType: updatedDevice.mountType,
                powerType: updatedDevice.powerType,
                isPrimaryInLocation: updatedDevice.isPrimaryInLocation,
                nextMaintenance: updatedDevice.nextMaintenance,
                latitude: updatedDevice.latitude,
                longitude: updatedDevice.longitude,
                isActive: updatedDevice.isActive,
                status: updatedDevice.status,
                site_id: updatedDevice.site_id,
                host_id: updatedDevice.host_id,
                previous_sites: updatedDevice.previous_sites,
                recall_date: updatedDevice.recall_date,
              },
              user_id: user_id ? user_id : null,
            };
            try {
              const recallTopic = constants.RECALL_TOPIC || "recall-topic";
              const kafkaProducer = kafka.producer({
                groupId: constants.UNIQUE_PRODUCER_GROUP,
              });
              await kafkaProducer.connect();
              await kafkaProducer.send({
                topic: recallTopic,
                messages: [
                  {
                    action: "create",
                    value: JSON.stringify(data),
                  },
                ],
              });

              await kafkaProducer.disconnect();
            } catch (error) {
              logger.error(`internal server error -- ${error.message}`);
            }

            // Construct a simplified response structure
            return {
              success: true,
              message: "successfully recalled the device",
              data,
            };
          } else if (responseFromUpdateDevice.success === false) {
            return responseFromUpdateDevice;
          }
        } else if (responseFromRegisterActivity.success === false) {
          return responseFromRegisterActivity;
        }
      }
    } catch (error) {
      logger.error(`🐛🐛 Internal Server Error ${error.message}`);
      next(
        new HttpError(
          "Internal Server Error",
          httpStatus.INTERNAL_SERVER_ERROR,
          { message: error.message }
        )
      );
    }
  },
  maintain: async (request, next) => {
    try {
      const { body, query } = request;
      const { tenant, deviceName } = query;
      const {
        date,
        tags,
        description,
        site_id,
        maintenanceType,
        network,
        user_id,
      } = body;

      const deviceExists = await DeviceModel(tenant).exists({
        name: deviceName,
      });

      if (!deviceExists) {
        logger.error(
          `Maintain Device: Invalid request-- Device ${deviceName} not found`
        );
        return {
          success: false,
          message: "Device not found",
          status: httpStatus.BAD_REQUEST,
          errors: {
            message: `Invalid request, Device ${deviceName} not found`,
          },
        };
      }

      const siteActivityBody = {
        device: deviceName,
        user_id: user_id ? user_id : null,
        date: (date && new Date(date)) || new Date(),
        description: description,
        activityType: "maintenance",
        site_id,
        network,
        tags,
        maintenanceType,
        nextMaintenance: addMonthsToProvideDateTime(
          date && new Date(date),
          3,
          next
        ),
      };
      let deviceBody = {};
      deviceBody["body"] = {};
      deviceBody["query"] = {};
      deviceBody["body"]["nextMaintenance"] = addMonthsToProvideDateTime(
        date && new Date(date),
        3,
        next
      );
      deviceBody["body"]["maintenance_date"] =
        (date && new Date(date)) || new Date();
      deviceBody["query"]["name"] = deviceName;
      deviceBody["query"]["tenant"] = tenant;

      const responseFromRegisterActivity = await ActivityModel(tenant).register(
        siteActivityBody,
        next
      );

      if (responseFromRegisterActivity.success === true) {
        const createdActivity = responseFromRegisterActivity.data;
        const responseFromUpdateDevice = await createDeviceUtil.updateOnPlatform(
          deviceBody,
          next
        );
        if (responseFromUpdateDevice.success === true) {
          const updatedDevice = responseFromUpdateDevice.data;
          const data = {
            createdActivity: {
              activity_codes: createdActivity.activity_codes,
              tags: createdActivity.tags,
              _id: createdActivity._id,
              device: createdActivity.device,
              date: createdActivity.date,
              description: createdActivity.description,
              activityType: createdActivity.activityType,
              site_id: createdActivity.site_id,
              host_id: createdActivity.host_id,
              network: createdActivity.network,
              nextMaintenance: createdActivity.nextMaintenance,
              createdAt: createdActivity.createdAt,
            },
            updatedDevice: {
              _id: updatedDevice._id,
              long_name: updatedDevice.long_name,
              status: updatedDevice.status,
              device_number: updatedDevice.device_number,
              name: updatedDevice.name,
              maintenance_date: updatedDevice.maintenance_date,
              nextMaintenance: updatedDevice.nextMaintenance,
            },
            user_id: user_id ? user_id : null,
          };
          try {
            const kafkaProducer = kafka.producer({
              groupId: constants.UNIQUE_PRODUCER_GROUP,
            });
            await kafkaProducer.connect();
            await kafkaProducer.send({
              topic: "activities-topic",
              messages: [
                {
                  action: "create",
                  value: JSON.stringify(data),
                },
              ],
            });

            await kafkaProducer.disconnect();
          } catch (error) {
            logger.error(`internal server error -- ${error.message}`);
          }

          return {
            success: true,
            message: "successfully maintained the device",
            data,
          };
        } else if (responseFromUpdateDevice.success === false) {
          return responseFromUpdateDevice;
        }
      } else if (responseFromRegisterActivity.success === false) {
        return responseFromRegisterActivity;
      }
    } catch (error) {
      logger.error(`🐛🐛 Internal Server Error ${error.message}`);
      next(
        new HttpError(
          "Internal Server Error",
          httpStatus.INTERNAL_SERVER_ERROR,
          { message: error.message }
        )
      );
    }
  },
  batchDeployWithCoordinates: async (request, next) => {
    try {
      const { body, query } = request;
      const { tenant } = query;

      const successful_deployments = [];
      const failed_deployments = [];
      const existing_sites = [];

      // Create a map to store site IDs based on unique latitude and longitude
      const siteMap = new Map();

      // Create an array of promises for each deployment
      const deploymentPromises = body.map(async (deployment) => {
        const {
          date,
          height,
          mountType,
          powerType,
          isPrimaryInLocation,
          latitude,
          longitude,
          site_name,
          network,
          deviceName,
          user_id,
          host_id,
        } = deployment;

        const coordsKey = `${latitude},${longitude}`; // Unique key for coordinates

        let site_id;

        // Check if site already exists in the database using unique fields
        const existingSite = await SiteModel(tenant).findOne({
          $or: [
            { name: site_name },
            { latitude: latitude, longitude: longitude },
          ],
        });

        if (existingSite) {
          // If an existing site is found, use its ID
          site_id = existingSite._id;
          existing_sites.push({
            deviceName,
            site_id,
            message: `Using existing site with name "${existingSite.name}" and coordinates (${latitude}, ${longitude})`,
          });
        } else {
          // Step 1: Create a new site using the coordinates
          const siteRequestBody = {
            name: site_name,
            latitude: latitude,
            longitude: longitude,
          };

          const siteRequest = {
            body: siteRequestBody,
            query: { tenant },
          };

          const responseFromCreateSite = await createSiteUtil.create(
            siteRequest,
            next
          );

          if (responseFromCreateSite.success === false) {
            failed_deployments.push({
              deviceName,
              error: responseFromCreateSite.errors,
              user_id: user_id ? user_id : null,
            });
            return; // Skip to the next deployment if site creation fails
          }

          // Retrieve the newly created site_id
          const createdSite = responseFromCreateSite.data;
          site_id = createdSite._id; // Store new site_id

          // Store in map for future use
          siteMap.set(coordsKey, site_id);
        }

        // Step 3: Proceed with device deployment using the generated or reused site_id
        let deviceRequestBody = {
          date,
          height,
          mountType,
          powerType,
          isPrimaryInLocation,
          site_id, // Use the newly created or reused site_id
          network,
          user_id,
          host_id,
        };

        const deviceRequest = {
          body: deviceRequestBody,
          query: { tenant, deviceName }, // Use deviceName from the current deployment object
        };

        // Call the existing deploy function
        const responseFromDeploy = await createActivity.deploy(
          deviceRequest,
          next
        );

        if (responseFromDeploy.success) {
          const createdActivity = responseFromDeploy.data.createdActivity;
          const updatedDevice = responseFromDeploy.data.updatedDevice;
          successful_deployments.push({
            deviceName,
            createdActivity,
            updatedDevice,
            user_id: user_id ? user_id : null,
          });
        } else {
          failed_deployments.push({
            deviceName,
            error: responseFromDeploy.errors,
            user_id: user_id ? user_id : null,
          });
        }
      });

      // Wait for all deployments to complete
      await Promise.all(deploymentPromises);

      return {
        success: true,
        message: "Batch deployment processed",
        successful_deployments,
        failed_deployments, // Include both successful and failed responses
        existing_sites, // Include information about existing sites used
      };
    } catch (error) {
      logger.error(`🐛🐛 Internal Server Error ${error.message}`);
      next(
        new HttpError(
          "Internal Server Error",
          httpStatus.INTERNAL_SERVER_ERROR,
          { message: error.message }
        )
      );
    }
  },
};

module.exports = createActivity;<|MERGE_RESOLUTION|>--- conflicted
+++ resolved
@@ -165,15 +165,9 @@
         // I might consider just adding the site_id to the query field of request
         // from here....
         const siteListRequest = {
-<<<<<<< HEAD
-          ...request,
-          query: {
-            site_id,
-=======
           query: {
             site_id,
             tenant,
->>>>>>> f8607858
           },
         };
         const responseFromListSite = await createSiteUtil.list(
