--- conflicted
+++ resolved
@@ -20,21 +20,7 @@
   dbName: constants.DB_NAME,
 };
 
-<<<<<<< HEAD
 const connect = () => mongoose.createConnection(URI, options);
-=======
-try {
-  console.log("the value for MONGO URL is: " + constants.MONGO_URL);
-  mongoose.connect(
-    constants.MONGO_URL,
-    { dbName: constants.DB_NAME },
-    { useNewUrlParser: true },
-    { useFindAndModify: false }
-  );
-} catch (e) {
-  mongoose.createConnection(constants.MONGO_URL);
-}
->>>>>>> 42e6c24d
 
 const connectToMongoDB = () => {
   const db = connect();
