{
    "name": "device-registry",
    "version": "0.0.0",
    "private": true,
    "main": "./bin/www",
    "scripts": {
        "start": "node ./bin/www",
        "dev-mac": "NODE_ENV=development nodemon ./bin/www",
        "prod-mac": "NODE_ENV=production nodemon ./bin/www",
        "stage-mac": "NODE_ENV=staging nodemon ./bin/www",
        "dev-pc": "SET NODE_ENV=development&&nodemon ./bin/www",
        "prod-pc": "SET NODE_ENV=production&&nodemon ./bin/www",
        "stage-pc": "SET NODE_ENV=staging&&nodemon ./bin/www",
        "prettier": "prettier --single-quote --print-width 80 --trailing-comma all --write 'src/**/*.js'",
        "test": "mocha ./**/test/ut_*.js --exit"
    },
    "dependencies": {
        "@google-cloud/bigquery": "^5.5.0",
        "@google-cloud/iot": "^1.5.0",
<<<<<<< HEAD
        "@kafkajs/confluent-schema-registry": "^3.0.1",
=======
        "@googlemaps/google-maps-services-js": "^3.1.16",
>>>>>>> c56f18c7
        "app-module-path": "^2.2.0",
        "avsc": "^5.4.16",
        "axios": "^0.21.1",
        "body-parser": "^1.18.3",
        "cloudinary": "^1.23.0",
        "compression": "^1.7.4",
        "connect-mongo": "^3.2.0",
        "cookie-parser": "~1.4.3",
        "debug": "~2.6.9",
        "dotenv": "^8.2.0",
        "express": "^4.17.1",
        "express-session": "^1.17.1",
        "express-validation": "^1.0.3",
        "express-validator": "^6.12.0",
        "helmet": "^3.21.1",
        "http-status": "^1.4.0",
        "install": "^0.13.0",
        "is-empty": "^1.2.0",
        "jade": "~1.11.0",
        "joi": "^14.3.1",
        "jsonwebtoken": "^8.5.1",
        "kafka-node": "^5.0.0",
        "kafkajs": "^1.15.0",
        "mongoose": "^5.7.5",
        "mongoose-unique-validator": "^2.0.3",
        "morgan": "^1.9.1",
        "mqtt": "^3.0.0",
        "multer": "^1.4.2",
        "node-fetch": "^2.6.1",
        "nodemon": "^1.19.4",
        "npm": "^7.18.1",
        "passport": "^0.4.0",
        "passport-jwt": "^4.0.0",
        "qs": "^6.9.4",
        "redis": "^3.0.2",
        "request": "^2.88.2",
        "retry-request": "^4.1.1",
        "serve-favicon": "~2.4.5",
        "underscore": "^1.13.1",
        "unique-names-generator": "^4.3.0",
        "uuid": "^3.3.3"
    },
    "devDependencies": {
        "acorn": "^6.4.2",
        "chai": "^4.3.3",
        "chai-http": "^4.3.0",
        "eslint": "^7.18.0",
        "eslint-config-prettier": "^6.4.0",
        "eslint-plugin-prettier": "^3.1.1",
        "faker": "^5.5.3",
        "gulp": "^4.0.2",
        "gulp-mocha": "^8.0.0",
        "gulp-util": "^3.0.8",
        "mocha": "^8.1.3",
        "prettier": "1.18.2",
        "sinon": "^9.2.4",
        "supertest": "^4.0.2"
    }
}<|MERGE_RESOLUTION|>--- conflicted
+++ resolved
@@ -17,11 +17,8 @@
     "dependencies": {
         "@google-cloud/bigquery": "^5.5.0",
         "@google-cloud/iot": "^1.5.0",
-<<<<<<< HEAD
         "@kafkajs/confluent-schema-registry": "^3.0.1",
-=======
         "@googlemaps/google-maps-services-js": "^3.1.16",
->>>>>>> c56f18c7
         "app-module-path": "^2.2.0",
         "avsc": "^5.4.16",
         "axios": "^0.21.1",
