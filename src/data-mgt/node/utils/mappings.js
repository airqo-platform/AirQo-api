--- conflicted
+++ resolved
@@ -20,14 +20,9 @@
   6: "internalTemperature",
   7: "internalHumidity",
   8: "externalTemperature",
-<<<<<<< HEAD
   9: "externalHumidity",
   10: "externalPressure",
-=======
-  9: "ExternalHumidity",
-  10: "ExternalPressure",
-  11: "ExternalAltitude",
->>>>>>> 2cad2a34
+  11: "externalAltitude",
 };
 
 function getFieldLabel(field) {
