const HTTPStatus = require("http-status");
const fetch = require("node-fetch");
const request = require("request");
const Channel = require("../models/Channel");
const Feed = require("../models/Feed");
const axios = require("axios");
const redis = require("../config/redis");
const MaintenanceLog = require("../models/MaintenanceLogs");
const Issue = require("../models/Issue");
const {
  getFieldLabel,
  getPositionLabel,
  transformMeasurement,
  trasformFieldValues,
  getFieldByLabel,
} = require("../utils/mappings");
const { generateDateFormat } = require("../utils/date");
const constants = require("../config/constants");
const { handleInaccurate } = require("../utils/gps-check");
const {
  axiosError,
  tryCatchErrors,
  missingQueryParams,
  callbackErrors,
} = require("../utils/errors");

const {
  GET_CHANNELS_CACHE_EXPIRATION,
  GET_LAST_ENTRY_CACHE_EXPIRATION,
  GET_HOURLY_CACHE_EXPIRATION,
  GET_DESCRPIPTIVE_LAST_ENTRY_CACHE_EXPIRATION,
  GET_CHANNEL_LAST_ENTRY_AGE_CACHE_EXPIRATION,
  GET_LAST_FIELD_ENTRY_AGE_CACHE_EXPIRATION,
  GET_DEVICE_COUNT_CACHE_EXPIRATION,
} = require("../config/constants");

async function asyncForEach(array, callback) {
  for (let index = 0; index < array.length; index++) {
    await callback(array[index], index, array);
  }
}

const data = {
  getChannels: async (req, res) => {
    try {
      let ts = Date.now();
      let day = await generateDateFormat(ts);
      let cacheID = `get_channels_${day}`;

      redis.get(cacheID, (err, result) => {
        if (result) {
          const resultJSON = JSON.parse(result);
          return res.status(HTTPStatus.OK).json(resultJSON);
        } else if (err) {
          callbackErrors(err, req, res);
        } else {
          axios
            .get(constants.GET_CHANNELS)
            .then((response) => {
              const responseJSON = response.data;
              redis.set(
                cacheID,
                JSON.stringify({ isCache: true, ...responseJSON })
              );
              redis.expire(cacheID, GET_CHANNELS_CACHE_EXPIRATION);
              return res
                .status(HTTPStatus.OK)
                .json({ isCache: false, ...responseJSON });
            })
            .catch((err) => {
              axiosError(err, req, res);
            });
        }
      });
    } catch (e) {
      tryCatchErrors(e, req, res);
    }
  },
  getFeeds: async (req, res) => {
    console.log("getting feeds..............  ");
    const fetch_response = await fetch(constants.GET_FEEDS(req.params.ch_id));
    const json = await fetch_response.json();
    res.status(200).send(json);
  },

  getLastEntry: async (req, res) => {
    try {
      const { ch_id } = req.params;
      if (ch_id) {
        let ts = Date.now();
        let day = await generateDateFormat(ts);
        let cacheID = `last_entry_${ch_id.trim()}_${day}`;
        redis.get(cacheID, (err, result) => {
          if (result) {
            const resultJSON = JSON.parse(result);
            return res.status(HTTPStatus.OK).json(resultJSON);
          } else {
            axios
              .get(constants.GENERATE_LAST_ENTRY(ch_id))
              .then(async (response) => {
                let readings = response.data;

                let lastEntryId = readings.channel.last_entry_id;
                let recentReadings = await readings.feeds.filter((item) => {
                  return item.entry_id === lastEntryId;
                });
                let responseData = recentReadings[0];

                let referenceForRefactor =
                  "https://docs.google.com/document/d/163T5dZj_FaDHJ_sBAmKamqGN2PSuaZdBEirx-Kz-80Q/edit?usp=sharing";

                redis.set(
                  cacheID,
                  JSON.stringify({ isCache: true, ...responseData })
                );
                redis.expire(cacheID, GET_LAST_ENTRY_CACHE_EXPIRATION);

                return res.status(HTTPStatus.OK).json({
                  isCache: false,
                  ...responseData,
                });
              })
              .catch((error) => {
                axiosError(error, req, res);
              });
          }
        });
      } else {
        missingQueryParams(req, res);
      }
    } catch (e) {
      tryCatchErrors(e, req, res);
    }
  },

  hourly: async (req, res) => {
    console.log("getting hourly..............  ");
    try {
      const { channel } = req.query;

      if (channel) {
        let ts = Date.now();
        let day = await generateDateFormat(ts);
        let cacheID = `get_hourly_${day}`;

        redis.get(cacheID, (err, result) => {
          if (result) {
            const resultJSON = JSON.parse(result);
            return res.status(HTTPStatus.OK).json(resultJSON);
          } else if (err) {
            callbackErrors(err, req, res);
          } else {
            axios
              .get(constants.GET_HOURLY_FEEDS(Number(channel)))
              .then((response) => {
                const responseJSON = response.data;
                redis.set(
                  cacheID,
                  JSON.stringify({ isCache: true, ...responseJSON })
                );
                redis.expire(cacheID, GET_HOURLY_CACHE_EXPIRATION);
                return res
                  .status(HTTPStatus.OK)
                  .json({ isCache: false, ...responseJSON });
              })
              .catch((err) => {
                axiosError(err, req, res);
              });
          }
        });
        // let fetch_response = await fetch(
        //   constants.GET_HOURLY_FEEDS(req.params.ch_id)
        // );
        // let json = await fetch_response.json();
        // res.status(HTTPStatus.OK).send(json);
      } else {
        missingQueryParams(req, res);
      }
    } catch (error) {
      tryCatchErrors(error, req, res);
    }
  },

  generateDescriptiveLastEntry: async (req, res) => {
    try {
      const { channel } = req.query;
      if (channel) {
        let ts = Date.now();
        let day = await generateDateFormat(ts);
        let cacheID = `descriptive_last_entry_${channel.trim()}_${day}`;
        redis.get(cacheID, (err, result) => {
          if (result) {
            const resultJSON = JSON.parse(result);
            return res.status(HTTPStatus.OK).json(resultJSON);
          } else {
            axios
              .get(constants.GENERATE_LAST_ENTRY(channel))
              .then(async (response) => {
                let readings = response.data;
                let lastEntryId = readings.channel.last_entry_id;
                let recentReadings = await readings.feeds.filter((item) => {
                  return item.entry_id === lastEntryId;
                });
                let responseData = recentReadings[0];
                //check the GPS values
                // if (responseData.field6 == 0.0 || responseData.field5 == 0.0) {
                //   let location = await handleInaccurate(responseData, req, res);
                //   console.log("the location object: ", location);
                //   responseData.field5 = location.latitude;
                //   responseJSON.field6 = location.longitude;
                // }
                // if (
                //   responseData.field6 == 1000.0 ||
                //   responseData.field5 == 1000.0
                // ) {
                //   let location = await handleInaccurate(responseData, req, res);
                //   console.log("the location object: ", location);
                //   responseData.field5 = location.latitude;
                //   responseData.field6 = location.longitude;
                // }

                delete responseData.entry_id;
                let transformedData = await transformMeasurement(responseData);

                let otherData = transformedData.other_data;
                let transformedField = await trasformFieldValues(otherData);

                delete transformedData.other_data;
                let newResp = { ...transformedField, ...transformedData };
                redis.set(
                  cacheID,
                  JSON.stringify({ isCache: true, ...newResp })
                );
<<<<<<< HEAD

                redis.expire(cacheID, 120);
=======
                redis.expire(
                  cacheID,
                  GET_DESCRPIPTIVE_LAST_ENTRY_CACHE_EXPIRATION
                );
>>>>>>> 2cad2a34
                return res.status(HTTPStatus.OK).json({
                  isCache: false,
                  ...newResp,
                });
              })
              .catch((error) => {
                axiosError(error, req, res);
              });
          }
        });
      } else {
        missingQueryParams(req, res);
      }
    } catch (e) {
      tryCatchErrors(e, req, res);
    }
  },
  getChannelLastEntryAge: async (req, res) => {
    try {
      const { channel } = req.query;
      console.log("the channel ID:", channel);
      let ts = Date.now();
      let day = await generateDateFormat(ts);
      let cacheID = `entry_age_${channel.trim()}_${day}`;
      console.log("the cache ID", cacheID);
      return redis.get(cacheID, (err, result) => {
        if (result) {
          const resultJSON = JSON.parse(result);
          return res.status(HTTPStatus.OK).json({
            ...resultJSON,
          });
        } else {
          return axios
            .get(constants.GET_CHANNEL_LAST_ENTRY_AGE(channel))
            .then((response) => {
              const responseJSON = response.data;
              redis.set(
                cacheID,
                JSON.stringify({
                  isCache: true,
                  channel: channel,
                  ...responseJSON,
                })
              );
              redis.expire(
                cacheID,
                GET_CHANNEL_LAST_ENTRY_AGE_CACHE_EXPIRATION
              );
              return res.status(HTTPStatus.OK).json({
                isCache: false,
                ...responseJSON,
              });
            })
            .catch((err) => {
              return res.json({
                error: err.message,
                message: "Server Error",
              });
            });
        }
      });
    } catch (e) {
      res
        .status(HTTPStatus.BAD_GATEWAY)
        .json({ error: e.message, message: "Server Error" });
    }
  },

  getLastFieldEntryAge: async (req, res) => {
    try {
      const { channel, sensor } = req.query;

      if (channel && sensor) {
        let ts = Date.now();
        let day = await generateDateFormat(ts);
        let cacheID = `entry_age_${channel.trim()}_${sensor.trim()}_${day}`;
        console.log("the cache value: ", cacheID);

        return redis.get(`${cacheID}`, (err, result) => {
          if (result) {
            const resultJSON = JSON.parse(result);
            return res.status(HTTPStatus.OK).json({ ...resultJSON });
          } else {
            /**
             * we can trasform the field
             */
            let field = getFieldByLabel(sensor);
            return axios
              .get(constants.GET_LAST_FIELD_ENTRY_AGE(channel, field))
              .then((response) => {
                const responseJSON = response.data;
                redis.set(
                  cacheID,
                  JSON.stringify({ isCache: true, ...responseJSON })
                );
                redis.expire(
                  cacheID,
                  GET_LAST_FIELD_ENTRY_AGE_CACHE_EXPIRATION
                );

                return res.status(HTTPStatus.OK).json({
                  isCache: false,
                  ...responseJSON,
                });
              })
              .catch((err) => {
                return res.json({
                  error: err.message,
                  message: "Server Error",
                });
              });
          }
        });
      } else {
        return res.status(HTTPStatus.BAD_REQUEST).json({
          message: "missing request parameters, please check documentation",
        });
      }
    } catch (e) {
      res
        .status(HTTPStatus.BAD_GATEWAY)
        .json({ error: e.message, message: "server error" });
    }
  },

  getDeviceCount: async (req, res) => {
    console.log(" getDeviceCount..............  ");
    try {
      let ts = Date.now();
      let day = await generateDateFormat(ts);
      let cacheID = `device_count_${day}`;
      console.log("the cache value: ", cacheID);
      return redis.get(`${cacheID}`, (err, result) => {
        if (result) {
          const resultJSON = JSON.parse(result);
          return res.status(200).json(resultJSON);
        } else {
          return axios
            .get(constants.API_URL_CHANNELS)
            .then((response) => {
              const responseJSON = response.data;
              let count = Object.keys(responseJSON).length;
              redis.set(`${cacheID}`, JSON.stringify({ isCache: true, count }));
              redis.expire(cacheID, GET_DEVICE_COUNT_CACHE_EXPIRATION);
              // Send JSON response to redis
              return res.status(200).json({ isCache: false, count });
            })
            .catch((err) => {
              return res.json(err);
            });
        }
      });
    } catch (e) {
      res.status(500).json({ error: e.message, message: "Server Error" });
    }
  },

  getOutOfRange: () => {},

  getIncorrectValues: () => {},

  getThingsOff: () => {},

  getDueMaintenance: () => {},
};

module.exports = data;<|MERGE_RESOLUTION|>--- conflicted
+++ resolved
@@ -231,15 +231,10 @@
                   cacheID,
                   JSON.stringify({ isCache: true, ...newResp })
                 );
-<<<<<<< HEAD
-
-                redis.expire(cacheID, 120);
-=======
                 redis.expire(
                   cacheID,
                   GET_DESCRPIPTIVE_LAST_ENTRY_CACHE_EXPIRATION
                 );
->>>>>>> 2cad2a34
                 return res.status(HTTPStatus.OK).json({
                   isCache: false,
                   ...newResp,
