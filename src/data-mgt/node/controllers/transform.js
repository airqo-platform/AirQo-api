const HTTPStatus = require("http-status");
const fetch = require("node-fetch");
const request = require("request");
const Channel = require("../models/Channel");
const Feed = require("../models/Feed");
const axios = require("axios");
const redis = require("../config/redis");
const MaintenanceLog = require("../models/MaintenanceLogs");
const Issue = require("../models/Issue");
const isEmpty = require("is-empty");
const {
  getFieldLabel,
  getPositionLabel,
  transformMeasurement,
  trasformFieldValues,
  getFieldByLabel,
} = require("../utils/mappings");
const { generateDateFormat } = require("../utils/date");
const constants = require("../config/constants");
const { handleInaccurate } = require("../utils/gps-check");
const {
  axiosError,
  tryCatchErrors,
  missingQueryParams,
  callbackErrors,
} = require("../utils/errors");

const {
  GET_CHANNELS_CACHE_EXPIRATION,
  GET_LAST_ENTRY_CACHE_EXPIRATION,
  GET_HOURLY_CACHE_EXPIRATION,
  GET_DESCRPIPTIVE_LAST_ENTRY_CACHE_EXPIRATION,
  GET_CHANNEL_LAST_ENTRY_AGE_CACHE_EXPIRATION,
  GET_LAST_FIELD_ENTRY_AGE_CACHE_EXPIRATION,
  GET_DEVICE_COUNT_CACHE_EXPIRATION,
} = require("../config/constants");
const { logObject, logElement } = require("../utils/log");

async function asyncForEach(array, callback) {
  for (let index = 0; index < array.length; index++) {
    await callback(array[index], index, array);
  }
}

const data = {
  getChannels: async (req, res) => {
    try {
      let ts = Date.now();
      let day = await generateDateFormat(ts);
      let cacheID = `get_channels_${day}`;

      redis.get(cacheID, (err, result) => {
        if (result) {
          const resultJSON = JSON.parse(result);
          return res.status(HTTPStatus.OK).json(resultJSON);
        } else if (err) {
          callbackErrors(err, req, res);
        } else {
          axios
            .get(constants.GET_CHANNELS)
            .then((response) => {
              const responseJSON = response.data;
              redis.set(
                cacheID,
                JSON.stringify({ isCache: true, ...responseJSON })
              );
              redis.expire(cacheID, GET_CHANNELS_CACHE_EXPIRATION);
              return res
                .status(HTTPStatus.OK)
                .json({ isCache: false, ...responseJSON });
            })
            .catch((err) => {
              axiosError({ error, res });
            });
        }
      });
    } catch (e) {
      tryCatchErrors(e, req, res);
    }
  },
  getFeeds: async (req, res) => {
    console.log("getting feeds..............  ");
    const fetch_response = await fetch(constants.GET_FEEDS(req.params.ch_id));
    const json = await fetch_response.json();
    res.status(200).send(json);
  },

  getLastEntry: async (req, res) => {
    try {
      const { ch_id } = req.params;
      if (ch_id) {
        let ts = Date.now();
        let day = await generateDateFormat(ts);
        let cacheID = `last_entry_${ch_id.trim()}_${day}`;
        redis.get(cacheID, (err, result) => {
          if (result) {
            const resultJSON = JSON.parse(result);
            return res.status(HTTPStatus.OK).json(resultJSON);
          } else {
            let channel = ch_id;
            axios
              .get(constants.GENERATE_LAST_ENTRY({ channel }))
              .then(async (response) => {
                let readings = response.data;

                let lastEntryId = readings.channel.last_entry_id;
                let recentReadings = await readings.feeds.filter((item) => {
                  return item.entry_id === lastEntryId;
                });
                let responseData = recentReadings[0];

                let referenceForRefactor =
                  "https://docs.google.com/document/d/163T5dZj_FaDHJ_sBAmKamqGN2PSuaZdBEirx-Kz-80Q/edit?usp=sharing";

                redis.set(
                  cacheID,
                  JSON.stringify({ isCache: true, ...responseData })
                );
                redis.expire(cacheID, GET_LAST_ENTRY_CACHE_EXPIRATION);

                return res.status(HTTPStatus.OK).json({
                  isCache: false,
                  ...responseData,
                });
              })
              .catch((error) => {
                axiosError({ error, res });
              });
          }
        });
      } else {
        missingQueryParams(req, res);
      }
    } catch (e) {
      tryCatchErrors(e, req, res);
    }
  },

  hourly: async (req, res) => {
    console.log("getting hourly..............  ");
    try {
      const { channel } = req.query;

      if (channel) {
        let ts = Date.now();
        let day = await generateDateFormat(ts);
        let cacheID = `get_hourly_${day}`;

        redis.get(cacheID, (err, result) => {
          if (result) {
            const resultJSON = JSON.parse(result);
            return res.status(HTTPStatus.OK).json(resultJSON);
          } else if (err) {
            callbackErrors(err, req, res);
          } else {
            axios
              .get(constants.GET_HOURLY_FEEDS(Number(channel)))
              .then((response) => {
                const responseJSON = response.data;
                redis.set(
                  cacheID,
                  JSON.stringify({ isCache: true, ...responseJSON })
                );
                redis.expire(cacheID, GET_HOURLY_CACHE_EXPIRATION);
                return res
                  .status(HTTPStatus.OK)
                  .json({ isCache: false, ...responseJSON });
              })
              .catch((err) => {
                axiosError({ error, res });
              });
          }
        });
        // let fetch_response = await fetch(
        //   constants.GET_HOURLY_FEEDS(req.params.ch_id)
        // );
        // let json = await fetch_response.json();
        // res.status(HTTPStatus.OK).send(json);
      } else {
        missingQueryParams(req, res);
      }
    } catch (error) {
      tryCatchErrors(error, req, res);
    }
  },

  generateDescriptiveLastEntry: async (req, res) => {
    try {
      const { channel, device } = req.query;
      if (channel) {
        let api_key = "";
        let errors = [];
        let responseFromGetAPIKey = await constants.GET_API_KEY(channel);
        logObject("responseFromGetAPIKey", responseFromGetAPIKey);
        if (responseFromGetAPIKey.success == true) {
          api_key = responseFromGetAPIKey.data;
        } else if (responseFromGetAPIKey.success == false) {
          if (responseFromGetAPIKey.error) {
            errors.push(responseFromGetAPIKey.error);
            errors.push(responseFromGetAPIKey.message);
          } else {
            errors.push(responseFromGetAPIKey.message);
          }
        }
        let ts = Date.now();
        let day = await generateDateFormat(ts);
        let cacheID = `descriptive_last_entry_${channel.trim()}_${day}`;
        redis.get(cacheID, (err, result) => {
          if (result) {
            const resultJSON = JSON.parse(result);
            return res.status(HTTPStatus.OK).json(resultJSON);
          } else {
            axios
              .get(constants.GENERATE_LAST_ENTRY({ channel, api_key }))
              .then(async (response) => {
                let readings = response.data;
                let lastEntryId = readings.channel.last_entry_id;
                let recentReadings = await readings.feeds.filter((item) => {
                  return item.entry_id === lastEntryId;
                });
                let responseData = recentReadings[0];
                //check the GPS values
<<<<<<< HEAD
                // if (responseData.field6 == 0.0 || responseData.field5 == 0.0) {
                //   let location = await handleInaccurate(responseData, req, res);
                //   console.log("the location object: ", location);
                //   responseData.field5 = location.latitude;
                //   responseJSON.field6 = location.longitude;
                // }
                // if (
                //   responseData.field6 == 1000.0 ||
                //   responseData.field5 == 1000.0
                // ) {
                //   let location = await handleInaccurate(responseData, req, res);
                //   console.log("the location object: ", location);
                //   responseData.field5 = location.latitude;
                //   responseData.field6 = location.longitude;
                // }

=======
                let gpsCods = gpsCheck(responseData, req, res);
                // responseData.field5 = gpsCods.latitude;
                // responseData.field6 = gpsCods.longitude;
>>>>>>> cbe4e03e
                delete responseData.entry_id;
                let transformedData = await transformMeasurement(responseData);

                let otherData = transformedData.other_data;
                let transformedField = await trasformFieldValues(otherData);
<<<<<<< HEAD

                delete transformedData.other_data;
                let newResp = { ...transformedField, ...transformedData };
=======
                delete transformedData.other_data;
                let newResp = {
                  success: true,
                  ...transformedData,
                  ...transformedField,
                  errors,
                };
>>>>>>> cbe4e03e
                redis.set(
                  cacheID,
                  JSON.stringify({ isCache: true, ...newResp })
                );
                redis.expire(
                  cacheID,
                  GET_DESCRPIPTIVE_LAST_ENTRY_CACHE_EXPIRATION
                );
                return res.status(HTTPStatus.OK).json({
                  isCache: false,
                  ...newResp,
                });
              })
              .catch((error) => {
                let extra = errors;
                axiosError({ error, res, extra });
              });
          }
        });
      } else {
        missingQueryParams(req, res);
      }
    } catch (e) {
      tryCatchErrors(e, req, res);
    }
  },
  getChannelLastEntryAge: async (req, res) => {
    try {
      const { channel } = req.query;
      console.log("the channel ID:", channel);
      let ts = Date.now();
      let day = await generateDateFormat(ts);
      let cacheID = `entry_age_${channel.trim()}_${day}`;
      console.log("the cache ID", cacheID);
      return redis.get(cacheID, (err, result) => {
        if (result) {
          const resultJSON = JSON.parse(result);
          return res.status(HTTPStatus.OK).json({
            ...resultJSON,
          });
        } else {
          return axios
            .get(constants.GET_CHANNEL_LAST_ENTRY_AGE(channel))
            .then((response) => {
              const responseJSON = response.data;
              redis.set(
                cacheID,
                JSON.stringify({
                  isCache: true,
                  channel: channel,
                  ...responseJSON,
                })
              );
              redis.expire(
                cacheID,
                GET_CHANNEL_LAST_ENTRY_AGE_CACHE_EXPIRATION
              );
              return res.status(HTTPStatus.OK).json({
                isCache: false,
                ...responseJSON,
              });
            })
            .catch((err) => {
              return res.json({
                error: err.message,
                message: "Server Error",
              });
            });
        }
      });
    } catch (e) {
      res
        .status(HTTPStatus.BAD_GATEWAY)
        .json({ error: e.message, message: "Server Error" });
    }
  },

  getLastFieldEntryAge: async (req, res) => {
    try {
      const { channel, sensor } = req.query;

      if (channel && sensor) {
        let ts = Date.now();
        let day = await generateDateFormat(ts);
        let cacheID = `entry_age_${channel.trim()}_${sensor.trim()}_${day}`;
        console.log("the cache value: ", cacheID);

        return redis.get(`${cacheID}`, (err, result) => {
          if (result) {
            const resultJSON = JSON.parse(result);
            return res.status(HTTPStatus.OK).json({ ...resultJSON });
          } else {
            /**
             * we can trasform the field
             */
            let field = getFieldByLabel(sensor);
            return axios
              .get(constants.GET_LAST_FIELD_ENTRY_AGE(channel, field))
              .then((response) => {
                const responseJSON = response.data;
                redis.set(
                  cacheID,
                  JSON.stringify({ isCache: true, ...responseJSON })
                );
                redis.expire(
                  cacheID,
                  GET_LAST_FIELD_ENTRY_AGE_CACHE_EXPIRATION
                );

                return res.status(HTTPStatus.OK).json({
                  isCache: false,
                  ...responseJSON,
                });
              })
              .catch((err) => {
                return res.json({
                  error: err.message,
                  message: "Server Error",
                });
              });
          }
        });
      } else {
        return res.status(HTTPStatus.BAD_REQUEST).json({
          message: "missing request parameters, please check documentation",
        });
      }
    } catch (e) {
      res
        .status(HTTPStatus.BAD_GATEWAY)
        .json({ error: e.message, message: "server error" });
    }
  },

  getDeviceCount: async (req, res) => {
    console.log(" getDeviceCount..............  ");
    try {
      let ts = Date.now();
      let day = await generateDateFormat(ts);
      let cacheID = `device_count_${day}`;
      console.log("the cache value: ", cacheID);
      return redis.get(`${cacheID}`, (err, result) => {
        if (result) {
          const resultJSON = JSON.parse(result);
          return res.status(200).json(resultJSON);
        } else {
          return axios
            .get(constants.API_URL_CHANNELS)
            .then((response) => {
              const responseJSON = response.data;
              let count = Object.keys(responseJSON).length;
              redis.set(`${cacheID}`, JSON.stringify({ isCache: true, count }));
              redis.expire(cacheID, GET_DEVICE_COUNT_CACHE_EXPIRATION);
              // Send JSON response to redis
              return res.status(200).json({ isCache: false, count });
            })
            .catch((err) => {
              return res.json(err);
            });
        }
      });
    } catch (e) {
      res.status(500).json({ error: e.message, message: "Server Error" });
    }
  },

  getOutOfRange: () => {},

  getIncorrectValues: () => {},

  getThingsOff: () => {},

  getDueMaintenance: () => {},
};

module.exports = data;<|MERGE_RESOLUTION|>--- conflicted
+++ resolved
@@ -220,38 +220,14 @@
                 });
                 let responseData = recentReadings[0];
                 //check the GPS values
-<<<<<<< HEAD
-                // if (responseData.field6 == 0.0 || responseData.field5 == 0.0) {
-                //   let location = await handleInaccurate(responseData, req, res);
-                //   console.log("the location object: ", location);
-                //   responseData.field5 = location.latitude;
-                //   responseJSON.field6 = location.longitude;
-                // }
-                // if (
-                //   responseData.field6 == 1000.0 ||
-                //   responseData.field5 == 1000.0
-                // ) {
-                //   let location = await handleInaccurate(responseData, req, res);
-                //   console.log("the location object: ", location);
-                //   responseData.field5 = location.latitude;
-                //   responseData.field6 = location.longitude;
-                // }
-
-=======
                 let gpsCods = gpsCheck(responseData, req, res);
                 // responseData.field5 = gpsCods.latitude;
                 // responseData.field6 = gpsCods.longitude;
->>>>>>> cbe4e03e
                 delete responseData.entry_id;
                 let transformedData = await transformMeasurement(responseData);
 
                 let otherData = transformedData.other_data;
                 let transformedField = await trasformFieldValues(otherData);
-<<<<<<< HEAD
-
-                delete transformedData.other_data;
-                let newResp = { ...transformedField, ...transformedData };
-=======
                 delete transformedData.other_data;
                 let newResp = {
                   success: true,
@@ -259,7 +235,6 @@
                   ...transformedField,
                   errors,
                 };
->>>>>>> cbe4e03e
                 redis.set(
                   cacheID,
                   JSON.stringify({ isCache: true, ...newResp })
