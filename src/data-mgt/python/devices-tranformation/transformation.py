--- conflicted
+++ resolved
@@ -89,7 +89,6 @@
         sites = self.airqo_api.get_sites(self.tenant)
 
         updated_sites = []
-        summarized_updated_sites = []
 
         for site in sites:
             site_dict = dict(site)
@@ -112,28 +111,12 @@
                     update = dict({
                         "nearest_tahmo_station": station_data,
                         "_id": site_dict.get("_id"),
-<<<<<<< HEAD
-                        "tenant": self.tenant
-=======
                         "name": site_dict.get("name"),
-                        "description": site_dict.get("name"),
-                        "latitude": site_dict.get("latitude"),
-                        "longitude": site_dict.get("longitude"),
-                        "closest_tahmo_station": station_data
->>>>>>> 99d61a87
+                        "latitude": latitude,
+                        "longitude": longitude,
                     })
 
                     updated_sites.append(update)
-                    summarized_updated_sites.append(
-                        dict({
-                            "_id": site_dict.get("_id"),
-                            "name":  site_dict.get("name"),
-                            "description": site_dict.get("name"),
-                            "latitude": site_dict.get("latitude"),
-                            "longitude": site_dict.get("longitude"),
-                            "closest_tahmo_station": station_data
-                        })
-                    )
                 except:
                     traceback.print_exc()
                     pass
