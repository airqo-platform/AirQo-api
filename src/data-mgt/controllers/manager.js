--- conflicted
+++ resolved
@@ -55,7 +55,6 @@
     }
   },
 
-<<<<<<< HEAD
   deleteLocationDetails: async (req, res) => {
     try {
       let filter = { channel_id: req.params.id };
@@ -104,28 +103,24 @@
       res.status(501).send(e.message);
     }
   },
-
   weatherForecasts: async (req, res) => {
     const lat = req.params.lat;
     const lon = req.params.lon;
 
     try {
     } catch (error) {}
+  },
+
+  hourly: async (req, res) => {
+    try {
+      const api_url = `https://us-central1-airqo-250220.cloudfunctions.net/get_hourly_channel_data?channel_id=${req.params.ch_id}`;
+      let fetch_response = await fetch(api_url);
+      let json = await fetch_response.json();
+      res.status(200).send(json);
+    } catch (error) {
+      res.status(501).send(error.message);
+    }
   }
 };
-=======
-    hourly: async (req, res) => {
-        try {
-            const api_url = `https://us-central1-airqo-250220.cloudfunctions.net/get_hourly_channel_data?channel_id=${req.params.ch_id}`;
-            let fetch_response = await fetch(api_url);
-            let json = await fetch_response.json();
-            res.status(200).send(json);
-        }
-        catch (error) {
-            res.status(501).send(error.message);
-        }
-    },
-}
->>>>>>> 03f0503d
 
 module.exports = data;