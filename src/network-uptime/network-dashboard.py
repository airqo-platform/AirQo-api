import os
from dotenv import load_dotenv
import numpy as np
import pandas as pd
import matplotlib
import matplotlib.pyplot as plt
from matplotlib.ticker import MaxNLocator
import requests
<<<<<<< HEAD
from datetime import datetime
=======
from datetime import datetime, timedelta
>>>>>>> a45fd470
import streamlit as st

dotenv_path = os.path.join(os.path.dirname(__file__), '.env')
load_dotenv(dotenv_path)

BASE_API_URL = os.getenv('BASE_URL')

matplotlib.use('Agg')

st.set_page_config(page_title='NETWORK UPTIME AND DOWNTIME', layout="wide")
st.title('Data report on network uptime and outages')


api_url = f"{BASE_API_URL}/devices?tenant=airqo"
results = requests.get(api_url)
devices_data = results.json()["devices"]

st.sidebar.markdown(
    "<h1 style='text-align: center;'>SELECT QUERY DATE</h1>", unsafe_allow_html=True)
side_row1_col1, side_row1_col2 = st.sidebar.columns([1, 1])
with side_row1_col1:
    selected_start_date = st.date_input(
<<<<<<< HEAD
        'start date', datetime(2020, 1, 1))
=======
        'start date', datetime.now() - timedelta(weeks=12))
>>>>>>> a45fd470
with side_row1_col2:
    selected_end_date = st.date_input(
        'end date', datetime.now())

st.sidebar.markdown("""---""")
st.sidebar.markdown(
    "<h2 style='text-align: center;'>FILTER</h2>", unsafe_allow_html=True)
selected_start_date_formated = datetime.fromisoformat(selected_start_date.strftime(
    "%Y-%m-%d %H:%M:%S"))
selected_end_date_formated = datetime.fromisoformat(selected_end_date.strftime(
    "%Y-%m-%d %H:%M:%S"))


device_name = devices_name = [data['name'] for data in devices_data]
selected_device = st.sidebar.selectbox('Device name', device_name)


@st.cache(suppress_st_warning=True)
def load_device_data(device, startDate, endDate):
    api = f"{BASE_API_URL}/monitor/devices/uptime?tenant=airqo&startDate=" \
        + startDate.isoformat() + ".001Z&endDate=" + endDate.isoformat() \
        + ".001Z&device_name=" + device
    api_result = requests.get(api)
    try:
        values = api_result.json()['data'][0]['values']
    except:
        st.title('#')
        st.title('#')
        st.write('NO DATA AVAILABLE FOR THIS DEVICE WITHIN THE SPECIFIED DATE RANGE')
        st.stop()
    subset = ['created_at', 'uptime', 'downtime']
    data_subset_list = []
    for element in values:
        data_subset = {}
        for k in subset:
            data_subset[k] = element[k]
        data_subset_list.append(data_subset)

    return data_subset_list


def load_device_dataframe(json_data):
    device_data = pd.DataFrame(json_data)
    device_data['created_at'] = pd.to_datetime(
        device_data['created_at']).dt.date

    device_data.set_index('created_at', inplace=True)

    device_uptime_data = device_data.loc[(
        device_data.uptime == 100)]
    device_downtime_data = device_data.loc[(
        device_data.uptime == 0)]

    device_uptime_count = pd.DataFrame(device_uptime_data.groupby(
        pd.DatetimeIndex(device_uptime_data.index).date).count()['uptime'])
    device_downtime_count = pd.DataFrame(device_downtime_data.groupby(
        pd.DatetimeIndex(device_downtime_data.index).date).count()['downtime'])

    device_name_data = device_uptime_count.join(
        device_downtime_count, how='outer').fillna(0).astype(np.int32)
    #device_name_data = device_name_data.add_suffix('_count')
    device_name_data.index = pd.to_datetime(device_name_data.index)
    device_name_data['pct_uptime'] = (
        device_name_data['uptime']/device_name_data.sum(axis=1)*100).round(1)
    device_name_data['pct_downtime'] = 100 - device_name_data['pct_uptime']

    return device_name_data


json_data = load_device_data(
    device=selected_device, startDate=selected_start_date_formated, endDate=selected_end_date_formated)
device_name_data = load_device_dataframe(json_data)

device_name_data_year = device_name_data.index.year.unique()
selected_year = st.sidebar.selectbox('Year', device_name_data_year)
device_name_data_month_name = device_name_data[device_name_data.index.year ==
                                               selected_year].index.month_name().unique()
device_name_data_month = device_name_data[device_name_data.index.year ==
                                          selected_year].index.month.unique()

device_name_data_month_wrap = dict(
    zip(device_name_data_month_name, device_name_data_month))
selected_month = st.sidebar.radio('Month', device_name_data_month_name)


# Barchart
my_color = ['g', 'r']
fig_bar, axes_bar = plt.subplots(1, 1, figsize=(14, 10))
device_name_data_subset = device_name_data[(device_name_data.index.year == selected_year) & (
    device_name_data.index.month == device_name_data_month_wrap[selected_month])][['uptime', 'downtime']]

date_max_value = device_name_data_subset.index.days_in_month.unique().item()
selected_date = st.sidebar.slider(
    'day', min_value=1, max_value=date_max_value, value=date_max_value)

device_name_data_subset = device_name_data_subset[(
    device_name_data_subset.index.day >= 1) & (device_name_data_subset.index.day <= selected_date)]
device_name_data_subset.index = device_name_data_subset.index.date


device_name_data_subset.plot(kind='bar', ax=axes_bar, color=my_color)
axes_bar.yaxis.set_major_locator(MaxNLocator(integer=True))
axes_bar.set_title(
    f'{selected_device} device network uptime and downtime daily count for the month of {selected_month}, {selected_year}', fontsize=20)
plt.tight_layout(pad=5)

# Piechart

device_name_data_months_group = device_name_data.groupby(
    pd.Grouper(freq='M')).sum()[['uptime', 'downtime']]
device_name_data_months_pct = device_name_data_months_group.div(
    device_name_data_months_group.sum(axis=1), axis='rows').round(2)
fig_pie, axes_pie = plt.subplots(1, 1, figsize=(10, 8))
axes_pie.set_title(
    f'{selected_device} device network uptime and downtime percent for the month of {selected_month}, {selected_year}', fontsize=15)
device_name_data_month_pct = device_name_data_months_pct[(device_name_data_months_pct.index.year == selected_year) & (
    device_name_data_months_pct.index.month == device_name_data_month_wrap[selected_month])]

device_name_data_month_pct.T.plot.pie(
    y=device_name_data_month_pct.index[0], colors=['green', 'red'], autopct='%0.1f%%', ax=axes_pie)
axes_pie.yaxis.set_visible(False)


st.write("Daily Uptime and Downtime count for", selected_device, "device")
st.dataframe(device_name_data, height=200, width=800)
st.title('#')
st.title('#')

row_two_col = st.columns(2)
with row_two_col[0]:
    st.pyplot(fig_bar)

with row_two_col[1]:
    st.pyplot(fig_pie)

hide_streamlit_style = """
            <style>
            MainMenu {visibility: hidden;}
            footer {visibility: hidden;}
            footer:after {
            content:'Made with Streamlit'; 
            visibility: visible;
            display: block;
            position: relative;
            #background-color: red;
            padding: 5px;
            top: 2px;
            }
            </style>
            """
st.markdown(hide_streamlit_style, unsafe_allow_html=True)<|MERGE_RESOLUTION|>--- conflicted
+++ resolved
@@ -6,11 +6,7 @@
 import matplotlib.pyplot as plt
 from matplotlib.ticker import MaxNLocator
 import requests
-<<<<<<< HEAD
-from datetime import datetime
-=======
 from datetime import datetime, timedelta
->>>>>>> a45fd470
 import streamlit as st
 
 dotenv_path = os.path.join(os.path.dirname(__file__), '.env')
@@ -33,11 +29,7 @@
 side_row1_col1, side_row1_col2 = st.sidebar.columns([1, 1])
 with side_row1_col1:
     selected_start_date = st.date_input(
-<<<<<<< HEAD
-        'start date', datetime(2020, 1, 1))
-=======
         'start date', datetime.now() - timedelta(weeks=12))
->>>>>>> a45fd470
 with side_row1_col2:
     selected_end_date = st.date_input(
         'end date', datetime.now())
