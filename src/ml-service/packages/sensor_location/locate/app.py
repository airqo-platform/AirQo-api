--- conflicted
+++ resolved
@@ -5,13 +5,9 @@
 from flask_cors import CORS
 import os
 import sys
-<<<<<<< HEAD
-
-=======
 import ast
 import json
- 
->>>>>>> 9c8d9e0f
+
 app = Flask(__name__)
 CORS(app)
 
@@ -47,14 +43,9 @@
             all_parishes_df, sensor_number)
         return jsonify(recommended_parishes)
 
-<<<<<<< HEAD
 
 @app.route('/api/v1/map/parishes', methods=['POST'])
-def place_sensors_map_trial():
-=======
-@app.route('/api/v1/map/parishes', methods = ['POST'])
 def place_sensors_map():
->>>>>>> 9c8d9e0f
     '''
     Returns parishes recommended by the model given the polygon and must-have coordinates
     '''
@@ -63,18 +54,7 @@
         if not json_data:
             return {'message': 'No input data provided'}, 400
         else:
-<<<<<<< HEAD
-            #sensor_number = json_data["sensor_number"]
-            sensor_number = 10
-            polygon = json_data["geometry"]["coordinates"]
-            #polygon = json_data["polygon"]
-            #must_have_coordinates = None
-            #must_have_coordinates = json_data["must_have_coordinates"]
-            must_have_coordinates = [[32.59644375916393, 0.3529332145446762], [32.61814535019111, 0.3466625846873538],
-                                     [32.61260713509556, 0.3258361619681596], [30.22042048778645, -0.6377219364867135]]
-=======
             sensor_number = int(json_data["sensor_number"])
->>>>>>> 9c8d9e0f
 
             polygon = json_data["polygon"]
             if polygon == {}:
@@ -82,12 +62,13 @@
             geometry = polygon["geometry"]["coordinates"]
 
             must_have_coordinates = json_data["must_have_coordinates"]
-            if must_have_coordinates== "":
-                must_have_coordinates=None
+            if must_have_coordinates == "":
+                must_have_coordinates = None
                 return locate_helper.recommend_locations(sensor_number, must_have_coordinates, geometry)
             else:
                 try:
-                    must_have_coordinates = ast.literal_eval(must_have_coordinates) 
+                    must_have_coordinates = ast.literal_eval(
+                        must_have_coordinates)
                 except:
                     return {'message': 'Coordinates must be in the form [[long, lat], [long, lat]]'}, 200
                 if all(isinstance(x, list) for x in must_have_coordinates):
