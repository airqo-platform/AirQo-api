--- conflicted
+++ resolved
@@ -107,7 +107,7 @@
         device_measurements=extracted_device_measurements,
         weather_data=extracted_weather_data,
     )
-<<<<<<< HEAD
+
 
     validate_schema = GreatExpectationsOperator(
         task_id="validate_air_quality_schema",
@@ -174,8 +174,7 @@
         },
         data_context_root_dir="gx/expectations",
     )
-=======
->>>>>>> 8892d371
+
     calibrated_data = calibrate_data(merged_data)
     load(calibrated_data)
     send_hourly_measurements_to_api(calibrated_data)
@@ -240,7 +239,7 @@
             table=big_query_api.raw_measurements_table,
         )
 
-<<<<<<< HEAD
+
     extracted_raw_data = extract_raw_data()
     cleaned_data = clean_data_raw_data(extracted_raw_data)
     device_deployment_logs = extract_device_deployment_logs()
@@ -360,13 +359,13 @@
             validate_raw_range,
         ]
         >> clean_data_raw_data()
-=======
+
     raw_data = extract_raw_data()
     clean_data = clean_data_raw_data(raw_data)
     device_logs = extract_device_deployment_logs()
     data_with_site_ids = map_site_ids(
         airqo_data=clean_data, deployment_logs=device_logs
->>>>>>> 8892d371
+
     )
     load_data(data_with_site_ids)
 
