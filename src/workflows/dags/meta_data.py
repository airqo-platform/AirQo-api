from airflow.decorators import dag, task
import pandas as pd
from datetime import timedelta

from airqo_etl_utils.meta_data_utils import MetaDataUtils
from airqo_etl_utils.workflows_custom_utils import AirflowUtils
from airqo_etl_utils.bigquery_api import BigQueryApi
from dag_docs import (
    extract_store_devices_data_in_temp_store,
    extract_store_sites_data_in_temp_store,
    compute_store_devices_metadata_doc,
    compute_store_devices_baseline_doc,
)
from airqo_etl_utils.constants import (
    MetaDataType,
    DeviceNetwork,
    Frequency,
    DeviceCategory,
    DataType,
)
from airqo_etl_utils.datautils import DataUtils
from airqo_etl_utils.config import configuration as Config
from airqo_etl_utils.commons import upload_dataframe_to_gcs


@dag(
    "Update-BigQuery-Sites-AirQlouds-And-Devices",
    schedule="*/15 * * * *",
    default_args=AirflowUtils.dag_default_configs(),
    catchup=False,
    tags=["hourly", "sites", "devices", "airqlouds"],
)
def update_big_query_airqlouds_sites_and_devices():
    @task()
    def extract_airqlouds() -> pd.DataFrame:
        return MetaDataUtils.extract_airqlouds_from_api()

    @task()
    def load_airqlouds(data: pd.DataFrame):
        bigq_api = BigQueryApi()
        bigq_api.update_meta_data(
            data, bigq_api.airqlouds_table, MetaDataType.AIRQLOUDS
        )

    @task()
    def update_airqloud_sites_table(data: pd.DataFrame):
        data = MetaDataUtils.merge_airqlouds_and_sites(data)
        BigQueryApi().update_airqlouds_sites_table(data)

    @task()
    def extract_sites() -> pd.DataFrame:
        return MetaDataUtils.extract_sites()

    @task()
    def load_sites(data: pd.DataFrame):
        big_query_api = BigQueryApi()
        big_query_api.update_meta_data(
            dataframe=data,
            table=big_query_api.sites_table,
            component=MetaDataType.SITES,
        )

    @task()
    def extract_sites_meta_data() -> pd.DataFrame:
        return MetaDataUtils.extract_sites_meta_data()

    @task()
    def load_sites_meta_data(data: pd.DataFrame):
        BigQueryApi().update_sites_meta_data(dataframe=data)

    @task()
    def extract_devices():
        return MetaDataUtils.extract_devices()

    @task()
    def load_devices(data: pd.DataFrame):
        big_query_api = BigQueryApi()
        big_query_api.update_meta_data(
            dataframe=data,
            table=big_query_api.devices_table,
            component=MetaDataType.DEVICES,
        )

    airqlouds = extract_airqlouds()
    load_airqlouds(airqlouds)
    update_airqloud_sites_table(airqlouds)
    devices = extract_devices()
    load_devices(devices)
    sites = extract_sites()
    load_sites(sites)
    sites_meta_data = extract_sites_meta_data()
    load_sites_meta_data(sites_meta_data)


@dag(
    "Update-BigQuery-Sites-Grids-And-Devices",
    schedule="*/15 * * * *",
    default_args=AirflowUtils.dag_default_configs(),
    catchup=False,
    tags=["hourly", "sites", "devices", "grids"],
)
def update_big_query_grids_cohorts_sites_and_devices():
    @task()
    def extract_grids() -> pd.DataFrame:
        return MetaDataUtils.extract_grids_from_api()

    @task()
    def load_grids(data: pd.DataFrame):
        bigq_api = BigQueryApi()
        bigq_api.update_meta_data(data, bigq_api.grids_table, MetaDataType.GRIDS)

    @task()
    def extract_cohorts() -> pd.DataFrame:
        return MetaDataUtils.extract_cohorts_from_api()

    @task()
    def load_cohorts(data: pd.DataFrame):
        bigq_api = BigQueryApi()
        bigq_api.update_meta_data(data, bigq_api.cohorts_table, MetaDataType.COHORTS)

    @task()
    def update_grid_sites_table(data: pd.DataFrame):
        data = MetaDataUtils.merge_grids_and_sites(data)
        BigQueryApi().update_grids_sites_table(data)

    @task()
    def update_cohort_devices_table(data: pd.DataFrame):
        data = MetaDataUtils.merge_cohorts_and_devices(data)
        BigQueryApi().update_cohorts_devices_table(data)

    @task()
    def extract_sites() -> pd.DataFrame:
        return MetaDataUtils.extract_sites()

    @task()
    def load_sites(data: pd.DataFrame):
        big_query_api = BigQueryApi()
        big_query_api.update_meta_data(
            dataframe=data,
            table=big_query_api.sites_table,
            component=MetaDataType.SITES,
        )

    @task()
    def extract_sites_meta_data() -> pd.DataFrame:
        return MetaDataUtils.extract_sites_meta_data()

    @task()
    def load_sites_meta_data(data: pd.DataFrame):
        BigQueryApi().update_sites_meta_data(dataframe=data)

    @task()
    def extract_devices():
        return MetaDataUtils.extract_devices()

    @task()
    def load_devices(data: pd.DataFrame):
        big_query_api = BigQueryApi()
        big_query_api.update_meta_data(
            dataframe=data,
            table=big_query_api.devices_table,
            component=MetaDataType.DEVICES,
        )

    grids = extract_grids()
    load_grids(grids)
    cohorts = extract_cohorts()
    load_cohorts(cohorts)
    update_grid_sites_table(grids)
    update_cohort_devices_table(cohorts)
    devices = extract_devices()
    load_devices(devices)
    sites = extract_sites()
    load_sites(sites)
    sites_meta_data = extract_sites_meta_data()
    load_sites_meta_data(sites_meta_data)


@dag(
    "Update-Grids-And-Sites-Meta-Data",
    schedule="@daily",
    default_args=AirflowUtils.dag_default_configs(),
    catchup=False,
    tags=["daily", "sites", "meta-data", "airqlouds"],
)
def meta_data_update_microservice_sites_meta_data():
    @task()
    def update_nearest_weather_stations() -> None:
        MetaDataUtils.update_nearest_weather_stations()

    @task()
    def update_distance_measures() -> None:
        MetaDataUtils.update_sites_distance_measures()

    @task()
    def refresh_airqlouds() -> None:
        MetaDataUtils.refresh_airqlouds(DeviceNetwork.AIRQO)

    @task()
    def refresh_grids() -> None:
        MetaDataUtils.refresh_grids(DeviceNetwork.AIRQO)

    update_nearest_weather_stations()
    update_distance_measures()
    refresh_airqlouds()
    refresh_grids()


@dag(
    "AirQo-devices-to-temp-store-pipeline",
    schedule="0 */3 * * *",
    doc_md=extract_store_devices_data_in_temp_store,
    catchup=False,
    tags=["devices", "store"],
    default_args=AirflowUtils.dag_default_configs(),
)
def cache_devices_data():
    @task(retries=3, retry_delay=timedelta(minutes=5))
    def extract_devices() -> pd.DataFrame:
        return MetaDataUtils.extract_transform_and_decrypt_metadata(
            MetaDataType.DEVICES
        )

    @task(retries=3, retry_delay=timedelta(minutes=5))
    def store_devices(devices: pd.DataFrame) -> None:
        if not devices.empty:
            return upload_dataframe_to_gcs(
                bucket_name=Config.AIRFLOW_XCOM_BUCKET,
                contents=devices,
                destination_file="devices.csv",
            )

    extracted_devices = extract_devices()
    store_devices(extracted_devices)


@dag(
    "AirQo-devices-computed-metadata",
    schedule="0 0 * * *",
    doc_md=compute_store_devices_metadata_doc,
    catchup=False,
    tags=["devices", "computed", "metadata", "weekly"],
    default_args=AirflowUtils.dag_default_configs(),
)
def compute_store_devices_metadata():
    @task(retries=3, retry_delay=timedelta(minutes=5))
    def extract_compute_devices_metadata() -> pd.DataFrame:
        return MetaDataUtils.compute_device_site_metadata(
            DataType.AVERAGED,
            DeviceCategory.LOWCOST,
            MetaDataType.DEVICES,
            Frequency.WEEKLY,
<<<<<<< HEAD
        )

    @task(retries=3, retry_delay=timedelta(minutes=5))
    def store_computed_metadata(data: pd.DataFrame) -> None:
        if not data.empty:
            # The frequency here is hourly because that is the frequency of the source data
            data, table = DataUtils.format_data_for_bigquery(
                data,
                DataType.EXTRAS,
                DeviceCategory.LOWCOST,
                Frequency.WEEKLY,
                device_network=DeviceNetwork.AIRQO,
                extra_type=MetaDataType.DEVICES,
            )
            big_query_api = BigQueryApi()
            big_query_api.load_data(
                dataframe=data,
                table=table,
            )

    extracted_devices = extract_compute_devices_metadata()
    store_computed_metadata(extracted_devices)


@dag(
    "AirQo-devices-computed-metadata-monthly",
    schedule="30 0 * * *",
    doc_md=compute_store_devices_metadata_doc,
    catchup=False,
    tags=["devices", "computed", "metadata", "monthly"],
    default_args=AirflowUtils.dag_default_configs(),
)
def compute_store_devices_metadata_monthly():
    @task(retries=3, retry_delay=timedelta(minutes=5))
    def extract_compute_devices_metadata() -> pd.DataFrame:
        return MetaDataUtils.compute_device_site_metadata(
            DataType.AVERAGED,
            DeviceCategory.LOWCOST,
            MetaDataType.DEVICES,
            Frequency.MONTHLY,
=======
>>>>>>> ffc5578a
        )

    @task(retries=3, retry_delay=timedelta(minutes=5))
    def store_computed_metadata(data: pd.DataFrame) -> None:
        if not data.empty:
            # The frequency here is hourly because that is the frequency of the source data
            data, table = DataUtils.format_data_for_bigquery(
                data,
                DataType.EXTRAS,
                DeviceCategory.LOWCOST,
                Frequency.MONTHLY,
                device_network=DeviceNetwork.AIRQO,
                extra_type=MetaDataType.DEVICES,
            )
            big_query_api = BigQueryApi()
            big_query_api.load_data(
                dataframe=data,
                table=table,
            )

    extracted_devices = extract_compute_devices_metadata()
    store_computed_metadata(extracted_devices)


@dag(
    "AirQo-devices-computed-metadata-monthly",
    schedule="0 1 * * *",
    doc_md=compute_store_devices_metadata_doc,
    catchup=False,
    tags=["devices", "computed", "metadata", "monthly"],
    default_args=AirflowUtils.dag_default_configs(),
)
def compute_store_devices_metadata_monthly():
    @task(retries=3, retry_delay=timedelta(minutes=5))
    def extract_compute_devices_metadata() -> pd.DataFrame:
        return MetaDataUtils.compute_device_site_metadata(
            DataType.AVERAGED,
            DeviceCategory.LOWCOST,
            MetaDataType.DEVICES,
            Frequency.MONTHLY,
        )

    @task(retries=3, retry_delay=timedelta(minutes=5))
    def store_computed_metadata(data: pd.DataFrame) -> None:
        if not data.empty:
            # The frequency here is hourly because that is the frequency of the source data
            data, table = DataUtils.format_data_for_bigquery(
                data,
                DataType.EXTRAS,
                DeviceCategory.LOWCOST,
                Frequency.MONTHLY,
                device_network=DeviceNetwork.AIRQO,
                extra_type=MetaDataType.DEVICES,
            )
            big_query_api = BigQueryApi()
            big_query_api.load_data(
                dataframe=data,
                table=table,
            )

    extracted_devices = extract_compute_devices_metadata()
    store_computed_metadata(extracted_devices)


@dag(
    "AirQo-devices-computed-store-device-baseline-weekly",
    schedule="0 2 * * *",
    doc_md=compute_store_devices_baseline_doc,
    catchup=False,
    tags=["devices", "weekly", "computed", "metadata", "baselines"],
    default_args=AirflowUtils.dag_default_configs(),
)
def compute_store_devices_baseline_weekly():
    @task(retries=3, retry_delay=timedelta(minutes=5))
    def extract_compute_devices_baeline() -> pd.DataFrame:
        return MetaDataUtils.compute_device_site_baseline(
            DataType.AVERAGED,
            Frequency.WEEKLY,
            DeviceCategory.GENERAL,
            DeviceNetwork.AIRQO,
        )

    @task(retries=3, retry_delay=timedelta(minutes=5))
    def store_computed_baseline_data(data: pd.DataFrame) -> None:
        if not data.empty:
            data, table = DataUtils.format_data_for_bigquery(
                data,
                DataType.EXTRAS,
                DeviceCategory.LOWCOST,
                Frequency.WEEKLY,
                device_network=DeviceNetwork.AIRQO,
                extra_type=MetaDataType.DATAQUALITYCHECKS,
            )
            big_query_api = BigQueryApi()
            big_query_api.load_data(dataframe=data, table=table)

    extracted_devices = extract_compute_devices_baeline()
    store_computed_baseline_data(extracted_devices)


@dag(
    "AirQo-devices-computed-store-device-baseline-monthly",
    schedule="30 2 * * *",
    doc_md=compute_store_devices_baseline_doc,
    catchup=False,
    tags=["devices", "monthly", "computed", "metadata", "baselines"],
    default_args=AirflowUtils.dag_default_configs(),
)
def compute_store_devices_baseline_monthly():
    @task(retries=3, retry_delay=timedelta(minutes=5))
    def extract_compute_devices_baeline() -> pd.DataFrame:
        return MetaDataUtils.compute_device_site_baseline(
            DataType.AVERAGED,
            Frequency.MONTHLY,
            DeviceCategory.GENERAL,
            DeviceNetwork.AIRQO,
        )

    @task(retries=3, retry_delay=timedelta(minutes=5))
    def store_computed_baseline_data(data: pd.DataFrame) -> None:
        if not data.empty:
            data, table = DataUtils.format_data_for_bigquery(
                data,
                DataType.EXTRAS,
                DeviceCategory.LOWCOST,
                Frequency.MONTHLY,
                device_network=DeviceNetwork.AIRQO,
                extra_type=MetaDataType.DATAQUALITYCHECKS,
            )
            big_query_api = BigQueryApi()
            big_query_api.load_data(dataframe=data, table=table)

    extracted_devices = extract_compute_devices_baeline()
    store_computed_baseline_data(extracted_devices)


@dag(
    "AirQo-sites-to-temp-store-pipeline",
    schedule="0 */3 * * *",
    doc_md=extract_store_sites_data_in_temp_store,
    catchup=False,
    tags=["sites", "store"],
    default_args=AirflowUtils.dag_default_configs(),
)
def cache_sites_data():
    @task(retries=3, retry_delay=timedelta(minutes=5))
    def extract_sites() -> pd.DataFrame:
        return MetaDataUtils.extract_transform_and_decrypt_metadata(MetaDataType.SITES)

    @task(retries=3, retry_delay=timedelta(minutes=5))
    def store_sites(sites: pd.DataFrame) -> None:

        if not sites.empty:
            return upload_dataframe_to_gcs(
                bucket_name=Config.AIRFLOW_XCOM_BUCKET,
                contents=sites,
                destination_file="sites.csv",
            )

    extracted_sites = extract_sites()
    store_sites(extracted_sites)


cache_devices_data()
update_big_query_airqlouds_sites_and_devices()
update_big_query_grids_cohorts_sites_and_devices()
meta_data_update_microservice_sites_meta_data()
cache_sites_data()
compute_store_devices_metadata()
compute_store_devices_baseline_weekly()
compute_store_devices_metadata_monthly()<|MERGE_RESOLUTION|>--- conflicted
+++ resolved
@@ -250,7 +250,6 @@
             DeviceCategory.LOWCOST,
             MetaDataType.DEVICES,
             Frequency.WEEKLY,
-<<<<<<< HEAD
         )
 
     @task(retries=3, retry_delay=timedelta(minutes=5))
@@ -291,8 +290,6 @@
             DeviceCategory.LOWCOST,
             MetaDataType.DEVICES,
             Frequency.MONTHLY,
-=======
->>>>>>> ffc5578a
         )
 
     @task(retries=3, retry_delay=timedelta(minutes=5))
