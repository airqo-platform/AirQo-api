--- conflicted
+++ resolved
@@ -464,15 +464,10 @@
         data.drop_duplicates(
             subset=["timestamp", "device_number"], keep="first", inplace=True
         )
-<<<<<<< HEAD
-=======
         data["pm2_5_raw_value"] = data[["s1_pm2_5", "s2_pm2_5"]].mean(axis=1)
->>>>>>> 6657c818
         data["pm2_5"] = data[["s1_pm2_5", "s2_pm2_5"]].mean(axis=1)
+        data["pm10_raw_value"] = data[["s1_pm10", "s2_pm10"]].mean(axis=1)
         data["pm10"] = data[["s1_pm10", "s2_pm10"]].mean(axis=1)
-
-        data["pm2_5_raw_value"] = data["pm2_5"]
-        data["pm10_raw_value"] = data["pm10"]
 
         return data
 
