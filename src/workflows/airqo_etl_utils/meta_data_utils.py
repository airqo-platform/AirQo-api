--- conflicted
+++ resolved
@@ -230,12 +230,8 @@
                     data.loc[data.device_id == device_data["device_id"]],
                     device_data,
                     [device_data["pollutant"]],
-<<<<<<< HEAD
                     data_resolution=frequency_,
                     baseline_type=frequency,
-=======
-                    resolution=frequency,
->>>>>>> ffc5578a
                     window_start=start_date,
                     window_end=end_date,
                     region_min=device_data["minimum"],
