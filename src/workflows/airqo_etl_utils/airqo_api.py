--- conflicted
+++ resolved
@@ -4,11 +4,8 @@
 import simplejson
 import urllib3
 from urllib3.util.retry import Retry
-<<<<<<< HEAD
-=======
 from typing import List, Dict, Any
 
->>>>>>> a757f048
 from .config import configuration
 from .constants import DeviceCategory, Tenant
 from .utils import Utils
@@ -244,14 +241,6 @@
                 )
 
         response = self.__request("devices/decrypt/bulk", body=body, method="post")
-<<<<<<< HEAD
-
-        if not response or "decrypted_keys" not in response:
-            print("No decrypted keys returned from the server")
-        
-        decrypted_keys = response.get("decrypted_keys", [])
-=======
->>>>>>> a757f048
 
         if response:
             decrypted_keys = response.get("decrypted_keys", [])
@@ -266,10 +255,6 @@
         """
         Retrieve forecast data for a given site for different intervals i.e daily/hourly etc
 
-<<<<<<< HEAD
-    
-    def get_forecast(self, frequency, site_id) -> list:
-=======
         Args:
             - Frequency: Time interval i.e daily/hourly for which data is required.
             - Site id: Unique identifier for the specific site whose data is required.
@@ -283,7 +268,6 @@
                 },
             ]
         """
->>>>>>> a757f048
         endpoint = f"predict/{frequency}-forecast"
         params = {"site_id": site_id}
         response = self.__request(endpoint=endpoint, params=params, method="get")
