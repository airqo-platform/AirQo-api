--- conflicted
+++ resolved
@@ -132,7 +132,6 @@
         self,
         tenant: Tenant = Tenant.ALL,
         device_category: DeviceCategory = DeviceCategory.NONE,
-<<<<<<< HEAD
     ) -> List[Dict[str, Any]]:
         """
         Retrieve devices given a tenant and device category.
@@ -176,11 +175,7 @@
                 },
             ]
         """
-        params = {"tenant": str(Tenant.AIRQO)}
-=======
-    ) -> list:
         params = {"tenant": str(Tenant.AIRQO), "active": "yes"}
->>>>>>> d1680097
         if tenant != Tenant.ALL:
             params["network"] = str(tenant)
 
