import pandas as pd
import numpy as np
import datetime
from google.cloud import bigquery
from sklearn.ensemble import RandomForestRegressor 
from sklearn.linear_model import Lasso
import pickle
import gcsfs
import joblib

import os
from dotenv import load_dotenv
from pathlib import Path

BASE_DIR = Path(__file__).resolve().parent
dotenv_path = os.path.join(BASE_DIR, '.env')
load_dotenv(dotenv_path)

CREDENTIALS = os.getenv('GOOGLE_APPLICATION_CREDENTIALS')
client = bigquery.Client.from_service_account_json(CREDENTIALS)

def get_lowcost_data():
    sql = """
    SELECT 
        created_at,pm2_5,s2_pm2_5,pm10,s2_pm10, SUM(pm2_5 + s2_pm2_5)/2 as avg_pm2_5, SUM(pm10 + s2_pm10)/2 as avg_pm10
    FROM 
        `airqo-250220.thingspeak.clean_feeds_pms`
    WHERE 
        channel_id = 967600
    GROUP BY 
        created_at,pm2_5,s2_pm2_5,pm10,s2_pm10
    ORDER BY 
        created_at
        """
    lowcost_data = client.query(sql).to_dataframe()
    lowcost_data = lowcost_data[(lowcost_data['avg_pm2_5'] > 0)&(lowcost_data['avg_pm2_5'] <= 500.4)]
    lowcost_data = lowcost_data[(lowcost_data['avg_pm10'] > 0)&(lowcost_data['avg_pm10'] <= 500.4)]
                                       
    lowcost_data["TimeStamp"] = pd.to_datetime(lowcost_data["created_at"])
    lowcost_data["TimeStamp"] = lowcost_data["TimeStamp"]+datetime.timedelta(hours=3)
    lowcost_data.drop_duplicates(subset="TimeStamp", keep='first', inplace=True)
    lowcost_data = lowcost_data.set_index('TimeStamp')
    lowcost_data = lowcost_data.drop(['created_at'], axis=1)
    
    lowcost_hourly_mean = lowcost_data.resample('H').mean().round(2)                          
    return  lowcost_hourly_mean

def get_bam_data():
    sql = """
    SELECT 
        Time,
        ConcHR_ug_m3 as bam_pm,
        AT_C as temperature, 
        RH as humidity
    FROM 
        `airqo-250220.thingspeak.airqo_bam_data`
    WHERE 
        channel_id = -24516
    GROUP BY 
        Time,ConcHR_ug_m3, AT_C, RH
    ORDER BY 
        Time
    """
    bam_data = client.query(sql).to_dataframe()
    bam_data = bam_data[(bam_data['bam_pm'] > 0)&(bam_data['bam_pm'] <= 500.4)]
    bam_data  = bam_data[(bam_data['temperature'] >= 0)&(bam_data ['temperature'] <= 30)]
    bam_data  = bam_data[(bam_data['humidity'] >= 0)&(bam_data['humidity'] <= 100)]
                                       
    bam_data["TimeStamp"] = pd.to_datetime(bam_data["Time"])
    bam_data.drop_duplicates(subset="TimeStamp", keep='first', inplace=True)
    bam_data = bam_data.set_index('TimeStamp')
    bam_data = bam_data.drop(['Time'], axis=1)
    # some data with sampling rate not equal to hourly
    bam_hourly_mean = bam_data.resample('H').mean().round(2) 
                              
    return  bam_hourly_mean

def combine_datasets(lowcost_hourly_mean, bam_hourly_mean):
    lowcost_hourly_timestamp = lowcost_hourly_mean.index.values
    lowcost_hourly_mean["Time"] = lowcost_hourly_timestamp

    bam_hourly_timestamp = bam_hourly_mean.index.values
    bam_hourly_mean["Time"] = bam_hourly_timestamp

    hourly_combined_dataset = pd.merge(lowcost_hourly_mean, bam_hourly_mean, on='Time')
    hourly_combined_dataset=hourly_combined_dataset[(hourly_combined_dataset['avg_pm2_5'].notnull())&
                                              (hourly_combined_dataset['avg_pm10'].notnull())&
                                              (hourly_combined_dataset['bam_pm'].notnull())].reset_index(drop=True)
    # BAM timestamp set to ENDING for this period (July to Mar)
    hourly_combined_dataset['bam_pm']=hourly_combined_dataset['bam_pm'].shift(-1)
    #Fill null values
    hourly_combined_dataset.fillna(method='ffill',inplace = True)
    # extract hour feature
    hourly_combined_dataset['hour'] = hourly_combined_dataset['Time'].dt.hour

    # Features from PM
    # 1)"error_pm2_5" the absolute value of the difference between the two sensor values for pm2_5.
    # 2)"error_pm10","check_symbol_pm10" same as 3 and 4 but for pm10.
    # 3)"pm2.5-pm10" the difference between "Average_PM2.5" and "Average_PM10" columns
    # 4)"pm2 5-pm10_%" ratio of "pm2.5-pm10" relative to "Average_PM10"

    hourly_combined_dataset["s2_pm2_5"]=np.where(hourly_combined_dataset["s2_pm2_5"]==0,hourly_combined_dataset["pm2_5"],hourly_combined_dataset["s2_pm2_5"])
    hourly_combined_dataset["s2_pm10"]=np.where(hourly_combined_dataset["s2_pm10"]==0,hourly_combined_dataset["pm10"],hourly_combined_dataset["s2_pm10"])
    hourly_combined_dataset["error_pm10"]=np.abs(hourly_combined_dataset["pm10"]-hourly_combined_dataset["s2_pm10"])
    hourly_combined_dataset["error_pm2_5"]=np.abs(hourly_combined_dataset["pm2_5"]-hourly_combined_dataset["s2_pm2_5"])
    hourly_combined_dataset["pm2_5_pm10"]=hourly_combined_dataset["avg_pm2_5"]-hourly_combined_dataset["avg_pm10"]
    hourly_combined_dataset["pm2_5_pm10_mod"]=hourly_combined_dataset["pm2_5_pm10"]/hourly_combined_dataset["avg_pm10"]

    # hourly_combined_dataset.to_csv('hourly_combined_dataset.csv')
    
    return hourly_combined_dataset

# def save_trained_model(trained_model,project_name,bucket_name,source_blob_name):
#     fs = gcsfs.GCSFileSystem(project=project_name)    
#     with fs.open(bucket_name + '/' + source_blob_name, 'wb') as handle:
#         job = joblib.dump(trained_model,handle)

def random_forest(hourly_combined_dataset):
    X= hourly_combined_dataset[['avg_pm2_5','avg_pm10','temperature','humidity','hour','error_pm2_5','error_pm10','pm2_5_pm10', 'pm2_5_pm10_mod']].values
    y = hourly_combined_dataset['bam_pm'].values    

    rf_regressor = RandomForestRegressor(random_state=42, max_features='sqrt', n_estimators= 1000, max_depth=50, bootstrap = True)
    # Fitting the model 
    rf_regressor = rf_regressor.fit(X, y) 
    # save the model to disk
    filename = 'jobs/rf_reg_model.pkl'
    pickle.dump(rf_regressor, open(filename, 'wb'))

    ##dump the model to google cloud storage.
    #save_trained_model(rf_regressor,'airqo-250220','airqo_prediction_bucket', 'PM2.5_calibrate_model.pkl')

    
    return rf_regressor

<<<<<<< HEAD

def main():
=======
def get_clean_data_PM10():
    sql = """
    SELECT 
        TimeStamp, AQ_G501_PM10,AQ_G501_PM2_5,AQ_G501_Sensor_I__PM10,AQ_G501_Sensor_II__PM10,
        AQ_G501_Sensor_I__PM2_5,AQ_G501_Sensor_II__PM2_5,MUK_BAM_Y24516__PM10,MUK_BAM_Y24516__AT_C,
        MUK_BAM_Y24516__RH
    FROM 
        `airqo-250220.thingspeak.collocation_data_PM10`
    GROUP BY 
        TimeStamp, AQ_G501_PM10,AQ_G501_PM2_5,AQ_G501_Sensor_I__PM10,AQ_G501_Sensor_II__PM10,
        AQ_G501_Sensor_I__PM2_5,AQ_G501_Sensor_II__PM2_5,MUK_BAM_Y24516__PM10,MUK_BAM_Y24516__AT_C,
        MUK_BAM_Y24516__RH
    ORDER BY 
        TimeStamp
        """
    dataset = client.query(sql).to_dataframe()

    # Remove outliers
    dataset  = dataset[(dataset['AQ_G501_PM10'] >= 0)&(dataset['AQ_G501_PM10'] <= 500.4)]
    dataset  = dataset[(dataset['AQ_G501_PM2_5'] >= 0)&(dataset['AQ_G501_PM2_5'] <= 500.4)]
    dataset  = dataset[(dataset['AQ_G501_Sensor_I__PM10'] >= 0)&(dataset['AQ_G501_Sensor_I__PM10'] <= 500.4)]
    dataset  = dataset[(dataset['AQ_G501_Sensor_II__PM10'] >= 0)&(dataset['AQ_G501_Sensor_II__PM10'] <= 500.4)]
    dataset  = dataset[(dataset['AQ_G501_Sensor_I__PM2_5'] >= 0)&(dataset['AQ_G501_Sensor_I__PM2_5'] <= 500.4)]
    dataset  = dataset[(dataset['AQ_G501_Sensor_II__PM2_5'] >= 0)&(dataset['AQ_G501_Sensor_II__PM2_5'] <= 500.4)]


    dataset  = dataset[(dataset['MUK_BAM_Y24516__PM10'] >= 0)&(dataset['MUK_BAM_Y24516__PM10'] <= 500.4)]
    dataset  = dataset[(dataset['MUK_BAM_Y24516__AT_C'] >= 0)&(dataset['MUK_BAM_Y24516__AT_C'] <=45)]
    dataset  = dataset[(dataset['MUK_BAM_Y24516__RH'] >= 0)&(dataset['MUK_BAM_Y24516__RH'] <= 99)]
    
    # BAM 1 hr ahead (SET to ENDING)
    dataset['MUK_BAM_Y24516__PM10']=dataset['MUK_BAM_Y24516__PM10'].shift(-1) 

    #fill na values
    dataset.fillna(method='ffill',inplace = True)
    dataset.fillna(method='bfill',inplace = True) 

    #FEATURES
    # extract hour
    dataset['hour'] =  dataset['TimeStamp'].dt.hour

    # 1)"Average_PM2.5" is the average of the value of pm2_5 from both sensors, the second sensor "Sensor2PM2.5_CF_1_ug/m3" values has some and it was removed and replaced with value of "pm2_5" for same datasetpoints.
    # 2)"Average_PM10" is the same as "Average_PM2.5" but for "pm_10"
    # 3)"error_pm2_5" the absolute value of the difference between the two sensor values for pm2_5.
    # 5)"error_pm10","check_symbol_pm10" same as 3 and 4 but for pm10.
    # 6)"pm2.5-pm10" the difference between "Average_PM2.5" and "Average_PM10" columns
    # 7)"pm2 5-pm10_%" ratio of "pm2.5-pm10" relative to "Average_PM10"

    dataset["AQ_G501_Sensor_II__PM2_5"]=np.where(dataset["AQ_G501_Sensor_II__PM2_5"]==0,dataset["AQ_G501_Sensor_I__PM2_5"],dataset["AQ_G501_Sensor_II__PM2_5"])
    dataset["AQ_G501_Sensor_II__PM10"]=np.where(dataset["AQ_G501_Sensor_II__PM10"]==0,dataset["AQ_G501_Sensor_I__PM10"],dataset["AQ_G501_Sensor_II__PM10"])
    dataset["error_pm10"]=np.abs(dataset["AQ_G501_Sensor_I__PM10"]-dataset["AQ_G501_Sensor_II__PM10"])
    dataset["error_pm2_5"]=np.abs(dataset["AQ_G501_Sensor_I__PM2_5"]-dataset["AQ_G501_Sensor_II__PM2_5"])
    dataset["pm2.5-pm10"]=dataset["AQ_G501_PM2_5"]-dataset["AQ_G501_PM10"]
    dataset["pm2 5-pm10_%"]=dataset["pm2.5-pm10"]/dataset["AQ_G501_PM10"]
    return  dataset

def lasso_reg(dataset):
    X = dataset[['AQ_G501_PM2_5','AQ_G501_PM10','MUK_BAM_Y24516__AT_C', 'MUK_BAM_Y24516__RH','hour',  'error_pm10', 'error_pm2_5', 'pm2.5-pm10', 'pm2 5-pm10_%']].values
    y = dataset['MUK_BAM_Y24516__PM10'].values  

   # Fitting the model 
    lasso_regressor = Lasso(random_state=0).fit(X, y)
    # save the model to disk
    filename = 'jobs/lasso_model.pkl'
    pickle.dump(lasso_regressor, open(filename, 'wb'))

    ##dump the model to google cloud storage.
    #save_trained_model(rf_regressor,'airqo-250220','airqo_prediction_bucket', 'PM2.5_calibrate_model.pkl')
    return lasso_regressor

if __name__ == "__main__":
>>>>>>> eb87dac3
    lowcost_hourly_mean = get_lowcost_data()
    bam_hourly_mean = get_bam_data()
    hourly_combined_dataset = combine_datasets(lowcost_hourly_mean, bam_hourly_mean)
    rf_regressor = random_forest(hourly_combined_dataset)
    dataset = get_clean_data_PM10()
    lasso_regressor = lasso_reg(dataset)


if __name__ == "__main__":
    main()
    # lowcost_hourly_mean = get_lowcost_data()
    # bam_hourly_mean = get_bam_data()
    # hourly_combined_dataset = combine_datasets(lowcost_hourly_mean, bam_hourly_mean)
    # rf_regressor = random_forest(hourly_combined_dataset)<|MERGE_RESOLUTION|>--- conflicted
+++ resolved
@@ -132,10 +132,6 @@
     
     return rf_regressor
 
-<<<<<<< HEAD
-
-def main():
-=======
 def get_clean_data_PM10():
     sql = """
     SELECT 
@@ -207,18 +203,9 @@
     return lasso_regressor
 
 if __name__ == "__main__":
->>>>>>> eb87dac3
     lowcost_hourly_mean = get_lowcost_data()
     bam_hourly_mean = get_bam_data()
     hourly_combined_dataset = combine_datasets(lowcost_hourly_mean, bam_hourly_mean)
     rf_regressor = random_forest(hourly_combined_dataset)
     dataset = get_clean_data_PM10()
-    lasso_regressor = lasso_reg(dataset)
-
-
-if __name__ == "__main__":
-    main()
-    # lowcost_hourly_mean = get_lowcost_data()
-    # bam_hourly_mean = get_bam_data()
-    # hourly_combined_dataset = combine_datasets(lowcost_hourly_mean, bam_hourly_mean)
-    # rf_regressor = random_forest(hourly_combined_dataset)+    lasso_regressor = lasso_reg(dataset)