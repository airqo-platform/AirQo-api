--- conflicted
+++ resolved
@@ -32,7 +32,6 @@
         self.output_topic = os.getenv("OUTPUT_TOPIC")
         self.consumer_group = os.getenv("CONSUMER_GROUP")
         self.schema_registry_url = os.getenv("SCHEMA_REGISTRY_URL")
-<<<<<<< HEAD
         self.auto_commit = True if f"{os.getenv('AUTO_COMMIT', False)}".strip().lower() == "true" else False
         self.reload_interval = os.getenv("RELOAD_INTERVAL")
         self.time_interval = os.getenv("TIME_INTERVAL")
@@ -43,11 +42,7 @@
         # self.sasl_mechanism = os.getenv("SASL_MECHANISM")
         # self.sasl_plain_username = os.getenv("SASL_USERNAME")
         # self.sasl_plain_password = os.getenv("SASL_PASSWORD")
-=======
-        self.auto_commit = True if f"{os.getenv('AUTO_COMMIT', True)}".strip().lower() == "true" else False
-        self.reload_interval = os.getenv("RELOAD_INTERVAL", 1)
-
->>>>>>> ea722a18
+        
         self.registry_client = SchemaRegistry(
             self.schema_registry_url,
             headers={"Content-Type": "application/vnd.schemaregistry.v1+json"},
