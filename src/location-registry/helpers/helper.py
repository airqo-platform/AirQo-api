from pymongo import MongoClient
import pymongo
import os
import ee
import osmnx as ox
import pyproj
import requests
from shapely.geometry import Point
from shapely.ops import transform
from geopy.distance import distance
import app
from dotenv import load_dotenv
from helpers import db_helpers
load_dotenv()

ee.Initialize(db_helpers.app_configuration.CREDENTIALS)
# ee.Initialize()


def get_location_ref(tenant_id):
    '''
    Generates location reference
    '''
    db = db_helpers.connect_mongo(tenant_id)
    last_document = list(db.location_registry.find(
        {}).sort([('_id', -1)]).limit(1))
    if len(last_document) == 0:
        loc_ref = 1
    else:
        ref = last_document[0]['loc_ref']
        try:
            loc_ref = int(ref[4:])+1
            return 'loc_'+str(loc_ref)
        except:
            return {'message': 'Invalid input'}, 400


def get_location_details(lon, lat, tenant_id):
    '''
    Gets the location details for the coordinates
    '''
    query = {
        'geometry': {
            '$geoIntersects': {
                '$geometry': {
                    'type': 'Point',
                    'coordinates': [lon, lat]
                }
            }
        }
    }

    projection = {
        '_id': 0,
        'properties.Region': 1,
        'properties.District': 1,
        'properties.County': 1,
        'properties.Subcounty': 1,
        'properties.Parish': 1
    }
<<<<<<< HEAD
    db = db_helpers.connect_mongo(tenant_id)
    records = list(db.locate_map.find(query, projection))
=======
    db = connect_mongo(tenant_id)
    records = list(db.parishes.find(query, projection))
>>>>>>> 1f791a7f
    region = records[0]['properties']['Region']
    district = records[0]['properties']['District']
    county = records[0]['properties']['County']
    subcounty = records[0]['properties']['Subcounty']
    parish = records[0]['properties']['Parish']
    return region.capitalize(), district.capitalize(), county.capitalize(), subcounty.capitalize(), parish.capitalize()


def get_location_name(parish, district):
    '''
    Generates the display name for the location
    '''
    return parish+", "+district


def get_altitude(lat, lon):
    '''
    Returns the altitude at the specified coordinates
    '''
    url = 'https://maps.googleapis.com/maps/api/elevation/json?locations={0},{1}&key={2}'.format(
        lat, lon, db_helpers.app_configuration.API_KEY)

    response = requests.get(url).json()
    altitude = response['results'][0]['elevation']
    return round(altitude, 2)


def get_landform90(lat, lon):
    '''
    Returns the topography score of a location over a 90m range
    '''
   # constant_dict = {11:'Peak/ridge (warm)', 12:'Peak/ridge', 13:'Peak/ridge (cool)',14:'Mountain/divide', 15:'Cliff',
    #                 21:'Upper slope (warm)', 22:'Upper slope',23:'Upper slope (cool)',24:'Upper slope (flat)',
    #                31:'Lower slope (warm)', 32:'Lower slope', 33:'Lower slope (cool)', 34:'Lower slope (flat)',
    #               41:'Valley', 42:'Valley (narrow)' }
    image = ee.Image('CSP/ERGo/1_0/Global/ALOS_landforms')
    point = ee.Geometry.Point(lon, lat)
    data = image.select('constant').reduceRegion(
        ee.Reducer.first(), point, 1).get('constant')
    land_value = data.getInfo()
    # return constant_dict[land_value]
    return land_value


def get_landform270(lat, lon):
    '''
    Returns the topography score  and aspect of a location over a 270m range
    '''
    image = ee.Image("CSP/ERGo/1_0/Global/ALOS_mTPI")
    point = ee.Geometry.Point(lon, lat)
    landform_data = image.select('AVE').reduceRegion(
        ee.Reducer.first(), point, 1).get('AVE')

    aspect = ee.Terrain.aspect(image)
    aspect_data = aspect.select('aspect').reduceRegion(
        ee.Reducer.first(), point, 1).get('aspect')
    return landform_data.getInfo(), round(aspect_data.getInfo(), 2)


def distance_to_closest_road(lat, lon):
    '''
    Returns the distance in metres from the nearest road - 1km radius
    '''
    try:

        G = ox.graph_from_point((lat, lon), dist=1000, network_type='drive')
        gdf = ox.graph_to_gdfs(G, nodes=False, fill_edge_geometry=True)
        gdf.to_crs(epsg=3310, inplace=True)

        # convert point to utm in order to get distance in metres
        wgs84_pt = Point(lon, lat)
        wgs84 = pyproj.CRS('EPSG:4326')
        utm = pyproj.CRS('EPSG:3310')
        project = pyproj.Transformer.from_crs(
            wgs84, utm, always_xy=True).transform
        utm_point = transform(project, wgs84_pt)

        roads = gdf[['geometry', 'u', 'v', 'highway']].values.tolist()
        roads_with_distances = [
            (road, utm_point.distance(road[0])) for road in roads]
        roads_with_distances = sorted(roads_with_distances, key=lambda x: x[1])
        closest_road = roads_with_distances[0]
        closest_distance = round(closest_road[1], 2)
        closest_road_type = closest_road[0][3]

        residential_gdf = gdf[gdf['highway'] == 'residential']
        if residential_gdf.shape[0] == 0:
            closest_residential_distance = None
        else:
            residential_roads = residential_gdf[[
                'geometry', 'u', 'v']].values.tolist()
            residential_roads_with_distances = [
                (road, utm_point.distance(road[0])) for road in residential_roads]
            residential_roads_with_distances = sorted(
                residential_roads_with_distances, key=lambda x: x[1])
            closest_residential_road = residential_roads_with_distances[0]
            closest_residential_distance = round(
                closest_residential_road[1], 2)
    except:
        closest_road_type = None
        closest_distance = None
        closest_residential_distance = None

    return closest_road_type, closest_distance, closest_residential_distance


def distance_to_closest_motorway(lat, lon):
    '''
    Returns the distance in metres from the nearest motorway - 10km radius
    '''
    try:
        G = ox.graph_from_point((lat, lon), dist=10000, network_type='drive')
        gdf = ox.graph_to_gdfs(G, nodes=False, fill_edge_geometry=True)
        gdf.to_crs(epsg=3310, inplace=True)
        new_gdf = gdf[gdf['highway'] == 'motorway']

        if new_gdf.shape[0] == 0:
            closest_distance = None
        else:
            wgs84_pt = Point(lon, lat)
            wgs84 = pyproj.CRS('EPSG:4326')
            utm = pyproj.CRS('EPSG:3310')
            project = pyproj.Transformer.from_crs(
                wgs84, utm, always_xy=True).transform
            utm_point = transform(project, wgs84_pt)

            roads = new_gdf[['geometry', 'u', 'v']].values.tolist()
            roads_with_distances = [
                (road, utm_point.distance(road[0])) for road in roads]
            roads_with_distances = sorted(
                roads_with_distances, key=lambda x: x[1])
            closest_road = roads_with_distances[0]
            closest_distance = round(closest_road[1], 2)
    except:
        closest_distance = None
    return closest_distance


def distance_to_nearest_city(lat, lon):
    '''
    Calculates distance to nearest city/town in metres
    '''
    city_query = '''
    [out:json][timeout:25];
    (
    node['place'='city'](around:50000.0, {0},{1});
    );
    out;
    '''.format(lat, lon)
    response = requests.get(
        db_helpers.app_configuration.OVERPASS_URL, params={'data': city_query})
    data = response.json()
    if len(data['elements']) > 0:
        for element in data['elements']:
            element_lat = element['lat']
            element_long = element['lon']

            point = (lon, lat)
            element_point = (element_long, element_lat)
            element_distance = distance(point, element_point).km
            element['distance'] = element_distance

        element_list = sorted([x for x in data['elements']],
                              key=lambda x: x['distance'])
        city_distance = element_list[0]['distance']*1000
        return round(city_distance, 2)
    else:
        return None<|MERGE_RESOLUTION|>--- conflicted
+++ resolved
@@ -58,13 +58,8 @@
         'properties.Subcounty': 1,
         'properties.Parish': 1
     }
-<<<<<<< HEAD
     db = db_helpers.connect_mongo(tenant_id)
-    records = list(db.locate_map.find(query, projection))
-=======
-    db = connect_mongo(tenant_id)
     records = list(db.parishes.find(query, projection))
->>>>>>> 1f791a7f
     region = records[0]['properties']['Region']
     district = records[0]['properties']['District']
     county = records[0]['properties']['County']
