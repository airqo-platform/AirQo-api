--- conflicted
+++ resolved
@@ -90,15 +90,9 @@
                 # Convert the retrieved documents to a simplified JSON structure
 
             except Exception as e:
-<<<<<<< HEAD
                 return jsonify({"error": f"Failed to fetch data: {e}"}), 500   
                     
-=======
-                return jsonify({"error": "An internal error has occurred"}), 500   
-
-
->>>>>>> f64b855f
-        @staticmethod
+       @staticmethod
         def add_location_profile():
             radius = 500
             data = PollutantProfileApis.get_all_data()
