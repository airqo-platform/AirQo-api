--- conflicted
+++ resolved
@@ -1,10 +1,10 @@
-<<<<<<< HEAD
+#requirements.txt
+flask~=3.0.3
+pandas~=2.2.3
 tensorflow==2.15.1
-Flask==3.1.0
 earthengine-api~=1.1.1
 Flask-Cors==5.0.0
 geopandas == 1.0.1
-pandas == 2.2.3
 numpy == 1.26.4
 shapely == 2.0.6
 pymongo == 4.10.1
@@ -22,13 +22,6 @@
 google-auth == 2.37.0
 
 ## support other services
-=======
-#requirements.txt
-osmnx
-flask~=3.0.3
-pandas~=2.2.3
-geopandas
->>>>>>> 4f8ed5d3
 pysal~=24.7
 geojson~=3.1.0
 libpysal~=4.12.1
@@ -44,5 +37,4 @@
 esda~=2.6.0
 joblib~=1.4.2
 lightgbm~=4.1.0 
-numpy
 google-generativeai 
