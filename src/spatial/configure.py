--- conflicted
+++ resolved
@@ -5,6 +5,8 @@
 import gcsfs
 import joblib
 from dotenv import load_dotenv
+import tensorflow as tf  
+import logging
 
 BASE_DIR = Path(__file__).resolve().parent
 dotenv_path = os.path.join(BASE_DIR, ".env")
@@ -26,13 +28,9 @@
     )
     ANALTICS_URL = os.getenv("ANALTICS_URL")
     GOOGLE_API_KEY = os.getenv("GOOGLE_API_KEY")
-<<<<<<< HEAD
-    OPENAI_API_KEY = os.getenv("OPENAI_API_KEY")
-    MONGO_URI = os.getenv("MONGO_GCE_URI", "mongodb://localhost:27017")
+    MONGO_URI = os.getenv("MONGO_GCE_URI")
     DB_NAME = os.getenv("DB_NAME", "sources_of_pollution")
 
-=======
->>>>>>> 2919fc05
 class ProductionConfig(Config):
     DEBUG = False
     TESTING = False
