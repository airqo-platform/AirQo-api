--- conflicted
+++ resolved
@@ -12,11 +12,7 @@
 _logger = logging.getLogger(__name__)
 
 mongo = PyMongo()
-<<<<<<< HEAD
 MONGO_URI = ''
-=======
-MONGO_URI = os.getenv("MONGO_URI")
->>>>>>> 524e58c8
 
 def create_app(*, config_object) -> Flask:
     """Create a flask app instance."""
@@ -33,17 +29,16 @@
     
     #import blueprints
     from controllers.monitoring_site import monitoring_site_bp
-<<<<<<< HEAD
     from controllers.helpers import analytics_app
-=======
-    from controllers.graph import analytics_app
->>>>>>> 524e58c8
     from controllers.dashboard import dashboard_bp
+    from controllers.graph import graph_bp   
 
 
     flask_app.register_blueprint(analytics_app)
     flask_app.register_blueprint(monitoring_site_bp)
     flask_app.register_blueprint(dashboard_bp)
+    flask_app.register_blueprint(graph_bp)
+
 
     return flask_app
    
