--- conflicted
+++ resolved
@@ -36,12 +36,9 @@
 def air_quality_data_route():
     return air_quality_data()  # Call the air_quality_data function
 
-<<<<<<< HEAD
 @app.route("/api/v2/analytics/grid/report/diurnal", methods=['POST'])
 def air_quality_data_diurnal_route():
     return air_quality_data_diurnal()  # Call the air_quality_data_diurnal function
-=======
->>>>>>> c06791d5
 
 if __name__ == "__main__":
     app.run()