import os
from datetime import datetime
from pathlib import Path

from decouple import config as env_var
from dotenv import load_dotenv
from flasgger import LazyString

env_path = Path(".") / ".env"
load_dotenv(dotenv_path=env_path, verbose=True)

TWO_HOURS = 7200  # seconds

API_V2_BASE_URL = "/api/v2/analytics"

APP_ENV = env_var("FLASK_ENV", "production")


class Config:
    DEBUG = False
    TESTING = False
    CSRF_ENABLED = True
    SECRET_KEY = env_var("SECRET_KEY")
<<<<<<< HEAD
    GRID_URL = os.getenv("GRID_URL_ID")
=======
    AIRQO_API_BASE_URL = env_var("AIRQO_API_BASE_URL")
    GRID_URL = f"{AIRQO_API_BASE_URL}/devices/measurements/grids/"
>>>>>>> c06791d5

    CACHE_TYPE = "RedisCache"
    CACHE_DEFAULT_TIMEOUT = TWO_HOURS
    CACHE_KEY_PREFIX = f"Analytics-{APP_ENV}"
    CACHE_REDIS_HOST = env_var("REDIS_SERVER")
    CACHE_REDIS_PORT = env_var("REDIS_PORT")
    CACHE_REDIS_URL = f"redis://{env_var('REDIS_SERVER')}:{env_var('REDIS_PORT')}"

    BIGQUERY_DEVICES = env_var("BIGQUERY_DEVICES")
    BIGQUERY_SITES = env_var("BIGQUERY_SITES")
    BIGQUERY_AIRQLOUDS_SITES = env_var("BIGQUERY_AIRQLOUDS_SITES")
    BIGQUERY_AIRQLOUDS = env_var("BIGQUERY_AIRQLOUDS")
    DATA_EXPORT_DECIMAL_PLACES = os.getenv("DATA_EXPORT_DECIMAL_PLACES", 2)

    BIGQUERY_GRIDS_SITES = env_var("BIGQUERY_GRIDS_SITES")
    BIGQUERY_GRIDS = env_var("BIGQUERY_GRIDS")
    BIGQUERY_COHORTS_DEVICES = env_var("BIGQUERY_COHORTS_DEVICES")
    BIGQUERY_COHORTS = env_var("BIGQUERY_COHORTS")
    BIGQUERY_HOURLY_CONSOLIDATED = os.getenv("BIGQUERY_HOURLY_CONSOLIDATED")

    BIGQUERY_RAW_DATA = env_var("BIGQUERY_RAW_DATA")
    BIGQUERY_HOURLY_DATA = env_var("BIGQUERY_HOURLY_DATA")
    BIGQUERY_BAM_DATA = env_var("BIGQUERY_BAM_DATA")
    BIGQUERY_DAILY_DATA = env_var("BIGQUERY_DAILY_DATA")
    DATA_EXPORT_LIMIT = os.getenv("DATA_EXPORT_LIMIT", 2000)
    DATA_SUMMARY_DAYS_INTERVAL = os.getenv("DATA_SUMMARY_DAYS_INTERVAL", 2)
    AIRQO_API_TOKEN = os.getenv("AIRQO_API_TOKEN")

    DEVICES_SUMMARY_TABLE = env_var("DEVICES_SUMMARY_TABLE")

    DATA_EXPORT_BUCKET = env_var("DATA_EXPORT_BUCKET")
    DATA_EXPORT_DATASET = env_var("DATA_EXPORT_DATASET")
    DATA_EXPORT_GCP_PROJECT = env_var("DATA_EXPORT_GCP_PROJECT")
    DATA_EXPORT_COLLECTION = env_var("DATA_EXPORT_COLLECTION", "data_export")

    SWAGGER = {
        "swagger": "2.0",
        "info": {
            "title": "Analytics API",
            "description": "API docs for analytics AirQO microservice",
            "version": "0.0.1",
        },
        "schemes": ["http", "https"],
        "footer_text": LazyString(lambda: f"&copy; AirQo. {datetime.now().year}"),
        "head_text": "<style>.top_text{color: red;}</style>",
        "doc_expansion": "list",
        "ui_params": {
            "apisSorter": "alpha",
            "operationsSorter": "alpha",
        },
        "ui_params_text": """{
            "operationsSorter" : (a, b) => a.get("path").localeCompare(b.get("path"))
        }""",
        "url_prefix": f"{API_V2_BASE_URL}",
    }

class ProductionConfig(Config):
    DEBUG = False
    MONGO_URI = env_var("MONGO_GCE_URI")
    DB_NAME = env_var("MONGO_PROD")
    BIGQUERY_EVENTS = env_var("BIGQUERY_EVENTS_PROD")
    BIGQUERY_MOBILE_EVENTS = env_var("BIGQUERY_MOBILE_EVENTS_PROD")
    API_TOKEN = os.getenv('PROD_TOKEN')
    GRID_URL = os.getenv("PROD_GRID_URL_ID")
    BIGQUERY_HOURLY_CONSOLIDATED = os.getenv("BIGQUERY_HOURLY_CONSOLIDATED_PR0D")


class DevelopmentConfig(Config):
    DEVELOPMENT = True
    DEBUG = True
    MONGO_URI = env_var("MONGO_LOCAL_URI")
    DB_NAME = env_var("MONGO_DEV")
    BIGQUERY_EVENTS = env_var("BIGQUERY_EVENTS_STAGE")
    BIGQUERY_MOBILE_EVENTS = env_var("BIGQUERY_MOBILE_EVENTS_STAGE")
    API_TOKEN = os.getenv('DEV_TOKEN')
    GRID_URL = os.getenv("DEV_GRID_URL_ID")
    BIGQUERY_HOURLY_CONSOLIDATED = os.getenv("BIGQUERY_HOURLY_CONSOLIDATED_DEV")

class TestingConfig(Config):
    TESTING = True
    DEBUG = True
    MONGO_URI = env_var("MONGO_GCE_URI")
    DB_NAME = env_var("MONGO_STAGE")
    BIGQUERY_EVENTS = env_var("BIGQUERY_EVENTS_STAGE")
    BIGQUERY_MOBILE_EVENTS = env_var("BIGQUERY_MOBILE_EVENTS_STAGE")
    API_TOKEN = os.getenv('STAGE_TOKEN')
    GRID_URL = os.getenv("STAGE_GRID_URL_ID")
    BIGQUERY_HOURLY_CONSOLIDATED = os.getenv("BIGQUERY_HOURLY_CONSOLIDATED_STAGE")


config = {
    "development": DevelopmentConfig,
    "testing": TestingConfig,
    "staging": TestingConfig,
    "production": ProductionConfig,
}

print(f"app running - {APP_ENV.upper()} mode")

CONFIGURATIONS = config[APP_ENV]<|MERGE_RESOLUTION|>--- conflicted
+++ resolved
@@ -21,12 +21,7 @@
     TESTING = False
     CSRF_ENABLED = True
     SECRET_KEY = env_var("SECRET_KEY")
-<<<<<<< HEAD
-    GRID_URL = os.getenv("GRID_URL_ID")
-=======
-    AIRQO_API_BASE_URL = env_var("AIRQO_API_BASE_URL")
-    GRID_URL = f"{AIRQO_API_BASE_URL}/devices/measurements/grids/"
->>>>>>> c06791d5
+    GRID_URL = os.getenv("GRID_URL_ID") 
 
     CACHE_TYPE = "RedisCache"
     CACHE_DEFAULT_TIMEOUT = TWO_HOURS
