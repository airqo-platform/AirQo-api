--- conflicted
+++ resolved
@@ -4,7 +4,6 @@
 
 env_path = Path('.') / '.env'
 load_dotenv(dotenv_path=env_path, verbose=True)
-
 
 
 class Config:
@@ -14,19 +13,6 @@
     SECRET_KEY = env_var("SECRET_KEY")
     #SERVER_PORT = 5000
 
-<<<<<<< HEAD
-    CLARITY_API_BASE_URL = os.getenv("CLARITY_API_BASE_URL")
-    CLARITY_API_KEY = os.getenv("CLARITY_API_KEY")
-
-
-class ProductionConfig(Config):
-    dotenv_path = os.path.join(os.path.dirname(__file__), '.env')
-    load_dotenv(dotenv_path)
-    DEBUG = False
-    #SERVER_PORT = os.environ.get('PORT', 5000)
-    MONGO_URI = os.getenv("MONGO_GCE_URI")
-    DB_NAME = os.getenv("MONGO_PROD")
-=======
     CLARITY_API_BASE_URL = env_var("CLARITY_API_BASE_URL")
     CLARITY_API_KEY = env_var("CLARITY_API_KEY")
 
@@ -35,33 +21,11 @@
     DEBUG = False
     MONGO_URI = env_var("MONGO_GCE_URI")
     DB_NAME = env_var("MONGO_PROD")
->>>>>>> 44c0aebb
 
 
 class DevelopmentConfig(Config):
     DEVELOPMENT = True
     DEBUG = True
-<<<<<<< HEAD
-    MONGO_URI = os.getenv("MONGO_LOCAL_URI")
-    DB_NAME = os.getenv("MONGO_DEV")
-
-
-class TestingConfig(Config):
-    dotenv_path = os.path.join(os.path.dirname(__file__), '.env')
-    load_dotenv(dotenv_path)
-
-    TESTING = True
-    MONGO_URI = os.getenv("MONGO_GCE_URI")
-    DB_NAME = os.getenv("MONGO_STAGE")
-
-
-app_config = {"development": DevelopmentConfig,
-              "testing": TestingConfig, "production": ProductionConfig}
-
-
-if __name__ == '__main__':
-    print('package root', "Analytics App")
-=======
     MONGO_URI = env_var("MONGO_LOCAL_URI")
     DB_NAME = env_var("MONGO_DEV")
 
@@ -77,5 +41,4 @@
     "development": DevelopmentConfig,
     "testing": TestingConfig,
     "production": ProductionConfig
-}
->>>>>>> 44c0aebb
+}