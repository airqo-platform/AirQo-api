--- conflicted
+++ resolved
@@ -101,7 +101,6 @@
 
 
 def results_to_dataframe(results):
-<<<<<<< HEAD
     df = (
         pd.DataFrame(results)
         .assign(timestamp=lambda x: pd.to_datetime(x['timestamp']))
@@ -116,22 +115,7 @@
         )
         .dropna(subset=['site_latitude', 'site_longitude'])
     )
-=======
-    # Convert 'timestamp' to datetime format
-    df = pd.DataFrame(results)
-    df["timestamp"] = pd.to_datetime(df["timestamp"])
-
-    # Create additional columns using dt accessor
-    df["dates"] = df["timestamp"].dt.date.astype(str)
-    df["date"] = pd.to_datetime(df["dates"])
-    df["day"] = df["timestamp"].dt.day_name()
-    df["hour"] = df["timestamp"].dt.hour
-    df["year"] = df["timestamp"].dt.year
-    df["month"] = df["timestamp"].dt.month
-    df["month_name"] = df["timestamp"].dt.month_name()
-    df = df.dropna(subset="site_latitude")
-    df = df.dropna(subset="site_longitude")
->>>>>>> c06791d5
+
     return df
 
 
