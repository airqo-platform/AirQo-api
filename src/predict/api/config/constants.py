import os
from pathlib import Path

from dotenv import load_dotenv
from pymongo import MongoClient

load_dotenv()

BASE_DIR = Path(__file__).resolve().parent
dotenv_path = os.path.join(BASE_DIR, ".env")
load_dotenv(dotenv_path)


class Config:
    CSRF_ENABLED = True
    SECRET_KEY = os.getenv("SECRET_KEY")
    CREDENTIALS = os.getenv("GOOGLE_APPLICATION_CREDENTIALS")
    BIGQUERY_MEASUREMENTS_PREDICTIONS = os.getenv("BIGQUERY_MEASUREMENTS_PREDICTIONS")
    BIGQUERY_PLACES_PREDICTIONS = os.getenv("BIGQUERY_PLACES_PREDICTIONS")
    AIRQO_BASE_URL = os.getenv("AIRQO_BASE_URL", "https://api.airqo.net")
<<<<<<< HEAD
    AIRQO_API_AUTH_TOKEN = os.getenv("AIRQO_API_AUTH_TOKEN")
    DB_NAME = os.getenv("DB_NAME")
    MONGO_URI = os.getenv("MONGO_GCE_URI")
    REDIS_SERVER = os.getenv("REDIS_SERVER")
=======
    AIRQO_API_AUTH_TOKEN = os.getenv("AIRQO_API_AUTH_TOKEN", "")
    POSTGRES_CONNECTION_URL = os.getenv("POSTGRES_CONNECTION_URL")
>>>>>>> d746c948
    CACHE_TIMEOUT = os.getenv("CACHE_TIMEOUT", 3600)
    PARISH_PREDICTIONS_QUERY_LIMIT = os.getenv("PARISH_PREDICTIONS_QUERY_LIMIT", 100)


class ProductionConfig(Config):
    DEBUG = False
    TESTING = False


class DevelopmentConfig(Config):
    DEVELOPMENT = True
    DEBUG = True


class TestingConfig(Config):
    DEBUG = True
    TESTING = True


app_config = {
    "development": DevelopmentConfig,
    "testing": TestingConfig,
    "production": ProductionConfig,
    "staging": TestingConfig,
}

environment = os.getenv("FLASK_ENV")
print("ENVIRONMENT", environment or "staging")

configuration = app_config.get(environment, TestingConfig)


def connect_mongo():
    client = MongoClient(configuration.MONGO_URI)
    db = client[configuration.DB_NAME]
    return db<|MERGE_RESOLUTION|>--- conflicted
+++ resolved
@@ -18,15 +18,11 @@
     BIGQUERY_MEASUREMENTS_PREDICTIONS = os.getenv("BIGQUERY_MEASUREMENTS_PREDICTIONS")
     BIGQUERY_PLACES_PREDICTIONS = os.getenv("BIGQUERY_PLACES_PREDICTIONS")
     AIRQO_BASE_URL = os.getenv("AIRQO_BASE_URL", "https://api.airqo.net")
-<<<<<<< HEAD
     AIRQO_API_AUTH_TOKEN = os.getenv("AIRQO_API_AUTH_TOKEN")
     DB_NAME = os.getenv("DB_NAME")
     MONGO_URI = os.getenv("MONGO_GCE_URI")
     REDIS_SERVER = os.getenv("REDIS_SERVER")
-=======
-    AIRQO_API_AUTH_TOKEN = os.getenv("AIRQO_API_AUTH_TOKEN", "")
     POSTGRES_CONNECTION_URL = os.getenv("POSTGRES_CONNECTION_URL")
->>>>>>> d746c948
     CACHE_TIMEOUT = os.getenv("CACHE_TIMEOUT", 3600)
     PARISH_PREDICTIONS_QUERY_LIMIT = os.getenv("PARISH_PREDICTIONS_QUERY_LIMIT", 100)
 
