--- conflicted
+++ resolved
@@ -229,27 +229,18 @@
 
     results = []
     if site_forecasts:
-<<<<<<< HEAD
         for time, pm2_5, margin_of_error, adjusted_forecast in zip(
             site_forecasts[0]["timestamp"],
-=======
-        for time, pm2_5 in zip(
-            site_forecasts[0]["time"],
->>>>>>> db4aae0f
             site_forecasts[0]["pm2_5"],
             site_forecasts[0]["margin_of_error"],
             site_forecasts[0]["adjusted_forecast"],
         ):
             result = {
-<<<<<<< HEAD
                 key: value
                 for key, value in zip(
                     ["time", "pm2_5", "margin_of_error", "adjusted_forecast"],
                     [time, pm2_5, margin_of_error, adjusted_forecast],
                 )
-=======
-                key: value for key, value in zip(["time", "pm2_5"], [time, pm2_5])
->>>>>>> db4aae0f
             }
             results.append(result)
 
