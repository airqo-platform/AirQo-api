--- conflicted
+++ resolved
@@ -229,7 +229,6 @@
     return formatted_results
 
 
-<<<<<<< HEAD
 @cache.memoize(timeout=Config.CACHE_TIMEOUT)
 def read_predictions_from_db(airqloud=None, page_number=1, limit=1000):
     collection = db.gp_predictions
@@ -292,16 +291,7 @@
     return geojson
 
 
-def validate_params(params):
-    valid_params = [
-        "airqloud_names",
-        "device_name",
-        "correlation_fault",
-        "missing_fault",
-    ]
-=======
 def validate_param_values(params):
->>>>>>> 2465795a
     for param in params:
         if param in ["correlation_fault", "missing_data_fault"]:
             value = params[param]
