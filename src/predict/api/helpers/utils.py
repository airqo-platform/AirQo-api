--- conflicted
+++ resolved
@@ -1,8 +1,5 @@
-<<<<<<< HEAD
 import json
-=======
 import math
->>>>>>> f48899e3
 import traceback
 from datetime import datetime
 
@@ -11,12 +8,9 @@
 from dotenv import load_dotenv
 from flask import request, jsonify
 from google.cloud import bigquery
-<<<<<<< HEAD
 from sqlalchemy import func
 
-=======
 import geojson
->>>>>>> f48899e3
 from app import cache
 from config.constants import connect_mongo, Config
 
@@ -192,8 +186,6 @@
 
     return data
 
-
-<<<<<<< HEAD
 def geo_coordinates_cache_key_v2():
     key = (
         "geo_coordinates:"
@@ -243,60 +235,6 @@
     }
 
 
-def get_gp_predictions_id(aq_id):
-    """
-    returns pm 2.5 predictions for a particular airqloud
-    """
-
-    query = {"airqloud_id": aq_id}
-    projection = {
-        "_id": 0,
-        "latitude": 1,
-        "longitude": 1,
-        "predicted_value": 1,
-        "variance": 1,
-        "interval": 1,
-        "airqloud": 1,
-        "created_at": 1,
-        "airqloud_id": 1,
-    }
-    records = list(db.gp_predictions.find(query, projection))
-    return records
-
-
-def get_forecasts_helper(db_name):
-    """
-    Helper function to get forecasts for a given site_id and db_name
-    """
-    if request.method == "GET":
-        site_id = request.args.get("site_id")
-        if site_id is None or not isinstance(site_id, str):
-            return (
-                jsonify({"message": "Please specify a site_id", "success": False}),
-                400,
-            )
-        if len(site_id) != 24:
-            return (
-                jsonify({"message": "Please enter a valid site_id", "success": False}),
-                400,
-            )
-        result = get_forecasts(site_id, db_name)
-        if result:
-            response = result
-        else:
-            response = {
-                "message": "forecasts for this site are not available",
-                "success": False,
-            }
-        data = jsonify(response)
-        return data, 200
-    else:
-        return jsonify({"message": "Invalid request method", "success": False}), 400
-
-
-if __name__ == "__main__":
-    print("main")
-=======
 @cache.memoize(timeout=Config.CACHE_TIMEOUT)
 def get_forecasts(db_name, site_id=None, site_name=None, parish=None, county=None, city=None, district=None,
                   region=None):
@@ -317,5 +255,4 @@
             result = {key: value for key, value in zip(['time', 'pm2_5', 'health_tips'], [time, pm2_5, health_tips])}
             results.append(result)
     formatted_results = {'forecasts': results}
-    return formatted_results
->>>>>>> f48899e3
+    return formatted_results