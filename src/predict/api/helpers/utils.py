--- conflicted
+++ resolved
@@ -1,9 +1,6 @@
-<<<<<<< HEAD
 import decimal
-=======
 import traceback
 from datetime import datetime, timedelta
->>>>>>> 1d49368a
 
 import pandas as pd
 import requests
@@ -26,7 +23,6 @@
 db = connect_mongo()
 
 
-<<<<<<< HEAD
 class CustomEncoder(json.JSONEncoder):
     def default(self, obj):
         if isinstance(obj, np.ndarray):
@@ -41,57 +37,8 @@
             return int(obj)
         else:
             return super(CustomEncoder, self).default(obj)
-=======
 def date_to_str(date: datetime):
     return date.isoformat()
-
-
-def get_all_gp_predictions():
-    """
-    returns pm 2.5 predictions for all airqloud
-    """
-
-    today = datetime.today()
-    query = {"created_at": {"$gt": today - timedelta(minutes=60)}}
-    projection = {
-        "_id": 0,
-        "latitude": 1,
-        "longitude": 1,
-        "predicted_value": 1,
-        "variance": 1,
-        "interval": 1,
-        "airqloud": 1,
-        "created_at": 1,
-        "airqloud_id": 1,
-        "values": 1,
-    }
-    records = list(db.gp_predictions.find(query, projection))
-    return records
-
-
-def get_gp_predictions(airqloud):
-    """
-    returns pm 2.5 predictions for a particular airqloud
-    """
-    if airqloud is None:
-        records = get_all_gp_predictions()
-    else:
-        query = {"airqloud": airqloud}
-        projection = {
-            "_id": 0,
-            "latitude": 1,
-            "longitude": 1,
-            "predicted_value": 1,
-            "variance": 1,
-            "interval": 1,
-            "airqloud": 1,
-            "created_at": 1,
-            "airqloud_id": 1,
-            "values": 1,
-        }
-        records = list(db.gp_predictions.find(query, projection))
-    return records
-
 
 def geo_coordinates_cache_key():
     key = (
@@ -147,29 +94,6 @@
 
     return data
 
-
-def get_gp_predictions_id(aq_id):
-    """
-    returns pm 2.5 predictions for a particular airqloud
-    """
-
-    query = {"airqloud_id": aq_id}
-    projection = {
-        "_id": 0,
-        "latitude": 1,
-        "longitude": 1,
-        "predicted_value": 1,
-        "variance": 1,
-        "interval": 1,
-        "airqloud": 1,
-        "created_at": 1,
-        "airqloud_id": 1,
-    }
-    records = list(db.gp_predictions.find(query, projection))
-    return records
->>>>>>> 1d49368a
-
-
 def get_forecasts_helper(db_name):
     """
     Helper function to get forecasts for a given site_id and db_name
@@ -200,7 +124,6 @@
         return jsonify({"message": "Invalid request method", "success": False}), 400
 
 
-<<<<<<< HEAD
 def get_gp_predictions(airqloud, aq_id):
     """Returns PM 2.5 predictions for a particular airqloud name or id."""
     if airqloud:
@@ -244,7 +167,5 @@
 
     feature_collection = FeatureCollection(features)
     return feature_collection
-=======
 if __name__ == "__main__":
-    print("main")
->>>>>>> 1d49368a
+    print("main")