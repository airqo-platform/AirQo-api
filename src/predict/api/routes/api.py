base_url = "/api/v1"
base_url_v2 = "/api/v2"
route = {
<<<<<<< HEAD
    "root": "/",
    "health_check": "/health",
    "get_coordinates": f"{base_url}/coordinates",
    "averages_training": f"{base_url}/train",
    "averages_prediction": f"{base_url}/predict/",
    "predict_channel_next_24hrs": f"{base_url}/channel/predict/",
    "next_24hr_forecasts": f"{base_url_v2}/predict/hourly-forecast",
    "next_1_week_forecasts": f"{base_url_v2}/predict/daily-forecast",
    "search_predictions": f"{base_url_v2}/predict/search",
    "predict_for_heatmap": f"{base_url}/predict/heatmap",
    "parish_predictions": f"{base_url_v2}/predict/parishes",
=======
    'root': '/',
    'health_check': '/health',
    'get_coordinates': f'{base_url}/coordinates',
    'averages_training': f'{base_url}/train',
    'averages_prediction': f'{base_url}/predict/',
    'predict_channel_next_24hrs': f'{base_url}/channel/predict/',
    'next_24hr_forecasts': f'{base_url_v2}/predict/hourly-forecast',
    'next_1_week_forecasts': f'{base_url_v2}/predict/daily-forecast',
    'search_predictions': f'{base_url_v2}/predict/search',
    'predict_for_heatmap': f'{base_url_v2}/predict/heatmap'
>>>>>>> f48899e3
}
<|MERGE_RESOLUTION|>--- conflicted
+++ resolved
@@ -1,28 +1,15 @@
-base_url = "/api/v1"
-base_url_v2 = "/api/v2"
-route = {
-<<<<<<< HEAD
-    "root": "/",
-    "health_check": "/health",
-    "get_coordinates": f"{base_url}/coordinates",
-    "averages_training": f"{base_url}/train",
-    "averages_prediction": f"{base_url}/predict/",
-    "predict_channel_next_24hrs": f"{base_url}/channel/predict/",
-    "next_24hr_forecasts": f"{base_url_v2}/predict/hourly-forecast",
-    "next_1_week_forecasts": f"{base_url_v2}/predict/daily-forecast",
-    "search_predictions": f"{base_url_v2}/predict/search",
-    "predict_for_heatmap": f"{base_url}/predict/heatmap",
-    "parish_predictions": f"{base_url_v2}/predict/parishes",
-=======
-    'root': '/',
-    'health_check': '/health',
-    'get_coordinates': f'{base_url}/coordinates',
-    'averages_training': f'{base_url}/train',
-    'averages_prediction': f'{base_url}/predict/',
-    'predict_channel_next_24hrs': f'{base_url}/channel/predict/',
-    'next_24hr_forecasts': f'{base_url_v2}/predict/hourly-forecast',
-    'next_1_week_forecasts': f'{base_url_v2}/predict/daily-forecast',
-    'search_predictions': f'{base_url_v2}/predict/search',
-    'predict_for_heatmap': f'{base_url_v2}/predict/heatmap'
->>>>>>> f48899e3
-}
+base_url = "/api/v1"
+base_url_v2 = "/api/v2"
+route = {
+    'root': '/',
+    'health_check': '/health',
+    'get_coordinates': f'{base_url}/coordinates',
+    'averages_training': f'{base_url}/train',
+    'averages_prediction': f'{base_url}/predict/',
+    'predict_channel_next_24hrs': f'{base_url}/channel/predict/',
+    'next_24hr_forecasts': f'{base_url_v2}/predict/hourly-forecast',
+    'next_1_week_forecasts': f'{base_url_v2}/predict/daily-forecast',
+    'search_predictions': f'{base_url_v2}/predict/search',
+    'predict_for_heatmap': f'{base_url_v2}/predict/heatmap',
+    "parish_predictions": f"{base_url_v2}/predict/parishes",
+}