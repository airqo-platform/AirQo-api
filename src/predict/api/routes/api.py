--- conflicted
+++ resolved
@@ -1,19 +1,14 @@
-base_url = '/api/v1'
-base_url_v2 = '/api/v2'
-route = {
-    'root': '/',
-    'health_check': '/health',
-    'get_coordinates': f'{base_url}/coordinates',
-    'averages_training': f'{base_url}/train',
-    'averages_prediction': f'{base_url}/predict/',
-    'predict_channel_next_24hrs': f'{base_url}/channel/predict/',
-    'next_24hr_forecasts': f'{base_url_v2}/predict/hourly-forecast',
-    'next_1_week_forecasts': f'{base_url_v2}/predict/daily-forecast',
-<<<<<<< HEAD
-    'predict_for_heatmap': f'{base_url_v2}/predict/heatmap'
-
-=======
-    'search_predictions': f'{base_url_v2}/predict/search',
-    'predict_for_heatmap': f'{base_url}/predict/heatmap'
->>>>>>> 1d49368a
-}
+base_url = '/api/v1'
+base_url_v2 = '/api/v2'
+route = {
+    'root': '/',
+    'health_check': '/health',
+    'get_coordinates': f'{base_url}/coordinates',
+    'averages_training': f'{base_url}/train',
+    'averages_prediction': f'{base_url}/predict/',
+    'predict_channel_next_24hrs': f'{base_url}/channel/predict/',
+    'next_24hr_forecasts': f'{base_url_v2}/predict/hourly-forecast',
+    'next_1_week_forecasts': f'{base_url_v2}/predict/daily-forecast',
+    'predict_for_heatmap': f'{base_url_v2}/predict/heatmap',
+    'search_predictions': f'{base_url_v2}/predict/search',
+}