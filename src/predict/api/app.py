import logging
import os

from dotenv import load_dotenv
from flask import Flask
from flask_cors import CORS
from flask_pymongo import PyMongo

from config import constants
<<<<<<< HEAD
from controllers.prediction import cache, ml_app
from flask_compress import Compress
=======
from flask_caching import Cache
>>>>>>> 1d49368a

app_configuration = constants.app_config.get(os.getenv('FLASK_ENV'))
load_dotenv()

_logger = logging.getLogger(__name__)

mongo = PyMongo()

cache = Cache(config={
    'CACHE_TYPE': 'redis',
    'CACHE_REDIS_HOST': app_configuration.REDIS_SERVER,
    'CACHE_REDIS_PORT': os.getenv('REDIS_PORT'),
    'CACHE_REDIS_URL': f"redis://{app_configuration.REDIS_SERVER}:{os.getenv('REDIS_PORT')}",
})


def create_app(environment):
    from controllers.prediction import ml_app

    app = Flask(__name__)
    app.config.from_object(constants.app_config[environment])
    cache.init_app(app)
    mongo.init_app(app)
    CORS(app)
    app.register_blueprint(ml_app)
    Compress(app)

    return app


application = create_app(os.getenv('FLASK_ENV'))

if __name__ == '__main__':
    application.run(debug=True)
<|MERGE_RESOLUTION|>--- conflicted
+++ resolved
@@ -1,49 +1,45 @@
-import logging
-import os
-
-from dotenv import load_dotenv
-from flask import Flask
-from flask_cors import CORS
-from flask_pymongo import PyMongo
-
-from config import constants
-<<<<<<< HEAD
-from controllers.prediction import cache, ml_app
-from flask_compress import Compress
-=======
-from flask_caching import Cache
->>>>>>> 1d49368a
-
-app_configuration = constants.app_config.get(os.getenv('FLASK_ENV'))
-load_dotenv()
-
-_logger = logging.getLogger(__name__)
-
-mongo = PyMongo()
-
-cache = Cache(config={
-    'CACHE_TYPE': 'redis',
-    'CACHE_REDIS_HOST': app_configuration.REDIS_SERVER,
-    'CACHE_REDIS_PORT': os.getenv('REDIS_PORT'),
-    'CACHE_REDIS_URL': f"redis://{app_configuration.REDIS_SERVER}:{os.getenv('REDIS_PORT')}",
-})
-
-
-def create_app(environment):
-    from controllers.prediction import ml_app
-
-    app = Flask(__name__)
-    app.config.from_object(constants.app_config[environment])
-    cache.init_app(app)
-    mongo.init_app(app)
-    CORS(app)
-    app.register_blueprint(ml_app)
-    Compress(app)
-
-    return app
-
-
-application = create_app(os.getenv('FLASK_ENV'))
-
-if __name__ == '__main__':
-    application.run(debug=True)
+import logging
+import os
+
+from dotenv import load_dotenv
+from flask import Flask
+from flask_cors import CORS
+from flask_pymongo import PyMongo
+
+from config import constants
+from flask_compress import Compress
+from flask_caching import Cache
+
+app_configuration = constants.app_config.get(os.getenv('FLASK_ENV'))
+load_dotenv()
+
+_logger = logging.getLogger(__name__)
+
+mongo = PyMongo()
+
+cache = Cache(config={
+    'CACHE_TYPE': 'redis',
+    'CACHE_REDIS_HOST': app_configuration.REDIS_SERVER,
+    'CACHE_REDIS_PORT': os.getenv('REDIS_PORT'),
+    'CACHE_REDIS_URL': f"redis://{app_configuration.REDIS_SERVER}:{os.getenv('REDIS_PORT')}",
+})
+
+
+def create_app(environment):
+    from controllers.prediction import ml_app
+
+    app = Flask(__name__)
+    app.config.from_object(constants.app_config[environment])
+    cache.init_app(app)
+    mongo.init_app(app)
+    CORS(app)
+    app.register_blueprint(ml_app)
+    Compress(app)
+
+    return app
+
+
+application = create_app(os.getenv('FLASK_ENV'))
+
+if __name__ == '__main__':
+    application.run(debug=True)