--- conflicted
+++ resolved
@@ -1,216 +1,212 @@
-from flask import Blueprint, request, jsonify
-<<<<<<< HEAD
-from models.predict import make_prediction, make_prediction_using_averages 
-from helpers.utils import checkKey, get_closest_channel, get_gp_predictions
-=======
-from models.predict import make_prediction, make_prediction_using_averages, get_next_24hr_predictions_for_channel
-from helpers.utils import checkKey, get_closest_channel
->>>>>>> bf87ca6b
-from helpers.validation import validate_inputs, validate_inputs_for_next_24hour_predictions
-import logging
-from models import datamanagement as dm
-import datetime as dt
-import sys
-from datetime import datetime
-from flask_caching import Cache
-from routes import api
-from flask_cors import CORS
-
-cache = Cache(config={'CACHE_TYPE': 'simple'})
-
-_logger = logging.getLogger(__name__)
-
-ml_app = Blueprint('ml_app', __name__)
-
-@ml_app.route(api.route['next_24hr_predictions'], methods=['GET'])
-def get_next_24hr_predictions(device_channel_id,prediction_start_time):
-    '''
-    Get predictions for the next 24 hours from specified start time.
-    '''
-    if request.method == 'GET':
-        if type(device_channel_id) is not int:
-            device_channel_id = int(device_channel_id) 
-        
-        if type(prediction_start_time) is not int:
-            try:
-               prediction_start_time =  int(prediction_start_time) 
-            except ValueError:
-                error =  {"message": "Invalid prediction start time. expected unix timestamp format like 1500000000", "success": False}
-                return jsonify(error, 400) 
-
-        prediction_start_timestamp = dt.datetime.fromtimestamp(prediction_start_time)
-        prediction_start_datetime = dt.datetime.strftime(prediction_start_timestamp,"%Y-%m-%d %H:00:00") 
-        print(prediction_start_datetime)     
-        result = get_next_24hr_predictions_for_channel(device_channel_id, prediction_start_datetime)
-        if result:
-            response = result
-        else:
-            response = {
-                "message": "predictions for channel are not available", "success": False}
-        data = jsonify(response)
-        return data, 201
-    else:
-        return jsonify({"message": "Invalid request method", "success": False}), 400
-
-
-@ml_app.route(api.route['averages_training'], methods=['GET'])
-def train_averages_model():
-    if request.method == 'GET':
-        static_channel_list = dm.get_all_static_channels()
-        last_channel_best_config, obtained_best_config_dict, best_model_configurations = train_channels_in_range_inclusive_for_averages_model(0,len(static_channel_list))
-        result = dm.save_configurations(best_model_configurations)
-        if result == 'Records saved successfully.':
-            return jsonify({'saved':'successfully'})
-        else:
-            return jsonify({'errors': result} )
-
-
-
-@ml_app.route(api.route['get_coordinates'], methods=['GET'])
-def get_coordinates():
-    if request.method == 'GET':
-        all_coordinates = dm.get_all_coordinates()
-        _logger.info(all_coordinates)
-        return jsonify({'coordinates': all_coordinates})
-       
-        
-@ml_app.route('/health', methods=['GET'])
-def health():
-    if request.method == 'GET':
-        _logger.info('health status OK')
-        return 'ok'
-
-@ml_app.route('/api/v1/predict/sarimax', methods=['POST'])
-def predict():
-    if request.method == 'POST':
-        json_data = request.get_json()
-        if not json_data:
-               return {'message': 'No input data provided'}, 400
-        _logger.info(f'Inputs: {json_data}')
-        #print(json_data)
-        input_data, errors = validate_inputs(input_data=json_data)
-
-        if not errors:        
-            entered_latitude = float(json_data["latitude"])
-            enter_longitude  = float(json_data["longitude"])
-            enter_time = json_data["selected_datetime"]
-
-            channel_id_with_specified_coordinates = dm.get_channel_id(entered_latitude,enter_longitude)
-            print("channel id :", channel_id_with_specified_coordinates)
-            if channel_id_with_specified_coordinates == 0:
-                channel_id_with_specified_coordinates = get_closest_channel(entered_latitude,enter_longitude)
-                print("channel id closest", channel_id_with_specified_coordinates)
-                print("type of data", type(channel_id_with_specified_coordinates))
-
-            enter_chan = channel_id_with_specified_coordinates
-            print("enter channel:", enter_chan)
-            print(enter_chan)
-
-            if enter_chan != "Channel Id Not available":       
-                result = make_prediction(enter_chan, enter_time)
-                _logger.info(f'Outputs: {result}')
-
-                predictions = result.get('predictions')
-                confidence_intervals = result.get('prediction_ci')
-                start_time = result.get('prediction time')
-
-                return jsonify({'predictions': predictions,
-                                'confidence_intervals': confidence_intervals,
-                                'prediction_start_time':start_time})
-            else:
-                 return jsonify({'errors': 'channel not found.'
-                        })
-        else:
-            _logger.info(f'errors: {errors}')
-
-            return jsonify({'inputs': json_data,
-                        'errors': errors
-                        })
-
-
-@ml_app.route(api.route['averages_prediction'], methods=['POST'])
-def predict_avgs():
-    if request.method == 'POST':
-        json_data = request.get_json()
-        if not json_data:
-               return {'message': 'No input data provided'}, 400
-        _logger.info(f'Inputs: {json_data}')
-        input_data, errors = validate_inputs(input_data=json_data)
-
-        if not errors:        
-            entered_latitude = json_data["latitude"]
-            entered_longitude  = json_data["longitude"]
-            enter_time = json_data["selected_datetime"]
-
-            channel_id_with_specified_coordinates = dm.get_channel_id(entered_latitude,entered_longitude)
-            print("channel id :", channel_id_with_specified_coordinates)
-            if channel_id_with_specified_coordinates == 0:
-                channel_id_with_specified_coordinates = get_closest_channel(entered_latitude,entered_longitude)
-                print("channel id closest", channel_id_with_specified_coordinates)
-                print("type of data", type(channel_id_with_specified_coordinates))
-
-            entered_chan = channel_id_with_specified_coordinates
-            entered_time = dt.datetime.strptime(enter_time,"%Y-%m-%d %H:%M")
-
-            print('type of latitude:', type(entered_latitude))
-
-            if entered_chan != "Channel Id Not available":
-                formatted_results = make_prediction_using_averages(entered_chan, entered_time, 
-                    entered_latitude,entered_longitude)              
-
-                return jsonify({'formatted_results': formatted_results})
-            else:
-                 return jsonify({'errors': 'location predictions are not available currently.'}), 404
-        else:
-            _logger.info(f'errors: {errors}')
-            return jsonify({'inputs': json_data,'errors': errors }), 400
-       
-          
-
-@ml_app.route(api.route['predict_channel_next_24hrs'], methods=['POST'])
-def predict_channel_next_24_hours():
-    '''
-    predicts the next pm2.5 values for the next 24 hours for the specified channel
-    from the selected time.
-    '''
-    if request.method == 'POST':
-        json_data = request.get_json()
-        if not json_data:
-               return {'message': 'No input data provided'}, 400
-        _logger.info(f'Inputs: {json_data}')
-        input_data, errors = validate_inputs_for_next_24hour_predictions(input_data=json_data)
-
-        if not errors:        
-            channel_id = int(json_data["channel_id"])            
-            enter_time = json_data["selected_datetime"]           
-            entered_channel_exists , channel = dm.check_channel_id_exists(channel_id)
-            entered_chan = channel_id
-            entered_time = dt.datetime.strptime(enter_time,"%Y-%m-%d %H:%M")            
-
-            if entered_channel_exists == True:
-                latitude = channel.get('latitude')
-                longitude = channel.get('longitude')
-                formatted_results = make_prediction_using_averages(entered_chan, entered_time, 
-                    latitude, longitude)              
-
-                return jsonify({'formatted_results': formatted_results})
-            else:
-                 return jsonify({'errors': 'Selected channel does not exist, location predictions are not available currently.'}), 404
-        else:
-            _logger.info(f'errors: {errors}')
-            return jsonify({'inputs': json_data,'errors': errors }), 400
-
-
-
-@ml_app.route(api.route['predict_for_heatmap'], methods=['GET'])
-#@cache.cached(timeout=59)
-def predictions_for_heatmap():
-    '''
-    makes predictions for a specified location at a given time.
-    '''
-    if request.method == 'GET':
-        data = get_gp_predictions()
-        return {'data':data, 'success':True}, 200
-    else:
-        return {'message': 'Wrong request method. This is a GET endpoint', 'success':False}, 400
-    
+from flask import Blueprint, request, jsonify
+from models.predict import make_prediction, make_prediction_using_averages 
+from helpers.utils import checkKey, get_closest_channel, get_gp_predictions
+from models.predict import make_prediction, make_prediction_using_averages, get_next_24hr_predictions_for_channel
+from helpers.validation import validate_inputs, validate_inputs_for_next_24hour_predictions
+import logging
+from models import datamanagement as dm
+import datetime as dt
+import sys
+from datetime import datetime
+from flask_caching import Cache
+from routes import api
+from flask_cors import CORS
+
+cache = Cache(config={'CACHE_TYPE': 'simple'})
+
+_logger = logging.getLogger(__name__)
+
+ml_app = Blueprint('ml_app', __name__)
+
+@ml_app.route(api.route['next_24hr_predictions'], methods=['GET'])
+def get_next_24hr_predictions(device_channel_id,prediction_start_time):
+    '''
+    Get predictions for the next 24 hours from specified start time.
+    '''
+    if request.method == 'GET':
+        if type(device_channel_id) is not int:
+            device_channel_id = int(device_channel_id) 
+        
+        if type(prediction_start_time) is not int:
+            try:
+               prediction_start_time =  int(prediction_start_time) 
+            except ValueError:
+                error =  {"message": "Invalid prediction start time. expected unix timestamp format like 1500000000", "success": False}
+                return jsonify(error, 400) 
+
+        prediction_start_timestamp = dt.datetime.fromtimestamp(prediction_start_time)
+        prediction_start_datetime = dt.datetime.strftime(prediction_start_timestamp,"%Y-%m-%d %H:00:00") 
+        print(prediction_start_datetime)     
+        result = get_next_24hr_predictions_for_channel(device_channel_id, prediction_start_datetime)
+        if result:
+            response = result
+        else:
+            response = {
+                "message": "predictions for channel are not available", "success": False}
+        data = jsonify(response)
+        return data, 201
+    else:
+        return jsonify({"message": "Invalid request method", "success": False}), 400
+
+
+@ml_app.route(api.route['averages_training'], methods=['GET'])
+def train_averages_model():
+    if request.method == 'GET':
+        static_channel_list = dm.get_all_static_channels()
+        last_channel_best_config, obtained_best_config_dict, best_model_configurations = train_channels_in_range_inclusive_for_averages_model(0,len(static_channel_list))
+        result = dm.save_configurations(best_model_configurations)
+        if result == 'Records saved successfully.':
+            return jsonify({'saved':'successfully'})
+        else:
+            return jsonify({'errors': result} )
+
+
+
+@ml_app.route(api.route['get_coordinates'], methods=['GET'])
+def get_coordinates():
+    if request.method == 'GET':
+        all_coordinates = dm.get_all_coordinates()
+        _logger.info(all_coordinates)
+        return jsonify({'coordinates': all_coordinates})
+       
+        
+@ml_app.route('/health', methods=['GET'])
+def health():
+    if request.method == 'GET':
+        _logger.info('health status OK')
+        return 'ok'
+
+@ml_app.route('/api/v1/predict/sarimax', methods=['POST'])
+def predict():
+    if request.method == 'POST':
+        json_data = request.get_json()
+        if not json_data:
+               return {'message': 'No input data provided'}, 400
+        _logger.info(f'Inputs: {json_data}')
+        #print(json_data)
+        input_data, errors = validate_inputs(input_data=json_data)
+
+        if not errors:        
+            entered_latitude = float(json_data["latitude"])
+            enter_longitude  = float(json_data["longitude"])
+            enter_time = json_data["selected_datetime"]
+
+            channel_id_with_specified_coordinates = dm.get_channel_id(entered_latitude,enter_longitude)
+            print("channel id :", channel_id_with_specified_coordinates)
+            if channel_id_with_specified_coordinates == 0:
+                channel_id_with_specified_coordinates = get_closest_channel(entered_latitude,enter_longitude)
+                print("channel id closest", channel_id_with_specified_coordinates)
+                print("type of data", type(channel_id_with_specified_coordinates))
+
+            enter_chan = channel_id_with_specified_coordinates
+            print("enter channel:", enter_chan)
+            print(enter_chan)
+
+            if enter_chan != "Channel Id Not available":       
+                result = make_prediction(enter_chan, enter_time)
+                _logger.info(f'Outputs: {result}')
+
+                predictions = result.get('predictions')
+                confidence_intervals = result.get('prediction_ci')
+                start_time = result.get('prediction time')
+
+                return jsonify({'predictions': predictions,
+                                'confidence_intervals': confidence_intervals,
+                                'prediction_start_time':start_time})
+            else:
+                 return jsonify({'errors': 'channel not found.'
+                        })
+        else:
+            _logger.info(f'errors: {errors}')
+
+            return jsonify({'inputs': json_data,
+                        'errors': errors
+                        })
+
+
+@ml_app.route(api.route['averages_prediction'], methods=['POST'])
+def predict_avgs():
+    if request.method == 'POST':
+        json_data = request.get_json()
+        if not json_data:
+               return {'message': 'No input data provided'}, 400
+        _logger.info(f'Inputs: {json_data}')
+        input_data, errors = validate_inputs(input_data=json_data)
+
+        if not errors:        
+            entered_latitude = json_data["latitude"]
+            entered_longitude  = json_data["longitude"]
+            enter_time = json_data["selected_datetime"]
+
+            channel_id_with_specified_coordinates = dm.get_channel_id(entered_latitude,entered_longitude)
+            print("channel id :", channel_id_with_specified_coordinates)
+            if channel_id_with_specified_coordinates == 0:
+                channel_id_with_specified_coordinates = get_closest_channel(entered_latitude,entered_longitude)
+                print("channel id closest", channel_id_with_specified_coordinates)
+                print("type of data", type(channel_id_with_specified_coordinates))
+
+            entered_chan = channel_id_with_specified_coordinates
+            entered_time = dt.datetime.strptime(enter_time,"%Y-%m-%d %H:%M")
+
+            print('type of latitude:', type(entered_latitude))
+
+            if entered_chan != "Channel Id Not available":
+                formatted_results = make_prediction_using_averages(entered_chan, entered_time, 
+                    entered_latitude,entered_longitude)              
+
+                return jsonify({'formatted_results': formatted_results})
+            else:
+                 return jsonify({'errors': 'location predictions are not available currently.'}), 404
+        else:
+            _logger.info(f'errors: {errors}')
+            return jsonify({'inputs': json_data,'errors': errors }), 400
+       
+          
+
+@ml_app.route(api.route['predict_channel_next_24hrs'], methods=['POST'])
+def predict_channel_next_24_hours():
+    '''
+    predicts the next pm2.5 values for the next 24 hours for the specified channel
+    from the selected time.
+    '''
+    if request.method == 'POST':
+        json_data = request.get_json()
+        if not json_data:
+               return {'message': 'No input data provided'}, 400
+        _logger.info(f'Inputs: {json_data}')
+        input_data, errors = validate_inputs_for_next_24hour_predictions(input_data=json_data)
+
+        if not errors:        
+            channel_id = int(json_data["channel_id"])            
+            enter_time = json_data["selected_datetime"]           
+            entered_channel_exists , channel = dm.check_channel_id_exists(channel_id)
+            entered_chan = channel_id
+            entered_time = dt.datetime.strptime(enter_time,"%Y-%m-%d %H:%M")            
+
+            if entered_channel_exists == True:
+                latitude = channel.get('latitude')
+                longitude = channel.get('longitude')
+                formatted_results = make_prediction_using_averages(entered_chan, entered_time, 
+                    latitude, longitude)              
+
+                return jsonify({'formatted_results': formatted_results})
+            else:
+                 return jsonify({'errors': 'Selected channel does not exist, location predictions are not available currently.'}), 404
+        else:
+            _logger.info(f'errors: {errors}')
+            return jsonify({'inputs': json_data,'errors': errors }), 400
+
+
+
+@ml_app.route(api.route['predict_for_heatmap'], methods=['GET'])
+#@cache.cached(timeout=59)
+def predictions_for_heatmap():
+    '''
+    makes predictions for a specified location at a given time.
+    '''
+    if request.method == 'GET':
+        data = get_gp_predictions()
+        return {'data':data, 'success':True}, 200
+    else:
+        return {'message': 'Wrong request method. This is a GET endpoint', 'success':False}, 400
+    