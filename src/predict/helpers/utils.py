--- conflicted
+++ resolved
@@ -166,7 +166,6 @@
     timezone_date_time_obj = timezone.localize(date_time_obj)
     return timezone_date_time_obj
 
-<<<<<<< HEAD
 def string_to_hourly_datetime(my_list):
     '''
     converts a datetime string in a list to a format known by the gp model
@@ -280,13 +279,11 @@
             Y = np.r_[Y,Ychan[:, None]]
             train_model(X, Y)
 
-=======
 def str_to_date(st):
     """
     Converts a string to datetime
     """
     return datetime.strptime(st, '%Y-%m-%d %H:%M:%S')
->>>>>>> bf87ca6b
 
 if __name__ == '__main__':
     
