import os
from pathlib import Path

from dotenv import load_dotenv
from pymongo import MongoClient

BASE_DIR = Path(__file__).resolve().parent
dotenv_path = os.path.join(BASE_DIR, '.env')
load_dotenv(dotenv_path)


class Config:
    CSRF_ENABLED = True
    CREDENTIALS = os.getenv('GOOGLE_APPLICATION_CREDENTIALS')
    GOOGLE_CLOUD_PROJECT_ID = os.getenv('GOOGLE_CLOUD_PROJECT')
    AIRQO_API_AUTH_TOKEN = os.getenv('AIRQO_API_AUTH_TOKEN')
<<<<<<< HEAD
    MONTHS_OF_DATA = os.getenv('MONTHS_OF_DATA', 2)
    # prediction configs

    # load & preprocess test data:
    METADATA_PATH = 'meta.csv'
    BOUNDARY_LAYER_PATH = 'boundary_layer.csv'

    # set constants
    test_start_datetime = datetime.now().strftime('%Y-%m-%d %H')
    daily_test_start_datetime = datetime.now().strftime('%Y-%m-%d')

    TEST_DATE_HOUR_START = pd.to_datetime(test_start_datetime)
    TEST_DATE_DAILY_START = pd.to_datetime(daily_test_start_datetime, utc=True)

    ### Prediction will end at this date-hour
    TEST_DATE_HOUR_END = TEST_DATE_HOUR_START + pd.Timedelta(hours=23)
    N_HRS_BACK = 24
    SEQ_LEN = 24
    ROLLING_SEQ_LEN = 24 * 90
    MAX_LAGS = N_HRS_BACK + max(ROLLING_SEQ_LEN, SEQ_LEN) + 48  # Extra 48 or 2 days for safety
    TEST_LAG_LAST_DATE_HOUR = TEST_DATE_HOUR_START - pd.Timedelta(hours=MAX_LAGS)
=======
    AIRQO_API_BASE_URL = os.getenv('AIRQO_API_BASE_URL')
    AIRQO_PREDICT_BUCKET = os.getenv('AIRQO_PREDICT_BUCKET')
    DB_NAME = os.getenv("DB_NAME")
    MONGO_URI = os.getenv('MONGO_GCE_URI')
    NUMBER_OF_DAYS = os.getenv('NUMBER_OF_DAYS')
    NUMBER_OF_HOURS = os.getenv('NUMBER_OF_HOURS')
    FORECAST_DAILY_HORIZON = os.getenv('FORECAST_DAILY_HORIZON')
    FORECAST_HOURLY_HORIZON = os.getenv('FORECAST_HOURLY_HORIZON')
    BIGQUERY_DATASET = os.getenv('BIGQUERY_DATASET')
    BIGQUERY_HOURLY_TABLE = os.getenv('BIGQUERY_HOURLY_TABLE')
>>>>>>> 5dbda221
    TARGET_COL = 'pm2_5'


class ProductionConfig(Config):
<<<<<<< HEAD
    DB_NAME = os.getenv("DB_NAME_PROD")
    MONGO_URI = os.getenv('MONGO_GCE_URI')
    AIRQO_PREDICT_BUCKET = os.getenv('AIRQO_PREDICT_BUCKET_PROD')
    AIRQO_API_BASE_URL = os.getenv('AIRQO_API_BASE_URL_PROD')
    GOOGLE_CLOUD_PROJECT_ID = os.getenv('GOOGLE_CLOUD_PROJECT')
    CREDENTIALS = os.getenv('GOOGLE_APPLICATION_CREDENTIALS')
    AIRQO_API_AUTH_TOKEN = os.getenv('AIRQO_API_AUTH_TOKEN')

=======
    DEBUG = False
    TESTING = False
>>>>>>> 5dbda221

class TestingConfig(Config):
    DEBUG = True
    TESTING = True

class DevelopmentConfig(Config):
    DEVELOPMENT = True
    DEBUG = True
<<<<<<< HEAD
    MONGO_URI = os.getenv("MONGO_DEV_URI")
    DB_NAME = os.getenv("DB_NAME_DEV")
    DB_NAME_DEVICE_REGISTRY = os.getenv("DB_NAME_STAGE_DEVICE_REGISTRY")
    MONGO_URI_DEVICE_REGISTRY = os.getenv('MONGO_GCE_URI_DEVICE_REGISTRY')
    AIRQO_PREDICT_BUCKET = os.getenv('AIRQO_PREDICT_BUCKET_DEV')
    AIRQO_API_BASE_URL = os.getenv('AIRQO_API_BASE_URL_STAGE')
    GOOGLE_CLOUD_PROJECT_ID = os.getenv('GOOGLE_CLOUD_PROJECT')
    CREDENTIALS = os.getenv('GOOGLE_APPLICATION_CREDENTIALS')
    AIRQO_API_AUTH_TOKEN = os.getenv('AIRQO_API_AUTH_TOKEN')
=======
>>>>>>> 5dbda221


app_config = {
    "development": DevelopmentConfig,
    "testing": TestingConfig,
    "production": ProductionConfig,
    "staging": TestingConfig
}

environment = os.getenv("ENV")
print("ENVIRONMENT", environment or 'staging')

configuration = app_config.get(environment, TestingConfig)


def connect_mongo():
    client = MongoClient(configuration.MONGO_URI)
    db = client[configuration.DB_NAME]
    return db<|MERGE_RESOLUTION|>--- conflicted
+++ resolved
@@ -14,29 +14,6 @@
     CREDENTIALS = os.getenv('GOOGLE_APPLICATION_CREDENTIALS')
     GOOGLE_CLOUD_PROJECT_ID = os.getenv('GOOGLE_CLOUD_PROJECT')
     AIRQO_API_AUTH_TOKEN = os.getenv('AIRQO_API_AUTH_TOKEN')
-<<<<<<< HEAD
-    MONTHS_OF_DATA = os.getenv('MONTHS_OF_DATA', 2)
-    # prediction configs
-
-    # load & preprocess test data:
-    METADATA_PATH = 'meta.csv'
-    BOUNDARY_LAYER_PATH = 'boundary_layer.csv'
-
-    # set constants
-    test_start_datetime = datetime.now().strftime('%Y-%m-%d %H')
-    daily_test_start_datetime = datetime.now().strftime('%Y-%m-%d')
-
-    TEST_DATE_HOUR_START = pd.to_datetime(test_start_datetime)
-    TEST_DATE_DAILY_START = pd.to_datetime(daily_test_start_datetime, utc=True)
-
-    ### Prediction will end at this date-hour
-    TEST_DATE_HOUR_END = TEST_DATE_HOUR_START + pd.Timedelta(hours=23)
-    N_HRS_BACK = 24
-    SEQ_LEN = 24
-    ROLLING_SEQ_LEN = 24 * 90
-    MAX_LAGS = N_HRS_BACK + max(ROLLING_SEQ_LEN, SEQ_LEN) + 48  # Extra 48 or 2 days for safety
-    TEST_LAG_LAST_DATE_HOUR = TEST_DATE_HOUR_START - pd.Timedelta(hours=MAX_LAGS)
-=======
     AIRQO_API_BASE_URL = os.getenv('AIRQO_API_BASE_URL')
     AIRQO_PREDICT_BUCKET = os.getenv('AIRQO_PREDICT_BUCKET')
     DB_NAME = os.getenv("DB_NAME")
@@ -47,24 +24,12 @@
     FORECAST_HOURLY_HORIZON = os.getenv('FORECAST_HOURLY_HORIZON')
     BIGQUERY_DATASET = os.getenv('BIGQUERY_DATASET')
     BIGQUERY_HOURLY_TABLE = os.getenv('BIGQUERY_HOURLY_TABLE')
->>>>>>> 5dbda221
     TARGET_COL = 'pm2_5'
 
 
 class ProductionConfig(Config):
-<<<<<<< HEAD
-    DB_NAME = os.getenv("DB_NAME_PROD")
-    MONGO_URI = os.getenv('MONGO_GCE_URI')
-    AIRQO_PREDICT_BUCKET = os.getenv('AIRQO_PREDICT_BUCKET_PROD')
-    AIRQO_API_BASE_URL = os.getenv('AIRQO_API_BASE_URL_PROD')
-    GOOGLE_CLOUD_PROJECT_ID = os.getenv('GOOGLE_CLOUD_PROJECT')
-    CREDENTIALS = os.getenv('GOOGLE_APPLICATION_CREDENTIALS')
-    AIRQO_API_AUTH_TOKEN = os.getenv('AIRQO_API_AUTH_TOKEN')
-
-=======
     DEBUG = False
     TESTING = False
->>>>>>> 5dbda221
 
 class TestingConfig(Config):
     DEBUG = True
@@ -73,18 +38,6 @@
 class DevelopmentConfig(Config):
     DEVELOPMENT = True
     DEBUG = True
-<<<<<<< HEAD
-    MONGO_URI = os.getenv("MONGO_DEV_URI")
-    DB_NAME = os.getenv("DB_NAME_DEV")
-    DB_NAME_DEVICE_REGISTRY = os.getenv("DB_NAME_STAGE_DEVICE_REGISTRY")
-    MONGO_URI_DEVICE_REGISTRY = os.getenv('MONGO_GCE_URI_DEVICE_REGISTRY')
-    AIRQO_PREDICT_BUCKET = os.getenv('AIRQO_PREDICT_BUCKET_DEV')
-    AIRQO_API_BASE_URL = os.getenv('AIRQO_API_BASE_URL_STAGE')
-    GOOGLE_CLOUD_PROJECT_ID = os.getenv('GOOGLE_CLOUD_PROJECT')
-    CREDENTIALS = os.getenv('GOOGLE_APPLICATION_CREDENTIALS')
-    AIRQO_API_AUTH_TOKEN = os.getenv('AIRQO_API_AUTH_TOKEN')
-=======
->>>>>>> 5dbda221
 
 
 app_config = {
