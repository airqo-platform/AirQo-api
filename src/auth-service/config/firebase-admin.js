--- conflicted
+++ resolved
@@ -3,13 +3,8 @@
 const { initializeApp } = require("firebase-admin/app");
 const serviceAccount = require(`${constants.GOOGLE_APPLICATION_CREDENTIALS}`);
 const functions = require("firebase-functions");
-<<<<<<< HEAD
-const joinUtil = require("../utils/join");
-const { logObject, logText } = require("../utils/log");
-=======
 const createUserUtil = require("../utils/create-user");
 const { logObject } = require("../utils/log");
->>>>>>> 2326e875
 const { default: isEmail } = require("validator/lib/isEmail");
 const isEmpty = require("is-empty");
 const emailMessages = require("../utils/email.msgs");
@@ -26,7 +21,6 @@
 
 logText("the listening...");
 
-<<<<<<< HEAD
 const firebaseFuncs = {
   userDeleted: functions.auth.user().onDelete(async (user) => {
     try {
@@ -35,20 +29,6 @@
       const firstName = user.firstName;
       const message = `AirQo Account Deleted, ${firstName}`;
       const subject = "AirQo Account Successfully Deleted!";
-=======
-    if (!isEmpty(email)) {
-      return await createUserUtil.sendFeedback({
-        email,
-        message,
-        subject,
-      });
-    }
-  } catch (error) {
-    logObject("error", error);
-    logger.error(`internal server error -- ${error.message}`);
-  }
-});
->>>>>>> 2326e875
 
       try {
         admin
@@ -105,7 +85,7 @@
       }
 
       if (!isEmpty(email)) {
-        return await joinUtil.sendFeedback({
+        return await createUserUtil.sendFeedback({
           email,
           message,
           subject,
@@ -126,7 +106,7 @@
       const subject = "Welcome to AirQo!";
 
       if (!isEmpty(email)) {
-        return await joinUtil.sendFeedback({
+        return await createUserUtil.sendFeedback({
           email,
           message,
           subject,
@@ -139,19 +119,4 @@
   }),
 };
 
-<<<<<<< HEAD
-module.exports = firebaseFuncs;
-=======
-    if (!isEmpty(email)) {
-      return await createUserUtil.sendFeedback({
-        email,
-        message,
-        subject,
-      });
-    }
-  } catch (error) {
-    logObject("error", error);
-    logger.error(`internal server error -- ${error.message}`);
-  }
-});
->>>>>>> 2326e875
+module.exports = firebaseFuncs;