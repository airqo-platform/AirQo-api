--- conflicted
+++ resolved
@@ -105,20 +105,13 @@
     process.env.PADDLE_DEFAULT_SUBSCRIPTION_PRICE_ID,
   DEFAULT_ORGANISATION_PROFILE_PICTURE:
     process.env.DEFAULT_ORGANISATION_PROFILE_PICTURE,
-<<<<<<< HEAD
-  DEFAULT_USE_ONBOARDING_FLOW: process.env.DEFAULT_USE_ONBOARDING_FLOW || false,
-  ONBOARDING_TOKEN_EXPIRY_DAYS: process.env.ONBOARDING_TOKEN_EXPIRY_DAYS || 7,
-  MAX_ONBOARDING_TOKEN_EXPIRY_DAYS:
-    process.env.MAX_ONBOARDING_TOKEN_EXPIRY_DAYS || 30,
-  ORGANISATIONS_LIMIT: process.env.ORGANISATIONS_LIMIT || 10,
-=======
 
   // ✅ BOOLEAN VALUES - Properly converted
   DEFAULT_USE_ONBOARDING_FLOW: parseBoolean(
     process.env.DEFAULT_USE_ONBOARDING_FLOW,
     false
   ),
->>>>>>> 1700bc5a
+  ORGANISATIONS_LIMIT: parseNumber(process.env.ORGANISATIONS_LIMIT, 10),
 };
 
 module.exports = envs;