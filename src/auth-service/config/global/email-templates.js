const isEmpty = require("is-empty");
const log4js = require("log4js");
const logger = log4js.getLogger(
  `${(
    process.env.NODE_ENV || "production"
  ).toUpperCase()} ENVIRONMENT -- config/global/email-template`
);

const emailTemplates = {
  EMAIL_GREETINGS: function ({ name } = {}) {
    try {
      let greetingText;
      if (isEmpty(name) || typeof name !== "string") {
        greetingText = "Hello!";
      } else {
        const nameWords = name.split(" ");
        if (
          nameWords.some(
            (word) => word.toLowerCase() === "unknown".toLowerCase()
          )
        ) {
          greetingText = "Hello!";
        } else {
          greetingText = `Dear ${name},`;
        }
      }

      return `<tr>
                <td
                    style="padding-bottom: 24px; color: #344054; font-size: 16px; font-family: Inter; font-weight: 600; line-height: 24px; word-wrap: break-word;">
                    ${greetingText}
                </td>
            </tr>`;
    } catch (error) {
      logger.error(`🐛🐛 Internal Server Error ${error.message}`);
    }
  },

  EMAIL_HEADER_TEMPLATE: function () {
    return `
    <table style="width: 100%; padding-bottom: 24px;">
                                <tr>
                                    <td style="display: flex; align-items: center;">
                                        <img src="cid:AirQoEmailLogo" alt="logo" style="height: 48px; width: 71px; margin-right: 10px;">
                                       
                                    </td>
                                </tr>
    
                            </table>
                            `;
  },
<<<<<<< HEAD

  EMAIL_FOOTER_TEMPLATE: function ({ email, optional } = {}) {
=======
  EMAIL_FOOTER_TEMPLATE: function (email) {
    const currentYear = new Date().getFullYear();
>>>>>>> 8892d371
    return `
    <table style="width: 100%; text-align: center; padding-top: 32px; padding-bottom: 32px;">
                                <tr>
                                    <td>
                                        <a href="https://www.facebook.com/AirQo/" target="_blank"><img
                                                src="cid:FacebookLogo" alt="FacebookLogo"
                                                style="width: 24px; height: 24px; margin-right: 20px; border-radius: 50%;"></a>
                                        <a href="https://www.youtube.com/@airqo7875" target="_blank"><img
                                                src="cid:YoutubeLogo" alt="YoutubeLogo"
                                                style="width: 24px; height: 24px; margin-right: 20px; border-radius: 50%;"></a>
                                        <a href="https://www.linkedin.com/company/airqo/" target="_blank"><img
                                                src="cid:LinkedInLogo" alt="LinkedInLogo"
                                                style="width: 24px; height: 24px; margin-right: 20px; border-radius: 50%;"></a>
                                        <a href="https://twitter.com/AirQoProject" target="_blank"><img src="cid:Twitter"
                                                alt="Twitter"
                                                style="width: 24px; height: 24px; margin-right: 20px; border-radius: 50%;"></a>
                                    </td>
                                </tr>
                            </table>
    
                            <!-- Footer section -->
                            <table style="width: 100%; text-align: center;">
                                <tr>
                                    <td>
                                        <span
                                            style="color: #667085; font-size: 14px; font-family: Inter; font-weight: 400; line-height: 20px; word-wrap: break-word;">This
                                            email was sent to</span>
                                        <span
                                            style="color: #135DFF; font-size: 14px; font-family: Inter; font-weight: 400; line-height: 20px; word-wrap: break-word;">${email}<br/></span>
                                            
                                        ${this.EMAIL_UNSUBSCRIBE_CLAUSE({ optional })}
                                        <span
                                            style="color: #667085; font-size: 14px; font-family: Inter; font-weight: 400; line-height: 20px; word-wrap: break-word;">
                                            <br/>
                                            ©2023 AirQo<br /><br />
                                            Makerere University, Software Systems Centre, Block B, Level 3, College of
                                            Computing and
                                            Information Sciences, Plot 56 University Pool Road</span>
                                    </td>
                                </tr>
                            </table>
    `;
  },

  EMAIL_UNSUBSCRIBE_CLAUSE: function ({ optional = false } = {}) {
    if (optional) {
      return `<span
                                            style="color: #667085; font-size: 14px; font-family: Inter; font-weight: 400; line-height: 20px; word-wrap: break-word;">.
                                            If you'd rather not receive this kind of email, you can </span>
                                        <span
                                            style="color: #135DFF; font-size: 14px; font-family: Inter; font-weight: 400; line-height: 20px; word-wrap: break-word;">unsubscribe</span>
                                        <span
                                            style="color: #667085; font-size: 14px; font-family: Inter; font-weight: 400; line-height: 20px; word-wrap: break-word;">
                                            or </span>
                                        <span
                                            style="color: #135DFF; font-size: 14px; font-family: Inter; font-weight: 400; line-height: 20px; word-wrap: break-word;">manage
<<<<<<< HEAD
                                            your email preferences.</span><br /><br />`;
    } else {
      return `<span
                                            style="color: #667085; font-size: 14px; font-family: Inter; font-weight: 400; line-height: 20px; word-wrap: break-word;">.
                                            You're receiving this email because you have an AirQo account. This email is not a marketing or promotional email. This is why
                                            this email does not contain an unsubscribe link. You will receive this email even if you have unsubscribed from AirQo's marketing emails.
                                             </span>`;
    }
=======
                                            your email preferences.</span><br /><br />
                                        <span
                                            style="color: #667085; font-size: 14px; font-family: Inter; font-weight: 400; line-height: 20px; word-wrap: break-word;">©
                                            ${currentYear} AirQo<br /><br />
                                            Makerere University, Software Systems Centre, Block B, Level 3, College of
                                            Computing and
                                            Information Sciences, Plot 56 University Pool Road</span>
                                    </td>
                                </tr>
                            </table>
    `;
>>>>>>> 8892d371
  },

  EMAIL_BODY: function ({ email, content, name, optional } = {}) {
    const footerTemplate = this.EMAIL_FOOTER_TEMPLATE({ email, optional });
    const headerTemplate = this.EMAIL_HEADER_TEMPLATE();
    let greetings = this.EMAIL_GREETINGS({ name });
    if (!name) {
      greetings = ``;
    }
    return `<!DOCTYPE html>
    <html>
    
        <head>
            <meta charset="UTF-8">
            <meta name="viewport" content="width=device-width, initial-scale=1.0">
        </head>
    
        <body style="margin: 0; padding: 0;font-family:Arial, sans-serif;">
    
            <div style="width: 90%; height: 100%; padding: 32px; background: #F3F6F8;">
                <!-- Email content container with white background -->
                <table style="width: 100%; max-width: 1024px; margin: 0 auto; background: white;">
                    <tr>
                        <td style="padding: 24px;">
                            <!-- Logo and title section -->
                             ${headerTemplate}
    
                            <!-- Email content section -->
                            <table style="width: 100%;">
                               ${greetings}
                                ${content}
                                <tr>
                                    <td style=" height: 8px; background: #EBF1FF;"></td>
                                </tr>
                            </table>
    
                            <!-- Social media section -->
                            ${footerTemplate}
                        </td>
                    </tr>
                </table>
            </div>
    
        </body>
    
    </html>`;
  },
};

module.exports = emailTemplates;<|MERGE_RESOLUTION|>--- conflicted
+++ resolved
@@ -49,13 +49,9 @@
                             </table>
                             `;
   },
-<<<<<<< HEAD
 
   EMAIL_FOOTER_TEMPLATE: function ({ email, optional } = {}) {
-=======
-  EMAIL_FOOTER_TEMPLATE: function (email) {
     const currentYear = new Date().getFullYear();
->>>>>>> 8892d371
     return `
     <table style="width: 100%; text-align: center; padding-top: 32px; padding-bottom: 32px;">
                                 <tr>
@@ -90,7 +86,7 @@
                                         <span
                                             style="color: #667085; font-size: 14px; font-family: Inter; font-weight: 400; line-height: 20px; word-wrap: break-word;">
                                             <br/>
-                                            ©2023 AirQo<br /><br />
+                                            ©${currentYear} AirQo<br /><br />
                                             Makerere University, Software Systems Centre, Block B, Level 3, College of
                                             Computing and
                                             Information Sciences, Plot 56 University Pool Road</span>
@@ -112,7 +108,6 @@
                                             or </span>
                                         <span
                                             style="color: #135DFF; font-size: 14px; font-family: Inter; font-weight: 400; line-height: 20px; word-wrap: break-word;">manage
-<<<<<<< HEAD
                                             your email preferences.</span><br /><br />`;
     } else {
       return `<span
@@ -121,19 +116,6 @@
                                             this email does not contain an unsubscribe link. You will receive this email even if you have unsubscribed from AirQo's marketing emails.
                                              </span>`;
     }
-=======
-                                            your email preferences.</span><br /><br />
-                                        <span
-                                            style="color: #667085; font-size: 14px; font-family: Inter; font-weight: 400; line-height: 20px; word-wrap: break-word;">©
-                                            ${currentYear} AirQo<br /><br />
-                                            Makerere University, Software Systems Centre, Block B, Level 3, College of
-                                            Computing and
-                                            Information Sciences, Plot 56 University Pool Road</span>
-                                    </td>
-                                </tr>
-                            </table>
-    `;
->>>>>>> 8892d371
   },
 
   EMAIL_BODY: function ({ email, content, name, optional } = {}) {
