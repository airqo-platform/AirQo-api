const { mongodb } = require("./dbConnection");

const devConfig = {
<<<<<<< HEAD
  MONGO_URI: `mongodb://localhost/`,
  DB_NAME: "airqo-auth-dev",
  JWT_SECRET: process.env.JWT_SECRET,
=======
  MONGO_URI: "mongodb://localhost",
  JWT_SECRET: process.env.JWT_SECRET,
  DB_NAME: process.env.MONGO_DEV,
>>>>>>> 907e77df
  CLIENT_ORIGIN: "https://airqo.net/",
  BCRYPT_SALT_ROUNDS: 12,
};
const testConfig = {
<<<<<<< HEAD
  MONGO_URI: `mongodb://localhost/`,
  DB_NAME: "airqo-auth-test",
  JWT_SECRET: process.env.JWT_SECRET,
=======
  MONGO_URI: "mongodb://localhost",
  JWT_SECRET: process.env.JWT_SECRET,
  DB_NAME: process.env.MONGO_TEST,
>>>>>>> 907e77df
  CLIENT_ORIGIN: "https://airqo.net/",
  BCRYPT_SALT_ROUNDS: 12,
};
const prodConfig = {
<<<<<<< HEAD
  // MONGO_URI: `${mongodb}://${process.env.MONGO_GCE_USERNAME}:${MONGO_GCE_PASSWORD}@${MONGO_GCE_HOST}:${MONGO_GCE_PORT}/`,
  MONGO_URI: process.env.MONGO_GCE_URI,
  JWT_SECRET: process.env.JWT_SECRET,
  DB_NAME: "airqo_analytics",
=======
  // MONGO_URI: process.env.ATLAS_URI,
  MONGO_URI: process.env.MONGO_GCE_URI,
  JWT_SECRET: process.env.JWT_SECRET,
  DB_NAME: process.env.MONGO_PROD,
>>>>>>> 907e77df
  CLIENT_ORIGIN: "https://airqo.net/",
  BCRYPT_SALT_ROUNDS: 12,
};

const stageConfig = {
  MONGO_URI: process.env.MONGO_GCE_URI,
  JWT_SECRET: process.env.JWT_SECRET,
  DB_NAME: process.env.MONGO_STAGE,
  CLIENT_ORIGIN: "https://airqo.net/",
  BCRYPT_SALT_ROUNDS: 12,
};

const defaultConfig = {
  PORT: process.env.PORT || 3000,
};

function envConfig(env) {
  switch (env) {
    case "development":
      return devConfig;
    case "test":
      return testConfig;
<<<<<<< HEAD
=======
    case "staging":
      return stageConfig;
>>>>>>> 907e77df
    default:
      return prodConfig;
  }
}

module.exports = {
  ...defaultConfig,
  ...envConfig(process.env.NODE_ENV),
};<|MERGE_RESOLUTION|>--- conflicted
+++ resolved
@@ -1,43 +1,24 @@
 const { mongodb } = require("./dbConnection");
 
 const devConfig = {
-<<<<<<< HEAD
-  MONGO_URI: `mongodb://localhost/`,
-  DB_NAME: "airqo-auth-dev",
-  JWT_SECRET: process.env.JWT_SECRET,
-=======
   MONGO_URI: "mongodb://localhost",
   JWT_SECRET: process.env.JWT_SECRET,
   DB_NAME: process.env.MONGO_DEV,
->>>>>>> 907e77df
   CLIENT_ORIGIN: "https://airqo.net/",
   BCRYPT_SALT_ROUNDS: 12,
 };
 const testConfig = {
-<<<<<<< HEAD
-  MONGO_URI: `mongodb://localhost/`,
-  DB_NAME: "airqo-auth-test",
-  JWT_SECRET: process.env.JWT_SECRET,
-=======
   MONGO_URI: "mongodb://localhost",
   JWT_SECRET: process.env.JWT_SECRET,
   DB_NAME: process.env.MONGO_TEST,
->>>>>>> 907e77df
   CLIENT_ORIGIN: "https://airqo.net/",
   BCRYPT_SALT_ROUNDS: 12,
 };
 const prodConfig = {
-<<<<<<< HEAD
-  // MONGO_URI: `${mongodb}://${process.env.MONGO_GCE_USERNAME}:${MONGO_GCE_PASSWORD}@${MONGO_GCE_HOST}:${MONGO_GCE_PORT}/`,
-  MONGO_URI: process.env.MONGO_GCE_URI,
-  JWT_SECRET: process.env.JWT_SECRET,
-  DB_NAME: "airqo_analytics",
-=======
   // MONGO_URI: process.env.ATLAS_URI,
   MONGO_URI: process.env.MONGO_GCE_URI,
   JWT_SECRET: process.env.JWT_SECRET,
   DB_NAME: process.env.MONGO_PROD,
->>>>>>> 907e77df
   CLIENT_ORIGIN: "https://airqo.net/",
   BCRYPT_SALT_ROUNDS: 12,
 };
@@ -60,11 +41,8 @@
       return devConfig;
     case "test":
       return testConfig;
-<<<<<<< HEAD
-=======
     case "staging":
       return stageConfig;
->>>>>>> 907e77df
     default:
       return prodConfig;
   }
