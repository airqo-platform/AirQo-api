const mongoose = require("mongoose");
const constants = require("./constants");
<<<<<<< HEAD
const log = require("../utils/log");
const URI = `mongodb://localhost/`;
const { logElement, logText, logObject } = require("../utils/log");
// const URI = constants.MONGO_URI;
logElement("environment", process.env.NODE_ENV);
logElement("the URI string", URI);

//the DB connection options....
const options = {
  useCreateIndex: true,
  useNewUrlParser: true,
  useFindAndModify: false,
  useUnifiedTopology: true,
  autoIndex: true,
  poolSize: 10,
  bufferMaxEntries: 0,
  connectTimeoutMS: 10000,
  socketTimeoutMS: 30000,
  dbName: "airqo-auth-dev",
};

const connect = () => mongoose.createConnection(URI, options);

const connectToMongoDB = () => {
  const db = connect();
  db.on("open", () => {
    console.log(`Mongoose connection opened on: ${URI}`);
  });

  db.on("error", (err) => {
    console.log("Mongoose connnection error" + err);
    process.exit(0);
  });

  // //when nodejs stops
  process.on("unhandledRejection", (reason, p) => {
    console.log("Unhandled Rejection at: Promise", p, "reason:", reason);
    db.close(() => {
      console.log("mongoose is disconnected through the app");
      process.exit(0);
    });
  });

  return db;
};

const mongodb = connectToMongoDB();

module.exports = mongodb;
=======

mongoose.Promise = global.Promise;

try {
  console.log("the value for MONGO URL is: " + constants.MONGO_URI);
  mongoose.connect(
    constants.MONGO_URI,
    { dbName: constants.DB_NAME },
    { useNewUrlParser: true }
  );
} catch (e) {
  mongoose.createConnection(constants.MONGO_URI);
}

mongoose.connection
  .once("open", () => console.log("MongoDB Running"))
  .on("error", (e) => {
    throw e;
  });
>>>>>>> 907e77df
<|MERGE_RESOLUTION|>--- conflicted
+++ resolved
@@ -1,56 +1,5 @@
 const mongoose = require("mongoose");
 const constants = require("./constants");
-<<<<<<< HEAD
-const log = require("../utils/log");
-const URI = `mongodb://localhost/`;
-const { logElement, logText, logObject } = require("../utils/log");
-// const URI = constants.MONGO_URI;
-logElement("environment", process.env.NODE_ENV);
-logElement("the URI string", URI);
-
-//the DB connection options....
-const options = {
-  useCreateIndex: true,
-  useNewUrlParser: true,
-  useFindAndModify: false,
-  useUnifiedTopology: true,
-  autoIndex: true,
-  poolSize: 10,
-  bufferMaxEntries: 0,
-  connectTimeoutMS: 10000,
-  socketTimeoutMS: 30000,
-  dbName: "airqo-auth-dev",
-};
-
-const connect = () => mongoose.createConnection(URI, options);
-
-const connectToMongoDB = () => {
-  const db = connect();
-  db.on("open", () => {
-    console.log(`Mongoose connection opened on: ${URI}`);
-  });
-
-  db.on("error", (err) => {
-    console.log("Mongoose connnection error" + err);
-    process.exit(0);
-  });
-
-  // //when nodejs stops
-  process.on("unhandledRejection", (reason, p) => {
-    console.log("Unhandled Rejection at: Promise", p, "reason:", reason);
-    db.close(() => {
-      console.log("mongoose is disconnected through the app");
-      process.exit(0);
-    });
-  });
-
-  return db;
-};
-
-const mongodb = connectToMongoDB();
-
-module.exports = mongodb;
-=======
 
 mongoose.Promise = global.Promise;
 
@@ -69,5 +18,4 @@
   .once("open", () => console.log("MongoDB Running"))
   .on("error", (e) => {
     throw e;
-  });
->>>>>>> 907e77df
+  });