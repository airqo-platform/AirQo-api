const passport = require("passport");
const LocalStrategy = require("passport-local");
const createUserUtil = require("@utils/user.util");
const { AbstractTokenFactory } = require("@services/atf.service");
const GoogleStrategy = require("passport-google-oauth20").Strategy;
const httpStatus = require("http-status");
const Validator = require("validator");
const UserModel = require("@models/User");
const AccessTokenModel = require("@models/AccessToken");
const constants = require("@config/constants");
const PermissionModel = require("@models/Permission");
const { mailer, stringify, winstonLogger } = require("@utils/common");
const { Strategy: JwtStrategy, ExtractJwt } = require("passport-jwt");
const AuthTokenStrategy = require("passport-auth-token");
const jwt = require("jsonwebtoken");
const accessCodeGenerator = require("generate-password");
const {
  logObject,
  logText,
  logElement,
  HttpError,
  extractErrorsFromRequest,
} = require("@utils/shared");
const log4js = require("log4js");
const logger = log4js.getLogger(
  `${constants.ENVIRONMENT} -- passport-middleware`
);

const setLocalOptions = (req, res, next) => {
  try {
    const rawUserName = req.body && req.body.userName;
    const userName =
      typeof rawUserName === "string" ? rawUserName.trim() : rawUserName;
    if (typeof userName === "string") {
      // normalize for downstream consumers
      req.body.userName = userName;
    }

    // The validator library expects a string.
    // We check for existence first, then validate.
    if (
      !userName ||
      typeof userName !== "string" ||
      Validator.isEmpty(userName)
    ) {
      throw new HttpError(
        "the userName field is missing or empty",
        httpStatus.BAD_REQUEST
      );
    }

    const authenticationFields = {};
    // Use the trimmed value for validation
    if (Validator.isEmail(userName)) {
      authenticationFields.usernameField = "email";
      authenticationFields.passwordField = "password";
    } else {
      authenticationFields.usernameField = "userName";
      authenticationFields.passwordField = "password";
    }

    return {
      success: true,
      message: "all the auth fields have been set",
      authenticationFields,
    };
  } catch (error) {
    // Handle errors appropriately, including HttpErrors
    if (error instanceof HttpError) {
      return next(error);
    }
    logger.error(`Error in setLocalOptions: ${error.message}`);
    next(
      new HttpError("Internal Server Error", httpStatus.INTERNAL_SERVER_ERROR, {
        message: error.message,
      })
    );
  }
};

const authenticateWithEmailOptions = {
  usernameField: "email",
  passwordField: "password",
};

const authenticateWithUsernameOptions = {
  usernameField: "userName",
  passwordField: "password",
};

const jwtOpts = {
  jwtFromRequest: ExtractJwt.fromAuthHeaderWithScheme("jwt"),
  secretOrKey: constants.JWT_SECRET,
};

/**
 * using the strategies
 * @param {*} tenant
 * @param {*} req
 * @param {*} res
 * @param {*} next
 * @returns
 */
const useLocalStrategy = (tenant, req, res, next) => {
  try {
    const localOptions = setLocalOptions(req, res, next);
    logObject("the localOptions", localOptions);

    // If setLocalOptions calls next(error), it returns undefined.
    // The error is already passed to the express error handler, so we just stop.
    if (!localOptions) {
      return;
    }

    if (localOptions.success === true) {
      logText("success state is true");
      const { usernameField } = localOptions.authenticationFields;
      logElement("the username field", usernameField);
      if (usernameField === "email") {
        req.body.email = String(req.body.userName).trim();
        logText("we are using email");
        return useEmailWithLocalStrategy(tenant, req, res, next);
      } else if (usernameField === "userName") {
        logText("we are using username");
        req.body.userName = String(req.body.userName).trim();
        return useUsernameWithLocalStrategy(tenant, req, res, next);
      }
    }
  } catch (error) {
    logger.error(`Critical error in useLocalStrategy: ${error.message}`);
    next(
      new HttpError("Internal Server Error", httpStatus.INTERNAL_SERVER_ERROR, {
        message: error.message,
      })
    );
  }
};

const useEmailWithLocalStrategy = (tenant, req, res, next) =>
  new LocalStrategy(
    authenticateWithEmailOptions,
    async (email, password, done) => {
      try {
        const service = req.headers["service"];
        const user = await UserModel(tenant.toLowerCase())
          .findOne({ email })
          .exec();
        req.auth = {};
        if (!user) {
          req.auth.success = false;
          req.auth.message = `username or password does not exist in this organisation (${tenant})`;
          req.auth.status = httpStatus.BAD_REQUEST;
          next(
            new HttpError(
              `username or password does not exist in this organisation (${tenant})`,
              httpStatus.BAD_REQUEST
            )
          );
          return;
        } else if (!user.authenticateUser(password)) {
          req.auth.success = false;
          req.auth.message = "incorrect username or password";
          req.auth.status = httpStatus.BAD_REQUEST;
          next(
            new HttpError(
              "incorrect username or password",
              httpStatus.BAD_REQUEST
            )
          );
          return;
        }

        // Centralized verification check
        const verificationResult = createUserUtil._handleVerification(user);
        if (!verificationResult.shouldProceed) {
          try {
            if (verificationResult.requiresV3Reminder) {
              await createUserUtil.verificationReminder(
                { tenant: tenant.toLowerCase(), email: user.email },
                next
              );
            } else if (verificationResult.requiresV4Reminder) {
              await createUserUtil.mobileVerificationReminder(
                { tenant: tenant.toLowerCase(), email: user.email },
                next
              );
            }
          } catch (error) {
            logger.error(`🐛🐛 Internal Server Error --- ${stringify(error)}`);
          }
          next(new HttpError(verificationResult.message, httpStatus.FORBIDDEN));
          return;
        }
        req.auth.success = true;
        req.auth.message = "successful login";
        req.auth.status = httpStatus.OK;

        if (user && user.email !== user.email.toLowerCase()) {
          try {
            const conflictUser = await UserModel(tenant.toLowerCase()).findOne({
              email: user.email.toLowerCase(),
              _id: { $ne: user._id },
            });

            if (!conflictUser) {
              // Safe to migrate this user's email
              await UserModel(tenant.toLowerCase()).findByIdAndUpdate(
                user._id,
                { email: user.email.toLowerCase() },
                { new: true }
              );

              logger.info(`Migrated email case for user: ${user._id}`);
            }
          } catch (error) {
            logger.warn(
              `Could not migrate email case for user ${user._id}: ${error.message}`
            );
          }
        }

        // Fire-and-forget permission update
        (async () => {
          try {
            const DEFAULT_PERMISSIONS = constants.DEFAULT_NEW_USER_PERMISSIONS;
            const existingPermissions = await PermissionModel(
              tenant.toLowerCase()
            )
              .find({ permission: { $in: DEFAULT_PERMISSIONS } })
              .select("_id")
              .lean();

            if (existingPermissions.length > 0) {
              const permissionIds = existingPermissions.map((p) => p._id);
              await UserModel(tenant.toLowerCase()).findByIdAndUpdate(
                user._id,
                {
                  $addToSet: { permissions: { $each: permissionIds } },
                }
              );
              logger.info(`Updated default permissions for user ${user.email}`);
            }
          } catch (permError) {
            logger.error(
              `Error updating default permissions for user ${user.email}: ${permError.message}`
            );
          }
        })();

        try {
          // Decide if auto-verification should happen.
          const shouldAutoVerify =
            verificationResult.shouldProceed &&
            user.verified !== true &&
            user.analyticsVersion !== 3 &&
            user.analyticsVersion !== 4;

          const updatePayload = createUserUtil._constructLoginUpdate(
            user,
            null,
            {
              autoVerify: shouldAutoVerify,
            }
          );
          await UserModel(tenant.toLowerCase())
            .findOneAndUpdate({ _id: user._id }, updatePayload, {
              new: true,
              upsert: false,
              runValidators: true,
            })
            .then(() => {})
            .catch((error) => {
              logger.error(`🐛🐛 Internal Server Error -- ${stringify(error)}`);
            });
        } catch (error) {
          logger.error(`🐛🐛 Internal Server Error -- ${stringify(error)}`);
        }
        // Ensure user's default role is correctly assigned before proceeding
        await createUserUtil.ensureDefaultAirqoRole(user, tenant.toLowerCase());
        winstonLogger.info(
          `successful login through ${service ? service : "unknown"} service`,
          {
            username: user.userName,
            email: user.email,
            service: service ? service : "none",
          }
        );

        return done(null, user);
      } catch (e) {
        req.auth = {};
        req.auth.success = false;
        req.auth.message = "Server Error";
        req.auth.error = e.message;
        req.auth.status = httpStatus.INTERNAL_SERVER_ERROR;
        next(new HttpError(e.message, httpStatus.INTERNAL_SERVER_ERROR));
        return;
      }
    }
  );

const useUsernameWithLocalStrategy = (tenant, req, res, next) =>
  new LocalStrategy(
    authenticateWithUsernameOptions,
    async (userName, password, done) => {
      try {
        const service = req.headers["service"];
        logObject("Service", service);
        const user = await UserModel(tenant.toLowerCase())
          .findOne({ userName })
          .exec();
        req.auth = {};
        if (!user) {
          req.auth.success = false;
          req.auth.message = `username or password does not exist in this organisation (${tenant})`;
          req.auth.status = httpStatus.BAD_REQUEST;

          next(
            new HttpError(
              `username or password does not exist in this organisation (${tenant})`,
              httpStatus.BAD_REQUEST
            )
          );
          return;
        } else if (!user.authenticateUser(password)) {
          req.auth.success = false;
          req.auth.message = "incorrect username or password";
          req.auth.status = httpStatus.BAD_REQUEST;
          next(
            new HttpError(
              "incorrect username or password",
              httpStatus.BAD_REQUEST
            )
          );
          return;
        }

        // Centralized verification check
        const verificationResult = createUserUtil._handleVerification(user);
        if (!verificationResult.shouldProceed) {
          try {
            if (verificationResult.requiresV3Reminder) {
              await createUserUtil.verificationReminder(
                { tenant: tenant.toLowerCase(), email: user.email },
                next
              );
            } else if (verificationResult.requiresV4Reminder) {
              await createUserUtil.mobileVerificationReminder(
                { tenant: tenant.toLowerCase(), email: user.email },
                next
              );
            }
          } catch (error) {
            logger.error(`🐛🐛 Internal Server Error --- ${stringify(error)}`);
          }
          next(new HttpError(verificationResult.message, httpStatus.FORBIDDEN));
          return;
        }
        req.auth.success = true;
        req.auth.message = "successful login";

        if (user && user.email !== user.email.toLowerCase()) {
          try {
            const conflictUser = await UserModel(tenant.toLowerCase()).findOne({
              email: user.email.toLowerCase(),
              _id: { $ne: user._id },
            });

            if (!conflictUser) {
              // Safe to migrate this user's email
              await UserModel(tenant.toLowerCase()).findByIdAndUpdate(
                user._id,
                { email: user.email.toLowerCase() },
                { new: true }
              );

              logger.info(`Migrated email case for user: ${user._id}`);
            }
          } catch (error) {
            logger.warn(
              `Could not migrate email case for user ${user._id}: ${error.message}`
            );
          }
        }

        // Fire-and-forget permission update
        (async () => {
          try {
            const DEFAULT_PERMISSIONS = constants.DEFAULT_NEW_USER_PERMISSIONS;
            const existingPermissions = await PermissionModel(
              tenant.toLowerCase()
            )
              .find({ permission: { $in: DEFAULT_PERMISSIONS } })
              .select("_id")
              .lean();

            if (existingPermissions.length > 0) {
              const permissionIds = existingPermissions.map((p) => p._id);
              await UserModel(tenant.toLowerCase()).findByIdAndUpdate(
                user._id,
                {
                  $addToSet: { permissions: { $each: permissionIds } },
                }
              );
              logger.info(`Updated default permissions for user ${user.email}`);
            }
          } catch (permError) {
            logger.error(
              `Error updating default permissions for user ${user.email}: ${permError.message}`
            );
          }
        })();

        try {
          // Decide if auto-verification should happen.
          const shouldAutoVerify =
            verificationResult.shouldProceed &&
            user.verified !== true &&
            user.analyticsVersion !== 3 &&
            user.analyticsVersion !== 4;

          const updatePayload = createUserUtil._constructLoginUpdate(
            user,
            null,
            {
              autoVerify: shouldAutoVerify,
            }
          );
          await UserModel(tenant.toLowerCase())
            .findOneAndUpdate({ _id: user._id }, updatePayload, {
              new: true,
              upsert: false,
              runValidators: true,
            })
            .then(() => {})
            .catch((error) => {
              logger.error(`🐛🐛 Internal Server Error -- ${stringify(error)}`);
            });
        } catch (error) {
          logger.error(`🐛🐛 Internal Server Error -- ${stringify(error)}`);
        }

        // Ensure user's default role is correctly assigned before proceeding
        await createUserUtil.ensureDefaultAirqoRole(user, tenant.toLowerCase());

        winstonLogger.info(
          `successful login through ${service ? service : "unknown"} service`,
          {
            username: user.userName,
            email: user.email,
            service: service ? service : "unknown",
          }
        );
        return done(null, user);
      } catch (e) {
        req.auth = {};
        req.auth.success = false;
        req.auth.message = "Internal Server Error";
        req.auth.error = e.message;
        req.auth.status = httpStatus.INTERNAL_SERVER_ERROR;
        next(new HttpError(e.message, httpStatus.INTERNAL_SERVER_ERROR));
        return;
      }
    }
  );

const useGoogleStrategy = (tenant, req, res, next) =>
  new GoogleStrategy(
    {
      clientID: constants.GOOGLE_CLIENT_ID,
      clientSecret: constants.GOOGLE_CLIENT_SECRET,
      callbackURL: `${constants.PLATFORM_BASE_URL}/api/v2/users/auth/google/callback`,
    },
    async (accessToken, refreshToken, profile, cb) => {
      logObject("Google profile Object", profile._json);

      try {
        const service = req.headers["service"];
        let user = await UserModel(tenant.toLowerCase())
          .findOne({
            email: profile._json.email,
          })
          .exec();

        req.auth = {};
        if (user) {
          req.auth.success = true;
          req.auth.message = "successful login";

          if (user && user.email !== user.email.toLowerCase()) {
            try {
              const conflictUser = await UserModel(
                tenant.toLowerCase()
              ).findOne({
                email: user.email.toLowerCase(),
                _id: { $ne: user._id },
              });

              if (!conflictUser) {
                // Safe to migrate this user's email
                await UserModel(tenant.toLowerCase()).findByIdAndUpdate(
                  user._id,
                  { email: user.email.toLowerCase() },
                  { new: true }
                );

                logger.info(`Migrated email case for user: ${user._id}`);
              }
            } catch (error) {
              logger.warn(
                `Could not migrate email case for user ${user._id}: ${error.message}`
              );
            }
          }

          // Role check and fix
          await createUserUtil.ensureDefaultAirqoRole(
            user,
            tenant.toLowerCase()
          );

          winstonLogger.info(
            `successful login through ${service ? service : "unknown"} service`,
            {
              username: user.userName,
              email: user.email,
              service: service ? service : "none",
            }
          );
          cb(null, user);
          return next();
        } else {
          // profilePicture: profile._json.picture,
          const responseFromRegisterUser = await UserModel(tenant).register(
            {
              google_id: profile._json.sub,
              firstName: profile._json.given_name,
              lastName: profile._json.family_name,
              email: profile._json.email,
              userName: profile._json.email,
              website: profile._json.hd,
              password: accessCodeGenerator.generate(
                constants.RANDOM_PASSWORD_CONFIGURATION(constants.TOKEN_LENGTH)
              ),
            },
            next
          );
          if (responseFromRegisterUser.success === false) {
            req.auth.success = false;
            req.auth.message = "unable to create user";
            req.auth.status =
              responseFromRegisterUser.status ||
              httpStatus.INTERNAL_SERVER_ERROR;
            cb(responseFromRegisterUser.errors, false);

            next(
              new HttpError(
                "unable to create user",
                responseFromRegisterUser.status ||
                  httpStatus.INTERNAL_SERVER_ERROR
              )
            );
            return;
          } else {
            logObject("the newly created user", responseFromRegisterUser.data);
            user = responseFromRegisterUser.data;
            try {
              // New user from Google should be auto-verified.
              const updatePayload = createUserUtil._constructLoginUpdate(
                user,
                null,
                { autoVerify: true }
              );
              await UserModel(tenant.toLowerCase())
                .findOneAndUpdate({ _id: user._id }, updatePayload, {
                  new: true,
                  upsert: false,
                  runValidators: true,
                })
                .then(() => {})
                .catch((error) => {
                  logger.error(
                    `🐛🐛 Internal Server Error -- ${stringify(error)}`
                  );
                });
            } catch (error) {
              logger.error(`🐛🐛 Internal Server Error -- ${stringify(error)}`);
            }
            cb(null, user);

            return next();
          }
        }
      } catch (error) {
        logger.error(`🐛🐛 Internal Server Error -- ${stringify(error)}`);
        logObject("error", error);
        req.auth = {};
        req.auth.success = false;
        req.auth.message = "Server Error";
        req.auth.error = error.message;

        next(new HttpError(error.message, httpStatus.INTERNAL_SERVER_ERROR));
        return;
      }
    }
  );

const useJWTStrategy = (tenant, req, res, next) =>
  new JwtStrategy(jwtOpts, async (payload, done) => {
    try {
      logObject("req.headers[x-original-uri]", req.headers["x-original-uri"]);
      logObject(
        "req.headers[x-original-method]",
        req.headers["x-original-method"]
      );

      logObject("req.headers['x-host-name']", req.headers["x-host-name"]);
      logObject("req.headers['x-client-ip']", req.headers["x-client-ip"]);
      logObject(
        "req.headers['x-client-original-ip']",
        req.headers["x-client-original-ip"]
      );

      const clientIp = req.headers["x-client-ip"];
      const hostName = req.headers["x-host-name"];
      const endpoint = req.headers["x-original-uri"];
      const clientOriginalIp = req.headers["x-client-original-ip"];
      const requestBody = req.body;
      logObject("Request Body", requestBody);

      let service = req.headers["service"] || "unknown";
      let userAction = "unknown";

      const specificRoutes = [
        {
          uri: ["/api/v2/devices/events"],
          service: "events-registry",
          action: "Events API Access via JWT",
        },
        {
          uri: ["/api/v2/devices/measurements"],
          service: "events-registry",
          action: "Measurements API Access via JWT",
        },
        {
          uri: ["/api/v2/devices/readings"],
          service: "events-registry",
          action: "Readings API Access via JWT",
        },
        {
          uri: ["/api/v1/devices"],
          service: "device-registry",
          action: "deprecated-version-number",
        },
      ];

      specificRoutes.forEach((route) => {
        const uri = req.headers["x-original-uri"];
        if (uri && route.uri.some((routeUri) => uri.includes(routeUri))) {
          service = route.service;
          userAction = route.action;
          return done(null, false);
        }
      });

      const routesWithService = [
        {
          method: "POST",
          uriIncludes: [
            "api/v2/analytics/data-download",
            "api/v1/analytics/data-download",
          ],
          service: "data-export-download",
          action: "Export Data",
        },
        {
          method: "POST",
          uriIncludes: [
            "api/v1/analytics/data-export",
            "api/v2/analytics/data-export",
          ],
          service: "data-export-scheduling",
          action: "Schedule Data Download",
        },
        /**** Sites */
        {
          method: "POST",
          uriIncludes: ["/api/v2/devices/sites"],
          service: "site-registry",
          action: "Site Creation",
        },
        {
          method: "GET",
          uriIncludes: ["/api/v2/devices/sites"],
          service: "site-registry",
          action: "View Sites",
        },
        {
          method: "PUT",
          uriIncludes: ["/api/v2/devices/sites"],
          service: "site-registry",
          action: "Site Update",
        },
        {
          method: "DELETE",
          uriIncludes: ["/api/v2/devices/sites"],
          service: "site-registry",
          action: "Site Deletion",
        },

        /**** Devices */
        {
          method: "DELETE",
          uriIncludes: ["/api/v2/devices?"],
          service: "device-registry",
          action: "Device Deletion",
        },
        {
          method: "DELETE",
          uriIncludes: ["/api/v2/devices/soft?"],
          service: "device-registry",
          action: "Device SOFT Deletion",
        },
        {
          method: "PUT",
          uriIncludes: ["/api/v2/devices?"],
          service: "device-registry",
          action: "Device Update",
        },
        {
          method: "PUT",
          uriIncludes: ["/api/v2/devices/soft?"],
          service: "device-registry",
          action: "Device SOFT Update",
        },
        {
          method: "GET",
          uriIncludes: ["/api/v2/devices?"],
          service: "device-registry",
          action: "View Devices",
        },
        {
          method: "POST",
          uriIncludes: ["/api/v2/devices?"],
          service: "device-registry",
          action: "Device Creation",
        },
        {
          method: "POST",
          uriIncludes: ["/api/v2/devices/soft?"],
          service: "device-registry",
          action: "Device SOFT Creation",
        },
        /**** Cohorts */
        {
          method: "GET",
          uriIncludes: ["/api/v2/devices/cohorts"],
          service: "cohort-registry",
          action: "View Cohorts",
        },

        {
          method: "POST",
          uriIncludes: ["/api/v2/devices/cohorts"],
          service: "cohort-registry",
          action: "Create Cohorts",
        },

        {
          method: "PUT",
          uriIncludes: ["/api/v2/devices/cohorts"],
          service: "cohort-registry",
          action: "Update Cohort",
        },

        {
          method: "DELETE",
          uriIncludes: ["/api/v2/devices/cohorts"],
          service: "cohort-registry",
          action: "Delete Cohort",
        },

        /**** Grids */

        {
          method: "GET",
          uriIncludes: ["/api/v2/devices/grids"],
          service: "grid-registry",
          action: "View Grids",
        },

        {
          method: "PUT",
          uriIncludes: ["/api/v2/devices/grids"],
          service: "grid-registry",
          action: "Update Grid",
        },

        {
          method: "DELETE",
          uriIncludes: ["/api/v2/devices/grids"],
          service: "grid-registry",
          action: "Delete Grid",
        },

        {
          method: "POST",
          uriIncludes: ["/api/v2/devices/grids"],
          service: "grid-registry",
          action: "Create Grid",
        },

        /**** AirQlouds */

        {
          method: "GET",
          uriIncludes: ["/api/v2/devices/airqlouds"],
          service: "airqloud-registry",
          action: "View AirQlouds",
        },
        {
          method: "POST",
          uriIncludes: ["/api/v2/devices/airqlouds"],
          service: "airqloud-registry",
          action: "AirQloud Creation",
        },
        {
          method: "PUT",
          uriIncludes: ["/api/v2/devices/airqlouds"],
          service: "airqloud-registry",
          action: "AirQloud Update",
        },
        {
          method: "DELETE",
          uriIncludes: ["/api/v2/devices/airqlouds"],
          service: "airqloud-registry",
          action: "AirQloud Deletion",
        },

        /**** Site Activities */

        {
          method: "POST",
          uriIncludes: ["/api/v2/devices/activities/maintain"],
          service: "device-maintenance",
          action: "Maintain Device",
        },
        {
          method: "POST",
          uriIncludes: ["/api/v2/devices/activities/recall"],
          service: "device-recall",
          action: "Recall Device",
        },
        {
          method: "POST",
          uriIncludes: ["/api/v2/devices/activities/deploy"],
          service: "device-deployment",
          action: "Deploy Device",
        },

        /**** Users */
        {
          method: "POST",
          uriIncludes: ["api/v2/users", "api/v1/users"],
          service: "auth",
          action: "Create User",
        },
        {
          method: "GET",
          uriIncludes: ["api/v2/users", "api/v1/users"],
          service: "auth",
          action: "View Users",
        },
        {
          method: "PUT",
          uriIncludes: ["api/v2/users", "api/v1/users"],
          service: "auth",
          action: "Update User",
        },
        {
          method: "DELETE",
          uriIncludes: ["api/v2/users", "api/v1/users"],
          service: "auth",
          action: "Delete User",
        },

        /****Incentives*/
        {
          method: "POST",
          uriIncludes: [
            "api/v1/incentives/transactions/accounts/payments",
            "api/v2/incentives/transactions/accounts/payments",
          ],
          service: "incentives",
          action: "Add Money to Organizational Account",
        },
        {
          method: "POST",
          uriIncludes: [
            "api/v1/incentives/transactions/hosts",
            "api/v2/incentives/transactions/hosts",
          ],
          service: "incentives",
          action: "Send Money to Host",
        },

        /**** Calibrate */
        {
          method: "POST",
          uriIncludes: ["/api/v1/calibrate", "/api/v2/calibrate"],
          service: "calibrate",
          action: "calibrate device",
        },

        /**** Locate */
        {
          method: "POST",
          uriIncludes: ["/api/v1/locate", "/api/v2/locate"],
          service: "locate",
          action: "Identify Suitable Device Locations",
        },

        /**** Fault Detection */
        {
          method: "POST",
          uriIncludes: ["/api/v1/predict-faults", "/api/v2/predict-faults"],
          service: "fault-detection",
          action: "Detect Faults",
        },

        /**** Readings... */
        {
          method: "GET",
          uriIncludes: [
            "/api/v2/devices/measurements",
            "/api/v2/devices/events",
            "/api/v2/devices/readings",
          ],
          service: "events-registry",
          action: " Retrieve Measurements",
        },

        /**** Data Proxy */
        {
          method: "GET",
          uriIncludes: ["/api/v2/data"],
          service: "data-mgt",
          action: "Retrieve Data",
        },
        {
          method: "GET",
          uriIncludes: ["/api/v2/data-proxy"],
          service: "data-proxy",
          action: "Retrieve Data",
        },

        /*****Analytics */
        {
          method: "GET",
          uriIncludes: ["/api/v2/analytics/dashboard/sites"],
          service: "analytics",
          action: "Retrieve Sites on Analytics Page",
        },
        {
          method: "GET",
          uriIncludes: [
            "/api/v2/analytics/dashboard/historical/daily-averages",
          ],
          service: "analytics",
          action: "Retrieve Daily Averages on Analytics Page",
        },
        {
          method: "GET",
          uriIncludes: ["/api/v2/analytics/dashboard/exceedances-devices"],
          service: "analytics",
          action: "Retrieve Exceedances on Analytics Page",
        },

        /*****KYA lessons */

        {
          method: "GET",
          uriIncludes: ["/api/v2/devices/kya/lessons/users"],
          service: "kya",
          action: "Retrieve KYA lessons",
        },
        {
          method: "POST",
          uriIncludes: ["/api/v2/devices/kya/lessons/users"],
          service: "kya",
          action: "Create KYA lesson",
        },
        {
          method: "PUT",
          uriIncludes: ["/api/v2/devices/kya/lessons/users"],
          service: "kya",
          action: "Update KYA lesson",
        },
        {
          method: "DELETE",
          uriIncludes: ["/api/v2/devices/kya/lessons/users"],
          service: "kya",
          action: "Delete KYA lesson",
        },
        /*****KYA Quizzes */
        {
          method: "GET",
          uriIncludes: ["/api/v2/devices/kya/quizzes/users"],
          service: "kya",
          action: "Retrieve KYA quizzes",
        },

        {
          method: "POST",
          uriIncludes: ["/api/v2/devices/kya/quizzes"],
          service: "kya",
          action: "Create KYA quizzes",
        },

        {
          method: "PUT",
          uriIncludes: ["/api/v2/devices/kya/quizzes"],
          service: "kya",
          action: "Update KYA quiz",
        },

        {
          method: "DELETE",
          uriIncludes: ["/api/v2/devices/kya/quizzes"],
          service: "kya",
          action: "Delete KYA quiz",
        },

        /*****view */
        {
          method: "GET",
          uriIncludes: ["/api/v2/view/mobile-app/version-info"],
          service: "mobile-version",
          action: "View Mobile App Information",
        },

        /*****Predict */
        {
          method: "GET",
          uriIncludes: ["/api/v2/predict/daily-forecast"],
          service: "predict",
          action: "Retrieve Daily Forecasts",
        },
        {
          method: "GET",
          uriIncludes: ["/api/v2/predict/hourly-forecast"],
          service: "predict",
          action: "Retrieve Hourly Forecasts",
        },
        {
          method: "GET",
          uriIncludes: ["/api/v2/predict/heatmap"],
          service: "predict",
          action: "Retrieve Heatmap",
        },

        /*****Device Monitoring */
        {
          method: "GET",
          uriIncludes: ["/api/v2/monitor"],
          service: "monitor",
          action: "Retrieve Network Statistics Data",
        },

        {
          method: "GET",
          uriIncludes: ["/api/v2/meta-data"],
          service: "meta-data",
          action: "Retrieve Metadata",
        },

        {
          method: "GET",
          uriIncludes: ["/api/v2/network-uptime"],
          service: "network-uptime",
          action: "Retrieve Network Uptime Data",
        },
      ];
      const user = await UserModel(tenant.toLowerCase())
        .findOne({ _id: payload._id })
        .exec();

      if (!user) {
        return done(null, false);
      }

      routesWithService.forEach(async (route) => {
        const uri = req.headers["x-original-uri"];
        const method = req.headers["x-original-method"];

        if (
          method &&
          route.method === method &&
          uri &&
          (!route.uriEndsWith ||
            route.uriEndsWith.some((suffix) => uri.endsWith(suffix))) &&
          (!route.uriIncludes ||
            route.uriIncludes.some((substring) => uri.includes(substring)))
        ) {
          service = route.service;
          userAction = route.action;
          logObject("Service", service);

          if (["device-deployment", "device-recall"].includes(service)) {
            try {
              const emailResponse = await mailer.siteActivity(
                {
                  email: user.email,
                  firstName: user.firstName,
                  lastName: user.lastName,
                  siteActivityDetails: {
                    service: service,
                    userAction: userAction,
                    actor: user.email,
                  },
                },
                next
              );

              if (emailResponse && emailResponse.success === false) {
                logger.error(
                  `🐛🐛 Internal Server Error -- ${stringify(emailResponse)}`
                );
              }
            } catch (error) {
              logger.error(`🐛🐛 Internal Server Error -- ${error.message}`);
            }
          }
        }
      });

      try {
        // Only update login stats; do not flip verification state here.
        const updatePayload = createUserUtil._constructLoginUpdate(user, null, {
          autoVerify: false,
        });
        await UserModel(tenant.toLowerCase())
          .findOneAndUpdate({ _id: user._id }, updatePayload, {
            new: true,
            upsert: false,
            runValidators: true,
          })
          .then(() => {})
          .catch((error) => {
            logger.error(`🐛🐛 Internal Server Error -- ${stringify(error)}`);
          });
      } catch (error) {
        logger.error(`🐛🐛 Internal Server Error -- ${stringify(error)}`);
      }

      // Ensure user's default role is correctly assigned before proceeding
      await createUserUtil.ensureDefaultAirqoRole(user, tenant.toLowerCase());

      winstonLogger.info(userAction, {
        username: user.userName,
        email: user.email,
        service: service ? service : "unknown",
        clientIp: clientIp ? clientIp : "unknown",
        hostName: hostName ? hostName : "unknown",
        endpoint: endpoint ? endpoint : "unknown",
        clientOriginalIp: clientOriginalIp ? clientOriginalIp : "unknown",
      });

      return done(null, user);
    } catch (e) {
      logger.error(`🐛🐛 Internal Server Error -- ${stringify(e)}`);
      return done(e, false);
    }
  });

const useAuthTokenStrategy = (tenant, req, res, next) =>
  new AuthTokenStrategy(async function (token, done) {
    const service = req.headers["service"];
    logObject("Service", service);
    await AccessTokenModel(tenant.toLowerCase()).findOne(
      {
        id: token,
      },
      function (error, accessToken) {
        if (error) {
          return done(error);
        }

        if (accessToken) {
          if (!token.isValid(accessToken)) {
            return done(null, false);
          }

          UserModel(tenant.toLowerCase()).findOne(
            {
              id: accessToken.user_id,
            },
            function (error, user) {
              if (error) {
                return done(error);
              }

              if (!user) {
                return done(null, false);
              }
              winstonLogger.info(
                `successful login through ${
                  service ? service : "unknown"
                } service`,
                {
                  username: user.userName,
                  email: user.email,
                  service: service ? service : "unknown",
                }
              );
              return done(null, user);
            }
          );
        } else {
          return done(null);
        }
      }
    );
  });

/**
 * setting the strategies
 * @param {*} tenant
 * @param {*} req
 * @param {*} res
 * @param {*} next
 */
const setLocalStrategy = (tenant, req, res, next) => {
  const strategy = useLocalStrategy(tenant, req, res, next);
  if (strategy) {
    passport.use("user-local", strategy);
  }
};

const setGoogleStrategy = (tenant, req, res, next) => {
  passport.use(useGoogleStrategy(tenant, req, res, next));
  passport.serializeUser((user, done) => {
    done(null, user);
  });
  passport.deserializeUser(async (user, done) => {
    await UserModel(tenant.toLowerCase())
      .findById(id)
      .then((user) => {
        done(null, user);
      });
  });
};

const setJWTStrategy = (tenant, req, res, next) => {
  passport.use("jwt", useJWTStrategy(tenant, req, res, next));
};

const setAuthTokenStrategy = (tenant, req, res, next) => {
  passport.use("authtoken", useAuthTokenStrategy(tenant, req, res, next));
};

function setLocalAuth(req, res, next) {
  try {
    const errors = extractErrorsFromRequest(req);
    if (errors) {
      next(new HttpError("bad request errors", httpStatus.BAD_REQUEST, errors));
      return;
    }
    let tenant = "airqo";
    if (req.query.tenant) {
      tenant = req.query.tenant;
    }
    setLocalStrategy(tenant, req, res, next);
    next();
  } catch (e) {
    logger.error(`the error in setLocalAuth is: ${e.message}`);
    logObject("the error in setLocalAuth is", e);
  }
}
function setGoogleAuth(req, res, next) {
  try {
    logText("we are setting the Google Auth");
    const errors = extractErrorsFromRequest(req);
    if (errors) {
      next(new HttpError("bad request errors", httpStatus.BAD_REQUEST, errors));
      return;
    }
    let tenant = "airqo";
    if (req.query.tenant) {
      tenant = req.query.tenant;
    }
    setGoogleStrategy(tenant, req, res, next);
    next();
  } catch (e) {
    logObject("e", e);
    logger.error(`the error in setLocalAuth is: ${e.message}`);
    logObject("the error in setLocalAuth is", e);
  }
}
function setJWTAuth(req, res, next) {
  try {
    if (req.body && req.body.user_id) {
      logText("Skipping setJWTAuth due to user_id in request body.");
      next();
      return;
    }
    const errors = extractErrorsFromRequest(req);
    if (errors) {
      next(new HttpError("bad request errors", httpStatus.BAD_REQUEST, errors));
      return;
    }
    let tenant = "airqo";
    if (req.query.tenant) {
      tenant = req.query.tenant;
    }
    setJWTStrategy(tenant, req, res, next);
    next();
  } catch (e) {
    logger.error(`the error in setLocalAuth is: ${e.message}`);
    logObject("the error in setLocalAuth is", e);
    next(new HttpError(e.message, httpStatus.INTERNAL_SERVER_ERROR));
    return;
  }
}
const setGuestToken = (req, res) => {
  const guest = { guest: true, role: "guest" };
  const token = jwt.sign(guest, constants.JWT_SECRET);
  res.json({ token });
};

/**
 * utilising the strategies after setting them in the routes
 */
const authLocal = passport.authenticate("user-local", {
  session: false,
  failureFlash: true,
});

const authGoogle = passport.authenticate("google", {
  scope: ["profile", "email"],
});

const authGoogleCallback = passport.authenticate("google", {
  failureRedirect: `${constants.GMAIL_VERIFICATION_FAILURE_REDIRECT}`,
});

const authGuest = (req, res, next) => {
  try {
    const user = jwt.verify(req.headers.authorization, constants.JWT_SECRET);
    if (user.role === "guest" || user.role === "authenticated") {
      req.user = user;
      return next();
    } else {
      return res.status(401).json({ message: "Unauthorized" });
    }
  } catch (err) {
    return res.status(401).json({ message: "Unauthorized" });
  }
};

function authJWT(req, res, next) {
  if (req.body && req.body.user_id) {
    logText("Skipping authJWT due to user_id in request body.");
    next();
    return;
  }
  // If user_id is not present, proceed with JWT authentication
  passport.authenticate("jwt", { session: false })(req, res, next);
}

const enhancedJWTAuth = async (req, res, next) => {
  try {
    const authHeader = req.headers.authorization;
    if (!authHeader) {
      return next(
        new HttpError("Unauthorized", httpStatus.UNAUTHORIZED, {
          message: "Authorization header is missing",
        })
      );
    }

    const match = authHeader.match(/^(JWT|Bearer)\s+(.+)$/i);
    if (!match || !match[2]) {
      return next(
        new HttpError("Unauthorized", httpStatus.UNAUTHORIZED, {
          message:
            "Invalid Authorization header format. Expected 'Bearer <token>' or 'JWT <token>'",
        })
      );
    }

    const token = match[2].trim();
    if (!token) {
      return next(
        new HttpError("Unauthorized", httpStatus.UNAUTHORIZED, {
          message: "Token is missing from Authorization header",
        })
      );
    }

    const tenantRaw =
      req.query.tenant ||
      req.body.tenant ||
      constants.DEFAULT_TENANT ||
      "airqo";
    const tenant = String(tenantRaw).toLowerCase();

    const tokenFactory = new AbstractTokenFactory(tenant);
    const decodedToken = await tokenFactory.decodeToken(token);

    const userId = decodedToken.userId || decodedToken.id || decodedToken._id;
    if (!userId) {
      return next(
        new HttpError("Unauthorized", httpStatus.UNAUTHORIZED, {
          message: "Invalid token: User identifier not found in token payload",
        })
      );
    }

    const user = await UserModel(tenant).findById(userId).lean();

    if (!user) {
      return next(
        new HttpError("Unauthorized", httpStatus.UNAUTHORIZED, {
          message: "User no longer exists",
        })
      );
    }

    // Attach DB-backed user and token claims separately to avoid shadowing DB values
    req.user = {
      ...user,
      ...decodedToken,
    };

    // Sliding Session: Automatically refresh the token if it's nearing expiration.
    res.on("finish", async () => {
      try {
        // Only refresh on successful responses (2xx status codes).
        if (res.statusCode >= 200 && res.statusCode < 300) {
          const nowInSeconds = Math.floor(Date.now() / 1000);
          const tokenExpiry = decodedToken.exp; // 'exp' is a standard JWT claim.
          const refreshThreshold = 15 * 60; // Refresh if token expires in the next 15 minutes.

          if (tokenExpiry && tokenExpiry - nowInSeconds < refreshThreshold) {
            logger.info(
              `Token for user ${user.email} is nearing expiration. Issuing a new one.`
            );

            // Re-fetch the user as a Mongoose document to access instance methods.
            const userDoc = await UserModel(tenant).findById(userId);
            if (userDoc) {
              const newToken = await userDoc.createToken();

              // Set the new token in a custom header. The client will need to check for this.
              res.set("X-Access-Token", newToken);

              // IMPORTANT: For CORS, you must expose custom headers so the browser can access them.
              res.set("Access-Control-Expose-Headers", "X-Access-Token");
            }
          }
        }
      } catch (refreshError) {
        // Log the error but don't crash the application, as the primary request was successful.
        logger.error(
          `Failed to refresh token for user ${user ? user.email : "unknown"}: ${
            refreshError.message
          }`
        );
      }
    });

    next();
  } catch (error) {
    // The token decoding utility (atf.service) now handles logging based on error type.
    // We just need to construct the correct HTTP response.
    // Provide a more specific error message based on the JWT error type
    let errorMessage = "Your session is invalid. Please log in again.";
    if (error.name === "TokenExpiredError") {
      errorMessage = "Your session has expired. Please log in again.";

      // GRACEFUL MIGRATION: Handle old tokens that have just expired.
      // This allows a one-time refresh for users transitioning from non-expiring tokens.
      try {
        const expiredDecoded = jwt.verify(
          req.headers.authorization.split(" ")[1],
          constants.JWT_SECRET,
          {
            ignoreExpiration: true,
          }
        );

        // Check if it's an old token (lacks the 'expiresAt' field we added).
        if (!expiredDecoded.expiresAt) {
          logger.warn(
            `Gracefully handling an expired legacy token for user ${
              expiredDecoded.email || expiredDecoded._id
            }. Allowing one-time refresh.`
          );
<<<<<<< HEAD
          // By calling next() without an error, we allow the request to proceed.
          // The 'finish' event on the response will then issue a new, modern token.
=======
          // FIX: We must still attach the user to the request for subsequent middleware.
          const userId =
            expiredDecoded.userId || expiredDecoded.id || expiredDecoded._id;
          if (!userId) {
            // if no user id, then we can't proceed.
            throw new Error("Legacy token has no user identifier.");
          }
          const tenant = String(
            req.query.tenant ||
              req.body.tenant ||
              constants.DEFAULT_TENANT ||
              "airqo"
          ).toLowerCase();
          const user = await UserModel(tenant).findById(userId).lean();
          if (!user) {
            throw new Error("User from legacy token no longer exists.");
          }
          // Attach user and decoded token to request
          req.user = { ...user, ...expiredDecoded };

          // Add sliding refresh on this path as well
          res.on("finish", async () => {
            try {
              if (res.statusCode >= 200 && res.statusCode < 300) {
                const userDoc = await UserModel(tenant).findById(userId);
                if (userDoc) {
                  const newToken = await userDoc.createToken();
                  res.set("X-Access-Token", newToken);
                  res.set("Access-Control-Expose-Headers", "X-Access-Token");
                }
              }
            } catch (refreshError) {
              logger.error(
                `Failed to refresh legacy token for ${user.email}: ${refreshError.message}`
              );
            }
          });
>>>>>>> ffc5578a
          return next();
        }
      } catch (migrationError) {
        // If decoding the expired token fails for any other reason, proceed with the original error.
        logger.error(
          `Error during graceful token migration check: ${migrationError.message}`
        );
      }
    } else if (error.name === "JsonWebTokenError") {
      errorMessage = `Invalid token: ${error.message}`;
    } else {
      // Only log other, unexpected errors at this level.
      logger.error(`Enhanced JWT Auth Error: ${error.message}`);
    }
    return next(
      new HttpError("Unauthorized", httpStatus.UNAUTHORIZED, {
        message: errorMessage,
      })
    );
  }
};

function authenticateJWT(req, res, next) {
  try {
    if (req.body && req.body.user_id) {
      logText("Skipping setJWTAuth due to user_id in request body.");
      next();
      return;
    }

    const errors = extractErrorsFromRequest(req);
    if (errors) {
      next(new HttpError("bad request errors", httpStatus.BAD_REQUEST, errors));
      return;
    }

    setJWTStrategy("airqo", req, res, next);

    passport.authenticate("jwt", { session: false })(req, res, next); //Authenticate
  } catch (e) {
    logger.error(`the error in authenticateJWT is: ${e.message}`);
    next(new HttpError(e.message, httpStatus.INTERNAL_SERVER_ERROR));
  }
}

module.exports = {
  setLocalAuth,
  setJWTAuth,
  setGoogleAuth,
  setGuestToken,
  authLocal,
  authJWT,
  authGoogle,
  authGoogleCallback,
  authGuest,
  enhancedJWTAuth,
  authenticateJWT,
};<|MERGE_RESOLUTION|>--- conflicted
+++ resolved
@@ -1497,10 +1497,6 @@
               expiredDecoded.email || expiredDecoded._id
             }. Allowing one-time refresh.`
           );
-<<<<<<< HEAD
-          // By calling next() without an error, we allow the request to proceed.
-          // The 'finish' event on the response will then issue a new, modern token.
-=======
           // FIX: We must still attach the user to the request for subsequent middleware.
           const userId =
             expiredDecoded.userId || expiredDecoded.id || expiredDecoded._id;
@@ -1538,7 +1534,6 @@
               );
             }
           });
->>>>>>> ffc5578a
           return next();
         }
       } catch (migrationError) {
