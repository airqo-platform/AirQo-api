const httpStatus = require("http-status");
const userUtil = require("@utils/user.util");
const {
  HttpError,
  extractErrorsFromRequest,
  logObject,
  logText,
  stringify,
} = require("@utils/shared");
const isEmpty = require("is-empty");
const tokenUtil = require("@utils/token.util");
const constants = require("@config/constants");
const { AbstractTokenFactory } = require("@services/atf.service");
const log4js = require("log4js");
const UserModel = require("@models/User");
const logger = log4js.getLogger(`${constants.ENVIRONMENT} -- user controller`);

const handleRequest = (req, next) => {
  const errors = extractErrorsFromRequest(req);
  if (errors) {
    next(new HttpError("bad request errors", httpStatus.BAD_REQUEST, errors));
    return null;
  }
  const request = req;
  request.body = request.body || {};
  request.query = request.query || {};
  const defaultTenant = constants.DEFAULT_TENANT || "airqo";
  request.query.tenant = isEmpty(req.query.tenant)
    ? defaultTenant
    : req.query.tenant;
  return request;
};

const handleError = (error, next) => {
  logger.error(`🐛🐛 Internal Server Error`, error?.stack || error);
  if (error instanceof HttpError) {
    return next(error);
  }
  const expose = process.env.NODE_ENV !== "production";
  next(
    new HttpError("Internal Server Error", httpStatus.INTERNAL_SERVER_ERROR, {
      message: expose ? error.message : "An unexpected error occurred",
    })
  );
};

const sendResponse = (res, result, dataKey = "data") => {
  if (isEmpty(result) || res.headersSent) {
    return;
  }

  const isSuccess = result.success;
  const defaultStatus = isSuccess
    ? httpStatus.OK
    : httpStatus.INTERNAL_SERVER_ERROR;
  const status = result.status || defaultStatus;

  if (isSuccess) {
    return res.status(status).json({
      success: true,
      message: result.message,
      [dataKey]: result.data,
    });
  }

  return res.status(status).json({
    success: false,
    message: result.message,
    errors: result.errors || { message: "Internal Server Error" },
  });
};

const userController = {
  listStatistics: async (req, res, next) => {
    try {
      const request = handleRequest(req, next);
      if (!request) return;
      const { tenant } = request.query;
      const result = await userUtil.listStatistics(tenant, next);
      sendResponse(res, result, "users_stats");
    } catch (error) {
      handleError(error, next);
    }
  },
  listLogs: async (req, res, next) => {
    try {
      const request = handleRequest(req, next);
      if (!request) return;
      const result = await userUtil.listLogs(request, next);
      sendResponse(res, result, "users_stats");
    } catch (error) {
      handleError(error, next);
    }
  },
  getUserStats: async (req, res, next) => {
    try {
      const request = handleRequest(req, next);
      if (!request) return;
      const result = await userUtil.getUserStats(request, next);
      sendResponse(res, result, "users_stats");
    } catch (error) {
      handleError(error, next);
    }
  },
  listCache: async (req, res, next) => {
    try {
      const request = handleRequest(req, next);
      if (!request) return;
      const result = await userUtil.listCache(request, next);
      sendResponse(res, result, "users");
    } catch (error) {
      handleError(error, next);
    }
  },
  list: async (req, res, next) => {
    try {
      const request = handleRequest(req, next);
      if (!request) return;
      const result = await userUtil.list(request, next);
      sendResponse(res, result, "users");
    } catch (error) {
      handleError(error, next);
    }
  },
  listUsersAndAccessRequests: async (req, res, next) => {
    try {
      const request = handleRequest(req, next);
      if (!request) return;
      const result = await userUtil.listUsersAndAccessRequests(request, next);
      sendResponse(res, result, "users");
    } catch (error) {
      handleError(error, next);
    }
  },
  googleCallback: async (req, res, next) => {
    try {
      const errors = extractErrorsFromRequest(req);
      if (errors)
        return next(
          new HttpError("bad request errors", httpStatus.BAD_REQUEST, errors)
        );
      const request = handleRequest(req, next);
      if (!request) return;
<<<<<<< HEAD
      const userDetails = await req.user.toAuthJSON();
      const token = userDetails.token;
      logger.info("Google login succeeded for user", { userId: req.user._id });

      // Update user fields
      const currentDate = new Date();
      try {
        await UserModel(request.query.tenant)
          .findOneAndUpdate(
            { _id: req.user._id },
=======

      // --- FIX: Perform role cleanup and other updates on login ---
      await userUtil.ensureDefaultAirqoRole(req.user, request.query.tenant);

      // --- FIX: Re-fetch the user to get the cleaned-up data before generating the token ---
      const freshUser = await UserModel(request.query.tenant).findById(
        req.user._id
      );

      const userDetails = await freshUser.toAuthJSON();
      const token = userDetails.token;
      logger.info("Google login succeeded for user", { userId: req.user._id });

      // Fire-and-forget: Update user stats without blocking the login response.
      (async () => {
        try {
          const currentDate = new Date();
          await UserModel(request.query.tenant).findByIdAndUpdate(
            req.user._id,
>>>>>>> 473b4953
            {
              $set: { lastLogin: currentDate, isActive: true },
              $inc: { loginCount: 1 },
              ...(req.user.analyticsVersion !== 3 && req.user.verified === false
                ? { $set: { verified: true } }
                : {}),
            },
            { new: true, upsert: false, runValidators: true }
          );
        } catch (error) {
          logger.error(
            `🐛🐛 Google login stats update error -- ${stringify(error)}`
          );
        }
      })();

      // Set the token as an HTTP-only cookie
      res.cookie("access_token", token, {
        httpOnly: true,
        secure: true, // Enable if using HTTPS
      });

      if (constants.ENVIRONMENT === "STAGING ENVIRONMENT") {
        // Create a temporary, non-httpOnly cookie for debugging:
        res.cookie("temp_access_token", token, {
          httpOnly: false, // Set to false for debugging
          secure: true, // But keep secure: true (if using HTTPS)
        });
      }

      res.redirect(
        `${constants.GMAIL_VERIFICATION_SUCCESS_REDIRECT}/xyz/Home?success=google`
      );
    } catch (error) {
      handleError(error, next);
    }
  },

  verify: async (req, res, next) => {
    try {
      if (!res.headersSent) {
        res.status(httpStatus.OK).send("this token is valid");
        return;
      }
    } catch (error) {
      handleError(error, next);
    }
  },
  verifyEmail: async (req, res, next) => {
    try {
      logger.info("we are verifying the email.....");
      const request = handleRequest(req, next);
      if (!request) return;
      const result = await tokenUtil.verifyEmail(request, next);
      sendResponse(res, result);
    } catch (error) {
      handleError(error, next);
    }
  },
  deleteMobileUserData: async (req, res, next) => {
    try {
      logger.info("We are deleting the app data.....");
      const request = handleRequest(req, next);
      if (!request) return;
      const result = await userUtil.deleteMobileUserData(request, next);
      sendResponse(res, result);
    } catch (error) {
      handleError(error, next);
    }
  },
  emailReport: async (req, res, next) => {
    try {
      // Check if at least one file is uploaded
      if (!req.files || Object.keys(req.files).length === 0) {
        return next(
          new HttpError("Bad Request Error", httpStatus.BAD_REQUEST, {
            message: "Please attach a PDF or CSV file.",
          })
        );
      }

      let pdfFile, csvFile;

      if (req.files.pdf) {
        pdfFile = req.files.pdf;
        if (!pdfFile.mimetype.includes("pdf")) {
          return next(
            new HttpError("Bad Request Error", httpStatus.BAD_REQUEST, {
              message: "Invalid PDF file",
            })
          );
        }
      }

      if (req.files.csv) {
        csvFile = req.files.csv;
        if (!csvFile.mimetype.includes("csv")) {
          return next(
            new HttpError("Bad Request Error", httpStatus.BAD_REQUEST, {
              message: "Invalid CSV file",
            })
          );
        }
      }

      const errors = extractErrorsFromRequest(req);
      if (errors) {
        return next(
          new HttpError("bad request errors", httpStatus.BAD_REQUEST, errors)
        );
      }

      const request = handleRequest(req, next);
      if (!request) return;
      request.pdfFile = pdfFile; // Attach files to the request object
      request.csvFile = csvFile;
      const result = await userUtil.emailReport(request, next);
      sendResponse(res, result);
    } catch (error) {
      handleError(error, next);
    }
  },
  lookUpFirebaseUser: async (req, res, next) => {
    try {
      const errors = extractErrorsFromRequest(req);
      if (errors)
        return next(
          new HttpError("bad request errors", httpStatus.BAD_REQUEST, errors)
        );
      const request = handleRequest(req, next);
      if (!request) return;
      const result = await userUtil.lookUpFirebaseUser(request, next);
      sendResponse(res, result[0], "user");
    } catch (error) {
      handleError(error, next);
    }
  },
  syncAnalyticsAndMobile: async (req, res, next) => {
    try {
      const request = handleRequest(req, next);
      if (!request) return;
      const result = await userUtil.syncAnalyticsAndMobile(request, next);
      sendResponse(res, result);
    } catch (error) {
      handleError(error, next);
    }
  },
  signUpWithFirebase: async (req, res, next) => {
    try {
      const request = handleRequest(req, next);
      if (!request) return;
      const result = await userUtil.signUpWithFirebase(request, next);
      sendResponse(res, result, "user");
    } catch (error) {
      handleError(error, next);
    }
  },
  loginWithFirebase: async (req, res, next) => {
    try {
      const request = handleRequest(req, next);
      if (!request) return;
      const result = await userUtil.loginWithFirebase(request, next);
      sendResponse(res, result);
    } catch (error) {
      handleError(error, next);
    }
  },
  verifyFirebaseCustomToken: async (req, res, next) => {
    try {
      const request = handleRequest(req, next);
      if (!request) return;
      const result = await userUtil.verifyFirebaseCustomToken(request, next);
      sendResponse(res, result);
    } catch (error) {
      handleError(error, next);
    }
  },
  createFirebaseUser: async (req, res, next) => {
    try {
      const request = handleRequest(req, next);
      if (!request) return;
      const result = await userUtil.createFirebaseUser(request, next);
      sendResponse(res, result[0], "user");
    } catch (error) {
      handleError(error, next);
    }
  },
  sendFeedback: async (req, res, next) => {
    try {
      const request = handleRequest(req, next);
      if (!request) return;
      const result = await userUtil.sendFeedback(request, next);
      sendResponse(res, result);
    } catch (error) {
      handleError(error, next);
    }
  },
  forgot: async (req, res, next) => {
    logger.info("...........................................");
    logger.info("forgot password...");
    try {
      const request = handleRequest(req, next);
      if (!request) return;
      const result = await userUtil.forgotPassword(request, next);
      sendResponse(res, result, "response");
    } catch (error) {
      handleError(error, next);
    }
  },
  register: async (req, res, next) => {
    logger.info("..................................................");
    logger.info("register user.............");
    try {
      const request = handleRequest(req, next);
      if (!request) return;
      const result = await userUtil.register(request, next);
      sendResponse(res, result, "user");
    } catch (error) {
      handleError(error, next);
    }
  },
  create: async (req, res, next) => {
    logger.info("..................................................");
    logger.info("create user.............");
    try {
      const request = handleRequest(req, next);
      if (!request) return;
      const result = await userUtil.create(request, next);
      sendResponse(res, result, "user");
    } catch (error) {
      handleError(error, next);
    }
  },
  login: async (req, res, next) => {
    try {
      const request = handleRequest(req, next);
      if (!request) return;

<<<<<<< HEAD
      const { tenant } = request.query;

      if (req.auth.success === true) {
        // Use the user's preferred strategy or a default
        const strategy =
          req.user.preferredTokenStrategy || constants.TOKEN_STRATEGIES.LEGACY;

        logObject("Preferred token strategy", strategy);

        const tokenFactory = new AbstractTokenFactory(tenant);

        // We need the populated user object for some token strategies
        const populatedUser = await userUtil._populateUserDataManually(
          req.user,
          tenant
        );

        const token = await tokenFactory.createToken(populatedUser, strategy);

        const user = {
          _id: req.user._id,
          userName: req.user.userName,
          token: `JWT ${token}`,
          email: req.user.email,
          firstName: req.user.firstName,
          lastName: req.user.lastName,
        };
        return res.status(httpStatus.OK).json(user);
=======
      if (req.auth.success === true) {
        // Centralize login logic by using the enhanced utility
        const enhancedLoginResult = await userUtil.loginWithEnhancedTokens(
          request,
          next
        );

        if (enhancedLoginResult.success) {
          const { data } = enhancedLoginResult;
          // Format the response to match the simple legacy format
          const userResponse = {
            _id: data._id,
            userName: data.userName,
            token: data.token,
            email: data.email,
            firstName: data.firstName,
            lastName: data.lastName,
          };
          return res.status(httpStatus.OK).json(userResponse);
        } else {
          // Pass along the error from the utility
          return sendResponse(res, enhancedLoginResult);
        }
>>>>>>> 473b4953
      } else {
        throw new HttpError(req.auth.message, req.auth.status);
      }
    } catch (error) {
      handleError(error, next);
    }
  },
  loginWithDetails: async (req, res, next) => {
<<<<<<< HEAD
    logger.info("..................................");
    logger.info("user login with details......");
=======
>>>>>>> 473b4953
    try {
      const request = handleRequest(req, next);
      if (!request) return;

<<<<<<< HEAD
      const { tenant } = request.query;

      if (req.auth.success === true) {
        const tokenFactory = new AbstractTokenFactory(tenant);
        const strategy =
          req.user.preferredTokenStrategy || constants.TOKEN_STRATEGIES.LEGACY;

        // We need the populated user object for some token strategies
        const populatedUser = await userUtil._populateUserDataManually(
          req.user,
          tenant
        );

        const token = await tokenFactory.createToken(populatedUser, strategy);
        const user = {
          _id: req.user._id,
          userName: req.user.userName,
          token: `JWT ${token}`,
          email: req.user.email,
        };

        const currentDate = new Date();

        // Update last login and active status
        await UserModel(tenant).findByIdAndUpdate(user._id, {
          lastLogin: currentDate,
          isActive: true,
        });

        // Get detailed user information
        const detailedUserRequest = {
          query: {
            tenant: request.query.tenant,
          },
          params: {
            user_id: user._id,
          },
        };

        const userDetails = await userUtil.getDetailedUserInfo(
          detailedUserRequest,
          next
        );

        if (userDetails.success === true) {
          return res.status(httpStatus.OK).json({
            ...user,
            details: userDetails.data[0],
          });
        } else {
          throw new HttpError(
            "Failed to fetch user details",
            httpStatus.INTERNAL_SERVER_ERROR
          );
=======
      if (req.auth.success === true) {
        // Centralize login logic by using the enhanced utility
        const enhancedLoginResult = await userUtil.loginWithEnhancedTokens(
          request,
          next
        );

        if (enhancedLoginResult.success) {
          const { data } = enhancedLoginResult;
          // The enhanced response is already very detailed.
          // We can format it to match the old structure or return the new, richer object.
          // Returning the new object is an enhancement.
          const response = {
            _id: data._id,
            userName: data.userName,
            token: data.token,
            email: data.email,
            details: data, // The entire enhanced object becomes the 'details'
          };
          return res.status(httpStatus.OK).json(response);
        } else {
          // Pass along the error from the utility
          return sendResponse(res, enhancedLoginResult);
>>>>>>> 473b4953
        }
      } else {
        throw new HttpError(req.auth.message, req.auth.status);
      }
    } catch (error) {
      handleError(error, next);
    }
  },
<<<<<<< HEAD
=======

>>>>>>> 473b4953
  logout: async (req, res, next) => {
    try {
      logger.info("..................................");
      logger.info("user logout......");
      const request = handleRequest(req, next);
      if (!request) return;

      return res
        .status(httpStatus.NOT_IMPLEMENTED)
        .json({ success: false, message: "not yet implemented" });

      req.logout((err) => {
        if (err) {
          logger.error(`Error during logout: ${JSON.stringify(err)}`);
          next(
            new HttpError(
              "Internal Server Error",
              httpStatus.INTERNAL_SERVER_ERROR,
              { message: err.message }
            )
          );
        }
        return res
          .status(httpStatus.OK)
          .json({ message: "logout successful", success: true });
        // res.redirect("https://analytics.airqo.net/account/login");
      });
    } catch (error) {
      logger.error(`🐛🐛 Internal Server Error ${error.message}`);
      handleError(error, next);
    }
  },
  guest: (req, res, next) => {
    try {
      logger.info("..................................");
      logger.info("user guest login......");
      const request = handleRequest(req, next);
      if (!request) return;
      req.session.guest = true;
      req.session.save((err) => {
        if (err) {
          return res
            .status(httpStatus.INTERNAL_SERVER_ERROR)
            .json({ success: false, message: "Error creating guest session" });
        }
        // Return the guest id to the client
        return res
          .status(httpStatus.OK)
          .json({ success: true, guestId: req.user.guestId });
      });
    } catch (error) {
      handleError(error, next);
    }
  },
  delete: async (req, res, next) => {
    try {
      logger.info(".................................................");
      logger.info("inside delete user............");
      const request = handleRequest(req, next);
      if (!request) return;
      const result = await userUtil.delete(request, next);
      sendResponse(res, result, "user");
    } catch (error) {
      handleError(error, next);
    }
  },
  update: async (req, res, next) => {
    try {
<<<<<<< HEAD
      logger.info(".................................................");
      logger.info("inside user update................");
=======
>>>>>>> 473b4953
      const request = handleRequest(req, next);
      if (!request) return;
      const result = await userUtil.update(request, next);
      sendResponse(res, result, "user");
    } catch (error) {
      handleError(error, next);
    }
  },
  loginInViaEmail: async (req, res, next) => {
    try {
      const request = handleRequest(req, next);
      if (!request) return;
      request.query.purpose = "login";
      const result = await userUtil.generateSignInWithEmailLink(request, next);
      sendResponse(res, result);
    } catch (error) {
      handleError(error, next);
    }
  },
  emailAuth: async (req, res, next) => {
    try {
      const request = handleRequest(req, next);
      if (!request) return;
      const { params } = request;
      request.query.purpose = "auth";
      if (params.purpose) {
        request.query.purpose = params.purpose;
      }
      const result = await userUtil.generateSignInWithEmailLink(request, next);
      sendResponse(res, result);
    } catch (error) {
      handleError(error, next);
    }
  },
  updateForgottenPassword: async (req, res, next) => {
    try {
      const request = handleRequest(req, next);
      if (!request) return;
      const result = await userUtil.updateForgottenPassword(request, next);
      sendResponse(res, result, "user");
    } catch (error) {
      handleError(error, next);
    }
  },
  updateKnownPassword: async (req, res, next) => {
    try {
      logger.info("update known password............");
      const request = handleRequest(req, next);
      if (!request) return;
      const result = await userUtil.updateKnownPassword(request, next);
      sendResponse(res, result, "user");
    } catch (error) {
      handleError(error, next);
    }
  },
  resetPasswordRequest: async (req, res, next) => {
    try {
      const errors = extractErrorsFromRequest(req);
      if (errors) {
        next(
          new HttpError("bad request errors", httpStatus.BAD_REQUEST, errors)
        );
        return;
      }
      const { email } = req.body;
      const tenant = req.query.tenant;
      const token = userUtil.generateNumericToken(5);
      const result = await userUtil.initiatePasswordReset(
        {
          email,
          token,
          tenant,
        },
        next
      );

      res
        .status(httpStatus.OK)
        .json({ success: true, message: result.message });
    } catch (error) {
      handleError(error, next);
    }
  },
  resetPassword: async (req, res, next) => {
    try {
      const errors = extractErrorsFromRequest(req);
      if (errors) {
        next(
          new HttpError("bad request errors", httpStatus.BAD_REQUEST, errors)
        );
        return;
      }
      const { token } = req.params;
      const { password } = req.body;

      const defaultTenant = constants.DEFAULT_TENANT || "airqo";
      const tenant = isEmpty(req.query.tenant)
        ? defaultTenant
        : req.query.tenant;

      const result = await userUtil.resetPassword(
        {
          token,
          password,
          tenant,
        },
        next
      );

      res
        .status(httpStatus.OK)
        .json({ success: true, message: result.message });
    } catch (error) {
      logObject("error in controller", error);
      handleError(error, next);
    }
  },

  registerMobileUser: async (req, res, next) => {
    try {
      const errors = extractErrorsFromRequest(req);
      if (errors) {
        next(
          new HttpError("bad request errors", httpStatus.BAD_REQUEST, errors)
        );
        return;
      }

      const request = req;
      const defaultTenant = constants.DEFAULT_TENANT || "airqo";
      request.query.tenant = isEmpty(req.query.tenant)
        ? defaultTenant
        : req.query.tenant;

      request.body.analyticsVersion = 4;

      const result = await userUtil.registerMobileUser(request, next);

      if (isEmpty(result) || res.headersSent) {
        return;
      }

      if (result.success === true) {
        res
          .status(httpStatus.CREATED)
          .json({ success: true, message: result.message, data: result.user });
      } else {
        next(new HttpError(result.message, httpStatus.BAD_REQUEST));
      }
    } catch (error) {
      handleError(error, next);
    }
  },

  verifyMobileEmail: async (req, res, next) => {
    try {
      const errors = extractErrorsFromRequest(req);
      if (errors) {
        next(
          new HttpError("bad request errors", httpStatus.BAD_REQUEST, errors)
        );
        return;
      }
      const request = req;
      const defaultTenant = constants.DEFAULT_TENANT || "airqo";
      request.query.tenant = isEmpty(req.query.tenant)
        ? defaultTenant
        : req.query.tenant;

      const result = await userUtil.verifyMobileEmail(request, next);

      if (isEmpty(result) || res.headersSent) {
        return;
      }
      if (result.success) {
        res
          .status(httpStatus.OK)
          .json({ success: true, message: result.message, data: result.user });
      } else {
        next(new HttpError(result.message, httpStatus.BAD_REQUEST));
      }
    } catch (error) {
      handleError(error, next);
    }
  },

  subscribeToNewsLetter: async (req, res, next) => {
    try {
      const errors = extractErrorsFromRequest(req);
      if (errors) {
        next(
          new HttpError("bad request errors", httpStatus.BAD_REQUEST, errors)
        );
        return;
      }
      const request = req;
      const defaultTenant = constants.DEFAULT_TENANT || "airqo";
      request.query.tenant = isEmpty(req.query.tenant)
        ? defaultTenant
        : req.query.tenant;

      if (isEmpty(req.body.tags)) {
        request.body.tags = [];
      }
      const result = await userUtil.subscribeToNewsLetter(request, next);

      if (isEmpty(result) || res.headersSent) {
        return;
      }

      if (result.success === true) {
        const status = result.status ? result.status : httpStatus.OK;
        return res.status(status).json({
          message: result.message,
          success: true,
        });
      } else if (result.success === false) {
        const status = result.status
          ? result.status
          : httpStatus.INTERNAL_SERVER_ERROR;
        return res.status(status).json({
          success: false,
          message: result.message,
          errors: result.errors
            ? result.errors
            : { message: "Internal Server Errors" },
        });
      }
    } catch (error) {
      handleError(error, next);
    }
  },
  reSubscribeToNewsLetter: async (req, res, next) => {
    try {
      const errors = extractErrorsFromRequest(req);
      if (errors) {
        next(
          new HttpError("bad request errors", httpStatus.BAD_REQUEST, errors)
        );
        return;
      }
      const request = req;
      const defaultTenant = constants.DEFAULT_TENANT || "airqo";
      request.query.tenant = isEmpty(req.query.tenant)
        ? defaultTenant
        : req.query.tenant;

      if (isEmpty(req.body.tags)) {
        request.body.tags = [];
      }
      const result = await userUtil.reSubscribeToNewsLetter(request, next);

      if (isEmpty(result) || res.headersSent) {
        return;
      }

      if (result.success === true) {
        const status = result.status ? result.status : httpStatus.OK;
        return res.status(status).json({
          message: result.message,
          success: true,
        });
      } else if (result.success === false) {
        const status = result.status
          ? result.status
          : httpStatus.INTERNAL_SERVER_ERROR;
        return res.status(status).json({
          success: false,
          message: result.message,
          errors: result.errors
            ? result.errors
            : { message: "Internal Server Errors" },
        });
      }
    } catch (error) {
      handleError(error, next);
    }
  },
  unSubscribeFromNewsLetter: async (req, res, next) => {
    try {
      const errors = extractErrorsFromRequest(req);
      if (errors) {
        next(
          new HttpError("bad request errors", httpStatus.BAD_REQUEST, errors)
        );
        return;
      }
      const request = req;
      const defaultTenant = constants.DEFAULT_TENANT || "airqo";
      request.query.tenant = isEmpty(req.query.tenant)
        ? defaultTenant
        : req.query.tenant;

      if (isEmpty(req.body.tags)) {
        request.body.tags = [];
      }
      const result = await userUtil.unSubscribeFromNewsLetter(request, next);

      if (isEmpty(result) || res.headersSent) {
        return;
      }

      if (result.success === true) {
        const status = result.status ? result.status : httpStatus.OK;
        return res.status(status).json({
          message: result.message,
          success: true,
        });
      } else if (result.success === false) {
        const status = result.status
          ? result.status
          : httpStatus.INTERNAL_SERVER_ERROR;
        return res.status(status).json({
          success: false,
          message: result.message,
          errors: result.errors
            ? result.errors
            : { message: "Internal Server Errors" },
        });
      }
    } catch (error) {
      handleError(error, next);
    }
  },
  /***************************** notifications  ***********************/
  subscribeToNotifications: async (req, res, next) => {
    try {
      const errors = extractErrorsFromRequest(req);
      if (errors) {
        next(
          new HttpError("bad request errors", httpStatus.BAD_REQUEST, errors)
        );
        return;
      }
      const request = req;
      const defaultTenant = constants.DEFAULT_TENANT || "airqo";
      request.query.tenant = isEmpty(req.query.tenant)
        ? defaultTenant
        : req.query.tenant;

      const result = await userUtil.subscribeToNotifications(request, next);

      if (isEmpty(result) || res.headersSent) {
        return;
      }

      if (result.success === true) {
        const status = result.status ? result.status : httpStatus.OK;
        return res.status(status).json({
          message: result.message,
          success: true,
        });
      } else if (result.success === false) {
        const status = result.status
          ? result.status
          : httpStatus.INTERNAL_SERVER_ERROR;
        return res.status(status).json({
          success: false,
          message: result.message,
          errors: result.errors
            ? result.errors
            : { message: "Internal Server Errors" },
        });
      }
    } catch (error) {
      handleError(error, next);
    }
  },
  unSubscribeFromNotifications: async (req, res, next) => {
    try {
      const errors = extractErrorsFromRequest(req);
      if (errors) {
        next(
          new HttpError("bad request errors", httpStatus.BAD_REQUEST, errors)
        );
        return;
      }
      const request = req;
      const defaultTenant = constants.DEFAULT_TENANT || "airqo";
      request.query.tenant = isEmpty(req.query.tenant)
        ? defaultTenant
        : req.query.tenant;

      const result = await userUtil.unSubscribeFromNotifications(request, next);

      if (isEmpty(result) || res.headersSent) {
        return;
      }

      if (result.success === true) {
        const status = result.status ? result.status : httpStatus.OK;
        return res.status(status).json({
          message: result.message,
          success: true,
        });
      } else if (result.success === false) {
        const status = result.status
          ? result.status
          : httpStatus.INTERNAL_SERVER_ERROR;
        return res.status(status).json({
          success: false,
          message: result.message,
          errors: result.errors
            ? result.errors
            : { message: "Internal Server Errors" },
        });
      }
    } catch (error) {
      handleError(error, next);
    }
  },
  checkNotificationStatus: async (req, res, next) => {
    try {
      const errors = extractErrorsFromRequest(req);
      if (errors) {
        next(
          new HttpError("bad request errors", httpStatus.BAD_REQUEST, errors)
        );
        return;
      }
      const request = req;
      const defaultTenant = constants.DEFAULT_TENANT || "airqo";
      request.query.tenant = isEmpty(req.query.tenant)
        ? defaultTenant
        : req.query.tenant;

      const result = await userUtil.checkNotificationStatus(request, next);

      if (isEmpty(result) || res.headersSent) {
        return;
      }

      if (result.success === true) {
        const status = result.status ? result.status : httpStatus.OK;
        return res.status(status).json({
          message: result.message,
          success: true,
        });
      } else if (result.success === false) {
        const status = result.status
          ? result.status
          : httpStatus.INTERNAL_SERVER_ERROR;
        return res.status(status).json({
          success: false,
          message: result.message,
          errors: result.errors
            ? result.errors
            : { message: "Internal Server Errors" },
        });
      }
    } catch (error) {
      handleError(error, next);
    }
  },
  getOrganizationBySlug: async (req, res, next) => {
    try {
      const errors = extractErrorsFromRequest(req);
      if (errors) {
        next(
          new HttpError("bad request errors", httpStatus.BAD_REQUEST, errors)
        );
        return;
      }

      const request = req;
      const defaultTenant = constants.DEFAULT_TENANT || "airqo";
      request.query.tenant = isEmpty(req.query.tenant)
        ? defaultTenant
        : req.query.tenant;

      const result = await userUtil.getOrganizationBySlug(request, next);

      if (isEmpty(result) || res.headersSent) {
        return;
      }

      if (result.success === true) {
        const status = result.status ? result.status : httpStatus.OK;
        return res.status(status).json({
          success: true,
          message: result.message,
          data: result.data,
        });
      } else {
        const status = result.status
          ? result.status
          : httpStatus.INTERNAL_SERVER_ERROR;
        return res.status(status).json({
          success: false,
          message: result.message,
          errors: result.errors,
        });
      }
    } catch (error) {
      handleError(error, next);
    }
  },

  registerViaOrgSlug: async (req, res, next) => {
    try {
      const errors = extractErrorsFromRequest(req);
      if (errors) {
        next(
          new HttpError("bad request errors", httpStatus.BAD_REQUEST, errors)
        );
        return;
      }

      const request = req;
      const defaultTenant = constants.DEFAULT_TENANT || "airqo";
      request.query.tenant = isEmpty(req.query.tenant)
        ? defaultTenant
        : req.query.tenant;

      const result = await userUtil.registerViaOrgSlug(request, next);

      if (isEmpty(result) || res.headersSent) {
        return;
      }

      if (result.success === true) {
        const status = result.status ? result.status : httpStatus.OK;
        return res.status(status).json({
          success: true,
          message: result.message,
          data: result.data,
        });
      } else {
        const status = result.status
          ? result.status
          : httpStatus.INTERNAL_SERVER_ERROR;
        return res.status(status).json({
          success: false,
          message: result.message,
          errors: result.errors,
        });
      }
    } catch (error) {
      handleError(error, next);
    }
  },
  cleanup: async (req, res, next) => {
    try {
      logText("Performing user data cleanup...");
      const errors = extractErrorsFromRequest(req);
      if (errors) {
        next(
          new HttpError("bad request errors", httpStatus.BAD_REQUEST, errors)
        );
        return;
      }

      const request = req;
      const defaultTenant = constants.DEFAULT_TENANT || "airqo";
      request.query.tenant = isEmpty(req.query.tenant)
        ? defaultTenant
        : req.query.tenant;

      const result = await userUtil.cleanup(request, next);

      if (isEmpty(result) || res.headersSent) {
        return;
      }

      if (result.success === true) {
        const status = result.status ? result.status : httpStatus.OK;
        return res.status(status).json(result);
      } else {
        const status = result.status
          ? result.status
          : httpStatus.INTERNAL_SERVER_ERROR;
        return res.status(status).json(result);
      }
    } catch (error) {
      handleError(error, next);
    }
  },
  /**
   * Enhanced login endpoint with comprehensive role/permission data and optimized tokens
   * @route POST /api/v2/users/loginEnhanced
   */
  loginEnhanced: async (req, res, next) => {
    try {
<<<<<<< HEAD
      logger.info("Enhanced login endpoint called");
      logger.info(`Request body -- ${JSON.stringify(req.body)}`);
=======
>>>>>>> 473b4953
      const request = handleRequest(req, next);
      if (!request) return;

      // Add debug info flag if in development
      if (
        process.env.NODE_ENV === "development" &&
        !request.body.includeDebugInfo
      ) {
        request.body.includeDebugInfo = req.query.debug === "true";
      }

      console.log("🔐 Enhanced login controller processing:", {
        email: request.body.email,
        tenant: request.query.tenant,
        strategy: constants.TOKEN_STRATEGIES.NO_ROLES_AND_PERMISSIONS,
        debug: request.body.includeDebugInfo,
      });

      const result = await userUtil.loginWithEnhancedTokens(request, next);

      if (result.success) {
<<<<<<< HEAD
        logger.info("Enhanced login successful");
        console.log("✅ Enhanced login successful in controller");
=======
        // logger.info("Enhanced login successful");
        // console.log("✅ Enhanced login successful in controller");
>>>>>>> 473b4953
      } else {
        logger.info("Enhanced login failed");
        console.log("❌ Enhanced login failed in controller:", result.message);
      }

      return sendResponse(res, result);
    } catch (error) {
      logger.error(`🐛 Enhanced login controller error: ${error.message}`);
      handleError(error, next);
    }
  },

  /**
   * Generate optimized token for existing session
   * @route POST /api/v2/users/generateToken
   */
  generateOptimizedToken: async (req, res, next) => {
    try {
      logger.info("Generate optimized token endpoint called");
      const request = handleRequest(req, next);
      if (!request) return;

      console.log("🔧 Token generation requested:", {
        userId: request.body.userId,
        strategy: request.body.strategy,
        tenant: request.query.tenant,
      });

      const result = await userUtil.generateOptimizedToken(request, next);

      return sendResponse(res, result);
    } catch (error) {
      logger.error(`🐛 Token generation controller error: ${error.message}`);
      handleError(error, next);
    }
  },

  /**
   * Refresh user permissions and optionally regenerate token
   * @route POST /api/v2/users/refreshPermissions
   */
  refreshPermissions: async (req, res, next) => {
    try {
      logger.info("Refresh permissions endpoint called");
      const request = handleRequest(req, next);
      if (!request) return;

      console.log("🔄 Permission refresh requested:", {
        userId: request.body.userId || request.user?._id,
        strategy: request.body.strategy,
        tenant: request.query.tenant,
      });

      // Use userId from body or from authenticated user
      if (!request.body.userId && request.user?._id) {
        request.body.userId = request.user._id;
      }

      const result = await userUtil.refreshUserPermissions(request, next);

      return sendResponse(res, result);
    } catch (error) {
      logger.error(`🐛 Permission refresh controller error: ${error.message}`);
      handleError(error, next);
    }
  },

  /**
   * Analyze token sizes across different strategies for a user
   * @route GET /api/v2/users/analyzeTokens/:userId
   */
  analyzeTokenStrategies: async (req, res, next) => {
    try {
      logger.info("Token analysis endpoint called");
      const request = handleRequest(req, next);
      if (!request) return;

      // Get userId from params
      request.body.userId = req.params.userId || req.user?._id;

      if (!request.body.userId) {
        return next(
          new HttpError("User ID is required", httpStatus.BAD_REQUEST, {
            userId: "User ID must be provided in URL params",
          })
        );
      }

      console.log("📊 Token analysis requested:", {
        userId: request.body.userId,
        tenant: request.query.tenant,
      });

      const result = await userUtil.analyzeTokenStrategies(request, next);

      return sendResponse(res, result);
    } catch (error) {
      logger.error(`🐛 Token analysis controller error: ${error.message}`);
      handleError(error, next);
    }
  },

  /**
   * Get user permissions in a specific context (group/network)
   * @route GET /api/v2/users/contextPermissions
   */
  getContextPermissions: async (req, res, next) => {
    try {
      logger.info("Context permissions endpoint called");
      const request = handleRequest(req, next);
      if (!request) return;

      // Get parameters from various sources
      request.body.userId =
        req.query.userId || req.body.userId || req.user?._id;
      request.body.contextId = req.query.contextId || req.body.contextId;
      request.body.contextType = req.query.contextType || req.body.contextType;

      if (!request.body.userId) {
        return next(
          new HttpError("User ID is required", httpStatus.BAD_REQUEST, {
            userId: "User ID must be provided",
          })
        );
      }

      console.log("🏢 Context permissions requested:", {
        userId: request.body.userId,
        contextId: request.body.contextId,
        contextType: request.body.contextType,
        tenant: request.query.tenant,
      });

      const result = await userUtil.getUserContextPermissions(request, next);

      return sendResponse(res, result);
    } catch (error) {
      logger.error(`🐛 Context permissions controller error: ${error.message}`);
      handleError(error, next);
    }
  },

  /**
   * Update user's preferred token strategy
   * @route PUT /api/v2/users/tokenStrategy
   */
  updateTokenStrategy: async (req, res, next) => {
    try {
      logger.info("Update token strategy endpoint called");
      const request = handleRequest(req, next);
      if (!request) return;

      // Use userId from body or from authenticated user
      if (!request.body.userId && request.user?._id) {
        request.body.userId = request.user._id;
      }

      if (!request.body.userId) {
        return next(
          new HttpError("User ID is required", httpStatus.BAD_REQUEST, {
            userId: "User ID must be provided",
          })
        );
      }

      if (!request.body.strategy) {
        return next(
          new HttpError("Strategy is required", httpStatus.BAD_REQUEST, {
            strategy: "Token strategy must be provided",
          })
        );
      }

      console.log("🎯 Token strategy update requested:", {
        userId: request.body.userId,
        strategy: request.body.strategy,
        tenant: request.query.tenant,
      });

      const result = await userUtil.updateTokenStrategy(request, next);

      return sendResponse(res, result);
    } catch (error) {
      logger.error(
        `🐛 Token strategy update controller error: ${error.message}`
      );
      handleError(error, next);
    }
  },

  /**
   * Get comprehensive user profile with all permissions and roles
   * @route GET /api/v2/users/profile/enhanced
   */
  getEnhancedProfile: async (req, res, next) => {
    try {
      logger.info("Enhanced profile endpoint called");

      // Check authentication first before handleRequest
      const userId = req.user?._id;
      if (!userId) {
        logger.warn("Enhanced profile accessed without authentication", {
          headers: req.headers.authorization ? "token present" : "no token",
          user: req.user ? "user object exists" : "no user object",
        });

        return next(
          new HttpError("Authentication required", httpStatus.UNAUTHORIZED, {
            auth: "User must be authenticated to access profile",
          })
        );
      }

      const request = handleRequest(req, next);
      if (!request) return;

      const { tenant } = request.query;

      console.log("👤 Enhanced profile requested:", {
        userId,
        tenant,
      });

      // Get user permissions context
      const permissionsRequest = {
        body: { userId }, // Use body instead of params for getUserContextPermissions
        query: { tenant },
      };

      const permissionsResult = await userUtil.getUserContextPermissions(
        permissionsRequest,
        next
      );

      if (!permissionsResult.success) {
        logger.error("Failed to get user permissions for profile", {
          userId,
          tenant,
          error: permissionsResult.message,
        });
        return sendResponse(res, permissionsResult);
      }

      const UserModel = require("@models/User");

      // First get the basic user data
      const basicUser = await UserModel(tenant)
        .findById(userId)
        .select("-password -resetPasswordToken -resetPasswordExpires")
        .lean();

      if (!basicUser) {
        logger.warn("User not found for enhanced profile", { userId, tenant });
        return next(
          new HttpError("User not found", httpStatus.NOT_FOUND, {
            user: "User profile not found",
          })
        );
      }

      // Manually populate group_roles.group if they exist
      let populatedUser = { ...basicUser };

      if (basicUser.group_roles && basicUser.group_roles.length > 0) {
        try {
          const GroupModel = require("@models/Group");
          const groupIds = basicUser.group_roles.map((gr) => gr.group);

          const groups = await GroupModel(tenant)
            .find({ _id: { $in: groupIds } })
            .select("grp_title grp_status organization_slug")
            .lean();

          // Map groups back to group_roles
          populatedUser.group_roles = basicUser.group_roles.map(
            (groupRole) => ({
              ...groupRole,
              group:
                groups.find(
                  (g) => g._id.toString() === groupRole.group.toString()
                ) || groupRole.group,
            })
          );
        } catch (error) {
          logger.warn(`Could not populate group roles: ${error.message}`);
          populatedUser.group_roles = basicUser.group_roles;
        }
      }

      // Manually populate network_roles.network if they exist
      if (basicUser.network_roles && basicUser.network_roles.length > 0) {
        try {
          const NetworkModel = require("@models/Network");
          const networkIds = basicUser.network_roles.map((nr) => nr.network);

          const networks = await NetworkModel(tenant)
            .find({ _id: { $in: networkIds } })
            .select("net_name net_status net_acronym")
            .lean();

          // Map networks back to network_roles
          populatedUser.network_roles = basicUser.network_roles.map(
            (networkRole) => ({
              ...networkRole,
              network:
                networks.find(
                  (n) => n._id.toString() === networkRole.network.toString()
                ) || networkRole.network,
            })
          );
        } catch (error) {
          // If Network model doesn't exist or fails, keep original network_roles
          logger.warn(`Could not populate network roles: ${error.message}`);
          populatedUser.network_roles = basicUser.network_roles;
        }
      }

      const user = populatedUser;

      const enhancedProfile = {
        // Basic user info
        ...user,

        // Enhanced permissions and roles
        ...permissionsResult.data.permissions,

        // Profile metadata
        profileLastUpdated: new Date().toISOString(),
        hasEnhancedPermissions: true,

        // Context summary
        contextSummary: {
          totalPermissions:
            permissionsResult.data.permissions?.allPermissions?.length || 0,
          groupMemberships:
            permissionsResult.data.permissions?.groupMemberships?.length || 0,
          networkMemberships:
            permissionsResult.data.permissions?.networkMemberships?.length || 0,
          isSuperAdmin:
            permissionsResult.data.permissions?.isSuperAdmin || false,
        },
      };

      const result = {
        success: true,
        message: "Enhanced profile retrieved successfully",
        data: enhancedProfile,
        status: httpStatus.OK,
      };

      return sendResponse(res, result);
    } catch (error) {
      logger.error(`🐛 Enhanced profile controller error: ${error.message}`);
      console.error("❌ Enhanced profile error details:", {
        error: error.message,
        stack: error.stack?.substring(0, 500),
        userId: req.user?._id,
        hasAuth: !!req.headers.authorization,
      });

      return next(
        new HttpError(
          "Internal Server Error",
          httpStatus.INTERNAL_SERVER_ERROR,
          {
            message: "Failed to retrieve enhanced profile",
          }
        )
      );
    }
  },

  /**
   * Legacy login compatibility endpoint
   * @route POST /api/v2/users/login
   */
  loginLegacyCompatible: async (req, res, next) => {
    try {
      logger.info("Legacy compatible login endpoint called");
      const request = handleRequest(req, next);
      if (!request) return;

      // Force default strategy for backward compatibility
      request.body.preferredStrategy =
        constants.TOKEN_STRATEGIES.NO_ROLES_AND_PERMISSIONS;

      console.log("🔄 Legacy compatible login requested:", {
        email: request.body.email,
        tenant: request.query.tenant,
      });

      const result = await userUtil.loginWithEnhancedTokens(request, next);

      if (result.success) {
        // Transform response to match legacy format while including enhanced data
        const legacyResponse = {
          _id: result.data._id,
          userName: result.data.userName,
          token: result.data.token,
          email: result.data.email,
          firstName: result.data.firstName,
          lastName: result.data.lastName,
          userType: result.data.userType,
          organization: result.data.organization,
          long_organization: result.data.long_organization,
          privilege: result.data.privilege,

          // Enhanced fields (optional for clients that can handle them)
          permissions: result.data.permissions,
          groupMemberships: result.data.groupMemberships,
          networkMemberships: result.data.networkMemberships,
          isSuperAdmin: result.data.isSuperAdmin,
        };

        const legacyResult = {
          ...result,
          data: legacyResponse,
        };

        return sendResponse(res, legacyResult);
      }

      return sendResponse(res, result);
    } catch (error) {
      logger.error(`🐛 Legacy login controller error: ${error.message}`);
      handleError(error, next);
    }
  },
};

module.exports = userController;<|MERGE_RESOLUTION|>--- conflicted
+++ resolved
@@ -141,18 +141,6 @@
         );
       const request = handleRequest(req, next);
       if (!request) return;
-<<<<<<< HEAD
-      const userDetails = await req.user.toAuthJSON();
-      const token = userDetails.token;
-      logger.info("Google login succeeded for user", { userId: req.user._id });
-
-      // Update user fields
-      const currentDate = new Date();
-      try {
-        await UserModel(request.query.tenant)
-          .findOneAndUpdate(
-            { _id: req.user._id },
-=======
 
       // --- FIX: Perform role cleanup and other updates on login ---
       await userUtil.ensureDefaultAirqoRole(req.user, request.query.tenant);
@@ -172,7 +160,6 @@
           const currentDate = new Date();
           await UserModel(request.query.tenant).findByIdAndUpdate(
             req.user._id,
->>>>>>> 473b4953
             {
               $set: { lastLogin: currentDate, isActive: true },
               $inc: { loginCount: 1 },
@@ -411,36 +398,6 @@
       const request = handleRequest(req, next);
       if (!request) return;
 
-<<<<<<< HEAD
-      const { tenant } = request.query;
-
-      if (req.auth.success === true) {
-        // Use the user's preferred strategy or a default
-        const strategy =
-          req.user.preferredTokenStrategy || constants.TOKEN_STRATEGIES.LEGACY;
-
-        logObject("Preferred token strategy", strategy);
-
-        const tokenFactory = new AbstractTokenFactory(tenant);
-
-        // We need the populated user object for some token strategies
-        const populatedUser = await userUtil._populateUserDataManually(
-          req.user,
-          tenant
-        );
-
-        const token = await tokenFactory.createToken(populatedUser, strategy);
-
-        const user = {
-          _id: req.user._id,
-          userName: req.user.userName,
-          token: `JWT ${token}`,
-          email: req.user.email,
-          firstName: req.user.firstName,
-          lastName: req.user.lastName,
-        };
-        return res.status(httpStatus.OK).json(user);
-=======
       if (req.auth.success === true) {
         // Centralize login logic by using the enhanced utility
         const enhancedLoginResult = await userUtil.loginWithEnhancedTokens(
@@ -464,7 +421,6 @@
           // Pass along the error from the utility
           return sendResponse(res, enhancedLoginResult);
         }
->>>>>>> 473b4953
       } else {
         throw new HttpError(req.auth.message, req.auth.status);
       }
@@ -473,71 +429,10 @@
     }
   },
   loginWithDetails: async (req, res, next) => {
-<<<<<<< HEAD
-    logger.info("..................................");
-    logger.info("user login with details......");
-=======
->>>>>>> 473b4953
-    try {
-      const request = handleRequest(req, next);
-      if (!request) return;
-
-<<<<<<< HEAD
-      const { tenant } = request.query;
-
-      if (req.auth.success === true) {
-        const tokenFactory = new AbstractTokenFactory(tenant);
-        const strategy =
-          req.user.preferredTokenStrategy || constants.TOKEN_STRATEGIES.LEGACY;
-
-        // We need the populated user object for some token strategies
-        const populatedUser = await userUtil._populateUserDataManually(
-          req.user,
-          tenant
-        );
-
-        const token = await tokenFactory.createToken(populatedUser, strategy);
-        const user = {
-          _id: req.user._id,
-          userName: req.user.userName,
-          token: `JWT ${token}`,
-          email: req.user.email,
-        };
-
-        const currentDate = new Date();
-
-        // Update last login and active status
-        await UserModel(tenant).findByIdAndUpdate(user._id, {
-          lastLogin: currentDate,
-          isActive: true,
-        });
-
-        // Get detailed user information
-        const detailedUserRequest = {
-          query: {
-            tenant: request.query.tenant,
-          },
-          params: {
-            user_id: user._id,
-          },
-        };
-
-        const userDetails = await userUtil.getDetailedUserInfo(
-          detailedUserRequest,
-          next
-        );
-
-        if (userDetails.success === true) {
-          return res.status(httpStatus.OK).json({
-            ...user,
-            details: userDetails.data[0],
-          });
-        } else {
-          throw new HttpError(
-            "Failed to fetch user details",
-            httpStatus.INTERNAL_SERVER_ERROR
-          );
-=======
+    try {
+      const request = handleRequest(req, next);
+      if (!request) return;
+
       if (req.auth.success === true) {
         // Centralize login logic by using the enhanced utility
         const enhancedLoginResult = await userUtil.loginWithEnhancedTokens(
@@ -561,7 +456,6 @@
         } else {
           // Pass along the error from the utility
           return sendResponse(res, enhancedLoginResult);
->>>>>>> 473b4953
         }
       } else {
         throw new HttpError(req.auth.message, req.auth.status);
@@ -570,10 +464,7 @@
       handleError(error, next);
     }
   },
-<<<<<<< HEAD
-=======
-
->>>>>>> 473b4953
+
   logout: async (req, res, next) => {
     try {
       logger.info("..................................");
@@ -642,11 +533,6 @@
   },
   update: async (req, res, next) => {
     try {
-<<<<<<< HEAD
-      logger.info(".................................................");
-      logger.info("inside user update................");
-=======
->>>>>>> 473b4953
       const request = handleRequest(req, next);
       if (!request) return;
       const result = await userUtil.update(request, next);
@@ -1230,11 +1116,6 @@
    */
   loginEnhanced: async (req, res, next) => {
     try {
-<<<<<<< HEAD
-      logger.info("Enhanced login endpoint called");
-      logger.info(`Request body -- ${JSON.stringify(req.body)}`);
-=======
->>>>>>> 473b4953
       const request = handleRequest(req, next);
       if (!request) return;
 
@@ -1256,13 +1137,8 @@
       const result = await userUtil.loginWithEnhancedTokens(request, next);
 
       if (result.success) {
-<<<<<<< HEAD
-        logger.info("Enhanced login successful");
-        console.log("✅ Enhanced login successful in controller");
-=======
         // logger.info("Enhanced login successful");
         // console.log("✅ Enhanced login successful in controller");
->>>>>>> 473b4953
       } else {
         logger.info("Enhanced login failed");
         console.log("❌ Enhanced login failed in controller:", result.message);
