--- conflicted
+++ resolved
@@ -276,7 +276,6 @@
     }
   },
 
-<<<<<<< HEAD
   resendConfirmEmailToken: async (req, res) => {
     const mailOptions = {
       from: `airqo.analytics@gmail.com`,
@@ -298,10 +297,7 @@
     register(req, res, mailOptions, userBody, User);
   },
 
-  loginUser: (req, res, next) => {
-=======
   loginUser: (req, res) => {
->>>>>>> 2cad2a34
     logText("..................................");
     logText("user login......");
     try {
@@ -324,7 +320,6 @@
           message: req.auth.message,
         });
       }
-<<<<<<< HEAD
       if (req.user.isEmailVerified) {
         return res.status(401).json({
           success: false,
@@ -334,8 +329,6 @@
         res.status(200).json(req.user.toAuthJSON());
         return next();
       }
-=======
->>>>>>> 2cad2a34
     } catch (e) {
       tryCatchErrors(res, e);
     }
