--- conflicted
+++ resolved
@@ -18,6 +18,7 @@
 const { logElement, logText, logObject } = require("../utils/log");
 const { getModelByTenant } = require("../utils/multitenancy");
 const bcrypt = require("bcrypt");
+const constants = require("../config/constants");
 
 const UserModel = (tenant) => {
   return getModelByTenant(tenant, "user", UserSchema);
@@ -130,24 +131,6 @@
       //get the model based on tenant
       const { tenant } = req.query;
 
-<<<<<<< HEAD
-    let query = { email: req.body.email };
-    let updateDetails = {
-      resetPasswordToken: token,
-      resetPasswordExpires: Date.now() + 3600000,
-    };
-    await User.findOneAndUpdate(query, updateDetails, (error, response) => {
-      if (error) {
-        return res.status(400).json({ email: "Email does not exist" });
-      } else if (response) {
-        const mailOptions = {
-          from: process.env.MAIL_USER,
-          to: `${req.body.email}`,
-          subject: `Link To Reset Password`,
-          text: `${msgs.recovery_email(token)}`,
-        };
-        //we shall review other third party libraries for making emails....^^
-=======
       await UserModel(tenant).findOneAndUpdate(
         query,
         updateDetails,
@@ -162,7 +145,6 @@
               text: `${msgs.recovery_email(token)}`,
             };
             //we shall review other third party libraries for making emails....^^
->>>>>>> 5275144d
 
             console.log("sending mail");
 
@@ -227,37 +209,6 @@
         error: e.message,
       });
     }
-<<<<<<< HEAD
-    /**** generate the password */
-    var password = generatorPassword.generate({
-      length: 6,
-      numbers: true,
-      uppercase: true,
-      lowercase: true,
-    });
-
-    const mailOptions = {
-      from: process.env.MAIL_USER,
-      to: `${req.body.email}`,
-      subject: "Welcome to AirQo",
-      text: `${msgs.welcome(
-        req.body.firstName,
-        req.body.lastName,
-        req.body.password,
-        req.body.userName
-      )}`,
-    };
-
-    /**** I will consider this for the confirmation process ******/
-    // let userData = req.body;
-    // userData.password = password;
-
-    console.log("the values we are sending");
-    console.dir(req.body);
-
-    register(req, res, mailOptions, req.body, User);
-=======
->>>>>>> 5275144d
   },
   //invoked when the user visits the confirmation url on the client
   confirmEmail: async (req, res) => {
