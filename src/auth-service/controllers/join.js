--- conflicted
+++ resolved
@@ -29,43 +29,26 @@
     } catch (e) {
       return res
         .status(HTTPStatus.BAD_REQUEST)
-<<<<<<< HEAD
-        .json({ success: false, message: "Some Error" });
-=======
         .json({ success: false, message: "Unable to list all" });
->>>>>>> 42e6c24d
     }
   },
 
   listOne: async (req, res) => {
     User.find({ _id: req.params.id }).exec((err, user) => {
       if (err) {
-<<<<<<< HEAD
-        return res.json({ success: false, message: "Some Error" });
-=======
         return res.json({ success: false, message: "Unable to list one" });
->>>>>>> 42e6c24d
       }
       if (user.length) {
         return res.json({
           success: true,
           message: "User fetched by id successfully",
           user,
-<<<<<<< HEAD
         });
       } else {
         return res.json({
           success: false,
           message: "User with the given id not found",
         });
-=======
-        });
-      } else {
-        return res.json({
-          success: false,
-          message: "User with the given id not found",
-        });
->>>>>>> 42e6c24d
       }
     });
   },
@@ -122,11 +105,7 @@
         return res.status(400).json({ email: "Email does not exist" });
       } else if (response) {
         const mailOptions = {
-<<<<<<< HEAD
           from: process.env.MAIL_USER,
-=======
-          from: `info@airqo.net`,
->>>>>>> 42e6c24d
           to: `${req.body.email}`,
           subject: `Link To Reset Password`,
           text: `${msgs.recovery_email(token)}`,
@@ -172,11 +151,7 @@
     });
 
     const mailOptions = {
-<<<<<<< HEAD
       from: process.env.MAIL_USER,
-=======
-      from: `info@airqo.net`,
->>>>>>> 42e6c24d
       to: `${req.body.email}`,
       subject: "Welcome to AirQo",
       text: `${msgs.welcome(
@@ -236,11 +211,7 @@
   deleteUser: (req, res, next) => {
     User.findByIdAndRemove(req.params.id, (err, user) => {
       if (err) {
-<<<<<<< HEAD
-        return res.json({ success: false, message: "Some Error" });
-=======
         return res.json({ success: false, message: "Unable to delete user" });
->>>>>>> 42e6c24d
       } else if (user) {
         return res.status(200).json({
           success: true,
@@ -262,15 +233,11 @@
       { new: true },
       (err, user) => {
         if (err) {
-<<<<<<< HEAD
-          res.json({ success: false, message: "Some Error", error: err });
-=======
           res.json({
             success: false,
             message: "Unable to update user",
             error: err,
           });
->>>>>>> 42e6c24d
         } else if (user) {
           console.log(user);
           res.json({ success: true, message: "Updated successfully", user });
@@ -285,39 +252,6 @@
   },
 
   updateUserDefaults: async (req, res, next) => {
-<<<<<<< HEAD
-    let query = { user: req.params.id, chartTitle: req.body.chartTitle },
-      update = req.body,
-      options = { upsert: true, new: true };
-    console.log("when I have just joined the platform");
-
-    await Defaults.findOneAndUpdate(query, update, options, (error, result) => {
-      if (!error) {
-        //if the document does not exist
-        if (!result) {
-          result = new Defaults();
-        }
-        //save the document
-        result.save(function (error, saved) {
-          if (!error) {
-            console.log("when there is no error");
-            res.status(200).json({
-              success: true,
-              message: "saved the user default",
-              saved,
-            });
-          } else {
-            console.log("when there is an error");
-            res.status(500).json({
-              success: false,
-              message: "unable to save defaults",
-              error,
-            });
-          }
-        });
-      }
-    });
-=======
     try {
       const { user, chartTitle } = req.query;
       if (!isEmpty(user) && !isEmpty(chartTitle)) {
@@ -356,16 +290,10 @@
         error: e.message,
       });
     }
->>>>>>> 42e6c24d
   },
 
   getDefaults: async (req, res) => {
     try {
-<<<<<<< HEAD
-      console.log("the query");
-      console.log(req.query);
-      const defaults = await Defaults.find({ user: req.params.id });
-=======
       const { user, chartTitle } = req.query;
       let filter = {};
       console.log;
@@ -390,24 +318,17 @@
       //   chartTitle: req.query.chartTitle,
       // };
       const defaults = await Defaults.find(filter);
->>>>>>> 42e6c24d
       return res.status(HTTPStatus.OK).json({
         success: true,
         message: " defaults fetched successfully",
         defaults,
       });
     } catch (e) {
-<<<<<<< HEAD
-      return res
-        .status(HTTPStatus.BAD_REQUEST)
-        .json({ success: false, message: "Some Error" });
-=======
       return res.status(HTTPStatus.BAD_REQUEST).json({
         success: false,
         message: "Unable to fetch the defaults for the user",
         error: e.message,
       });
->>>>>>> 42e6c24d
     }
   },
   updateLocations: (req, res) => {
