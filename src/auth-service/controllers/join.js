const User = require("../models/User");
const Location = require("../models/Location");
const Defaults = require("../models/Defaults");
const HTTPStatus = require("http-status");
const constants = require("../config/constants");
const privileges = require("../utils/privileges");
const transporter = require("../services/mailer");
const templates = require("../utils/email.templates");
const msgs = require("../utils/email.msgs");
const crypto = require("crypto");
const validateRegisterInput = require("../utils/validations.register");
const validateLoginInput = require("../utils/validations.login");
const validateForgotPwdInput = require("../utils/validations.forgot");
const validatePwdUpdateInput = require("../utils/validations.update.pwd");
const validatePasswordUpdate = require("../utils/validations.update.pwd.in");
const register = require("../utils/register");
var generatorPassword = require("generate-password");
const isEmpty = require("is-empty");

const join = {
  listAll: async (req, res) => {
    try {
      const users = await User.find(req.query);
      return res.status(HTTPStatus.OK).json({
        success: true,
        message: "Users fetched successfully",
        users,
      });
    } catch (e) {
      return res
        .status(HTTPStatus.BAD_REQUEST)
<<<<<<< HEAD
        .json({ success: false, message: "Some Error" });
=======
        .json({ success: false, message: "Unable to list all" });
>>>>>>> 42e6c24d
    }
  },

  listOne: async (req, res) => {
    User.find({ _id: req.params.id }).exec((err, user) => {
      if (err) {
<<<<<<< HEAD
        return res.json({ success: false, message: "Some Error" });
=======
        return res.json({ success: false, message: "Unable to list one" });
>>>>>>> 42e6c24d
      }
      if (user.length) {
        return res.json({
          success: true,
          message: "User fetched by id successfully",
          user,
<<<<<<< HEAD
        });
      } else {
        return res.json({
          success: false,
          message: "User with the given id not found",
        });
=======
        });
      } else {
        return res.json({
          success: false,
          message: "User with the given id not found",
        });
>>>>>>> 42e6c24d
      }
    });
  },

  findUser: (req, res, next) => {
    if (req.user.userName === req.query.userName) {
      User.findOne({
        userName: req.query.userName,
      }).then((userInfo) => {
        if (userInfo != null) {
          console.log("user found in db from findUsers");
          res.status(200).json(userInfo);
        } else {
          console.error("no user exists in db with that username");
          res.status(401).send("no user exists in db with that username");
        }
      });
    } else {
      console.error("jwt id and username do not match");
      res.status(403).send("username and jwt token do not match");
    }
  },
  findUserById: (req, res, next, id) => {
    User.findById(id).exec((err, user) => {
      if (err || !user) {
        return res.status(400).json({
          error: "No user found with these credentials!",
        });
      }
      req.profile = user;
      next();
    });
  },

  forgotPassword: async (req, res) => {
    console.log("the email who forgot is  " + req.body.email);

    // const { errors, isValid } = validateForgotPwdInput(req.body.email);
    // if (!isValid) {
    //     return res.status(400).json(errors);
    // }
    console.log("reaching forgotPassword");
    console.log("the email is here: " + req.body.email);

    const token = crypto.randomBytes(20).toString("hex");

    let query = { email: req.body.email };
    let updateDetails = {
      resetPasswordToken: token,
      resetPasswordExpires: Date.now() + 3600000,
    };
    await User.findOneAndUpdate(query, updateDetails, (error, response) => {
      if (error) {
        return res.status(400).json({ email: "Email does not exist" });
      } else if (response) {
        const mailOptions = {
          from: `info@airqo.net`,
          to: `${req.body.email}`,
          subject: `Link To Reset Password`,
          text: `${msgs.recovery_email(token)}`,
        };
        //we shall review other third party libraries for making emails....^^

        console.log("sending mail");

        //deliver the message object using sendMail
        transporter.sendMail(mailOptions, (err, response) => {
          if (err) {
            console.error("there was an error: ", err);
            return res.status(500).json({ email: "unable to send email" });
          } else {
            console.log("here is the res: ", response);
            return res.status(200).json({ email: "recovery email sent" });
          }
        });
        //return res.status(HTTPStatus.OK).json(response);
      } else {
        return res.status(400).json({ email: "unable to send email" });
      }
    });
  },

  registerUser: (req, res) => {
    console.log("the elements we need:");
    console.dir(req.body);

    const { errors, isValid } = validateRegisterInput(req.body);

    if (!isValid) {
      return res
        .status(400)
        .json({ success: false, errors, message: "validation error" });
    }
    /**** generate the password */
    var password = generatorPassword.generate({
      length: 6,
      numbers: true,
      uppercase: true,
      lowercase: true,
    });

    const mailOptions = {
      from: `info@airqo.net`,
      to: `${req.body.email}`,
<<<<<<< HEAD
      subject: "Account Verification Token",
      text: msgs.emailVerification,
=======
      subject: "Welcome to AirQo",
      text: `${msgs.welcome(
        req.body.firstName,
        req.body.lastName,
        req.body.password,
        req.body.userName
      )}`,
>>>>>>> 42e6c24d
    };

    /**** I will consider this for the confirmation process ******/
    // let userData = req.body;
    // userData.password = password;
<<<<<<< HEAD

    console.log("the values we are sending");
    console.dir(req.body);
    const token = crypto.randomBytes(20).toString("hex");

    let userBody = {
      ...req.body,
      emailVerificationToken: token,
      emailVerficationExpires: Date.now() + 3600000,
    };

    register(req, res, mailOptions, userBody, User);
  },
  /**
   * invoked when the user visits the confirmation url on the client
   */
  confirmEmail: async (req, res) => {
    const { id } = req.params;
    User.findById(id)
      .then((user) => {
        if (!user) {
          res.json({ msg: msgs.couldNotFind });
        } else if (user && !user.isEmailVerified) {
          User.findByIdAndUpdate(id, { isEmailVerified: true })
            .then(() => res.status(200).json({ msg: msgs.confirmed }))
            .catch((err) => console.log(err));
        } else {
          res.json({ msg: msgs.alreadyConfirmed });
        }
      })
      .catch((err) => console.log(err));
  },

  resendConfirmEmailToken: async (req, res) => {
    const mailOptions = {
      from: `airqo.analytics@gmail.com`,
      to: `${req.body.email}`,
      subject: "Account Verification Token",
      text: msgs.emailVerification,
    };

    console.log("the values we are sending");
    console.dir(req.body);
    const token = crypto.randomBytes(20).toString("hex");

    let userBody = {
      ...req.body,
      emailVerificationToken: token,
      emailVerficationExpires: Date.now() + 3600000,
    };

    register(req, res, mailOptions, userBody, User);
  },

  loginUser: (req, res, next) => {
    console.log("we have reached loginUser....");
    console.log("the body:");
    console.dir(req.body);
    const { errors, isValid } = validateLoginInput(req.body);

    if (!isValid) {
      return res.status(400).json(errors);
    }
    /***
     * adding logic for checking if email address is valid
     */
    if (req.user.isEmailVerified) {
      return res.status(401).json({
        success: false,
        message: "Your email address is not verified",
      });
    } else {
      res.status(200).json(req.user.toAuthJSON());
      return next();
    }
  },

  deleteUser: (req, res, next) => {
    User.findByIdAndRemove(req.params.id, (err, user) => {
      if (err) {
        return res.json({ success: false, message: "Some Error" });
=======

    console.log("the values we are sending");
    console.dir(req.body);

    register(req, res, mailOptions, req.body, User);
  },
  //invoked when the user visits the confirmation url on the client
  confirmEmail: async (req, res) => {
    const { id } = req.params;
    User.findById(id)
      .then((user) => {
        //when the user does not exist in the DB
        if (!user) {
          res.json({ msg: msgs.couldNotFind });
        }
        // The user exists but has not been confirmed. So we confirm them...
        else if (user && !user.emailConfirmed) {
          User.findByIdAndUpdate(id, { confirmed: true })
            .then(() => res.json({ msg: msgs.confirmed }))
            .catch((err) => console.log(err));
        }
        //when the user has already confirmed their email address
        else {
          res.json({ msg: msgs.alreadyConfirmed });
        }
      })
      .catch((err) => console.log(err));
  },

  loginUser: (req, res, next) => {
    console.log("we have reached loginUser....");
    console.log("the body:");
    console.dir(req.body);
    const { errors, isValid } = validateLoginInput(req.body);

    if (!isValid) {
      return res.status(400).json(errors);
    }

    res.status(200).json(req.user.toAuthJSON());
    return next();
  },

  deleteUser: (req, res, next) => {
    User.findByIdAndRemove(req.params.id, (err, user) => {
      if (err) {
        return res.json({ success: false, message: "Unable to delete user" });
>>>>>>> 42e6c24d
      } else if (user) {
        return res.status(200).json({
          success: true,
          message: user.userName + " deleted successfully",
        });
      } else {
        return res.status(400).json({
          success: true,
          message: user.userName + " deleted successfully",
        });
      }
    });
  },

  updateUser: (req, res, next) => {
    User.findByIdAndUpdate(
      req.params.id,
      req.body,
      { new: true },
      (err, user) => {
        if (err) {
<<<<<<< HEAD
          res.json({ success: false, message: "Some Error", error: err });
=======
          res.json({
            success: false,
            message: "Unable to update user",
            error: err,
          });
>>>>>>> 42e6c24d
        } else if (user) {
          console.log(user);
          res.json({ success: true, message: "Updated successfully", user });
        } else {
          res.json({
            success: false,
            message: "user does not exist in the db",
          });
<<<<<<< HEAD
        }
      }
    );
  },

  updateUserDefaults: async (req, res, next) => {
    let query = { user: req.params.id, chartTitle: req.body.chartTitle },
      update = req.body,
      options = { upsert: true, new: true };
    console.log("when I have just joined the platform");

    await Defaults.findOneAndUpdate(query, update, options, (error, result) => {
      if (!error) {
        //if the document does not exist
        if (!result) {
          result = new Defaults();
        }
        //save the document
        result.save(function (error, saved) {
          if (!error) {
            console.log("when there is no error");
            res.status(200).json({
              success: true,
              message: "saved the user default",
              saved,
            });
          } else {
            console.log("when there is an error");
            res.status(500).json({
              success: false,
              message: "unable to save defaults",
              error,
            });
          }
        });
      }
    });
=======
        }
      }
    );
  },

  updateUserDefaults: async (req, res, next) => {
    try {
      const { user, chartTitle } = req.query;
      if (!isEmpty(user) && !isEmpty(chartTitle)) {
        const filter = {
            user: req.query.user,
            chartTitle: req.query.chartTitle,
          },
          update = req.body,
          options = { upsert: true, new: true };
        let doc = await Defaults.findOneAndUpdate(filter, update, options);

        if (doc) {
          res.status(200).json({
            success: true,
            message: "updated/created the user defaults",
            doc,
          });
        } else {
          res.status(500).json({
            success: false,
            message: "unable to create/update these defaults",
          });
        }
      } else {
        return res.status(HTTPStatus.BAD_REQUEST).json({
          success: false,
          message:
            "please crosscheck the api query parameters using the documentation",
        });
      }
    } catch (e) {
      return res.status(HTTPStatus.BAD_REQUEST).json({
        success: false,
        message:
          "please crosscheck the api query parameters using the documentation",
        error: e.message,
      });
    }
>>>>>>> 42e6c24d
  },

  getDefaults: async (req, res) => {
    try {
<<<<<<< HEAD
      console.log("the query");
      console.log(req.query);
      const defaults = await Defaults.find({ user: req.params.id });
=======
      const { user, chartTitle } = req.query;
      let filter = {};
      console.log;
      if (!isEmpty(user) && isEmpty(chartTitle)) {
        filter = {
          user: user,
        };
      } else if (!isEmpty(user) && !isEmpty(chartTitle)) {
        filter = {
          user: user,
          chartTitle: chartTitle,
        };
      } else {
        return res.status(HTTPStatus.BAD_REQUEST).json({
          success: false,
          message:
            "please crosscheck the api query parameters using the documentation",
        });
      }
      // const filter = {
      //   user: req.query.user,
      //   chartTitle: req.query.chartTitle,
      // };
      const defaults = await Defaults.find(filter);
>>>>>>> 42e6c24d
      return res.status(HTTPStatus.OK).json({
        success: true,
        message: " defaults fetched successfully",
        defaults,
      });
    } catch (e) {
<<<<<<< HEAD
      return res
        .status(HTTPStatus.BAD_REQUEST)
        .json({ success: false, message: "Some Error" });
    }
  },

=======
      return res.status(HTTPStatus.BAD_REQUEST).json({
        success: false,
        message: "Unable to fetch the defaults for the user",
        error: e.message,
      });
    }
  },
>>>>>>> 42e6c24d
  updateLocations: (req, res) => {
    console.log("the user ID");
    console.log(req.params.id);
    let response = {};
    User.find({ _id: req.params.id }, (error, user) => {
      if (error) {
        response.success = false;
        response.message = "Internal Server Error";
        res.status(500).json(response);
      } else if (user.length) {
        let location = new Location(req.body);
        location.user = user[0]._id;
        location.save((error, savedLocation) => {
          if (error) {
            response.success = false;
            response.message = "Internal Server Error";
            res.status(500).json(response);
          } else {
            User.findByIdAndUpdate(
              req.params.id,
              { $push: { pref_locations: savedLocation._id } },
              { new: true },
              (err, updatedUser) => {
                if (err) {
                  response.success = false;
                  response.message = "Internal Server Error";
                  res.status(500).json(response);
                } else {
                  res.status(200).json({
                    message: "Sucessfully added the locations to the user",
                    success: true,
                    updatedUser,
                  });
                }
              }
            );
          }
<<<<<<< HEAD
        });
      }
    });
  },

  resetPassword: async (req, res, next) => {
    console.log("inside the reset password function...");
    console.log(`${req.query.resetPasswordToken}`);
    await User.findOne(
      {
        resetPasswordToken: req.query.resetPasswordToken,
        resetPasswordExpires: {
          $gt: Date.now(),
        },
      },
      (err, result) => {
        if (err) {
          res
            .status(403)
            .json({ message: "password reset link is invalid or has expired" });
        } else if (result) {
          res.status(200).send({
            userName: result.userName,
            message: "password reset link a-ok",
          });
        } else {
          res
            .status(403)
            .json({ message: "password reset link is invalid or has expired" });
        }
      }
    );
  },

  updatePasswordViaEmail: (req, res, next) => {
    const { userName, password } = req.body;

    User.findOne({
      userName: userName,
      resetPasswordToken: req.body.resetPasswordToken,
      resetPasswordExpires: {
        $gt: Date.now(),
      },
    }).then((user) => {
      if (user === null) {
        console.log("password reset link is invalid or has expired");
        res
          .status(403)
          .json({ msg: "password reset link is invalid or has expired" });
      } else if (user !== null) {
        user.resetPasswordToken = null;
        user.resetPasswordExpires = null;
        user.password = password;
        user.save((error, saved) => {
          if (error) {
            console.log("no user exists in db to update");
            res.status(401).json({ message: "no user exists in db to update" });
          } else if (saved) {
            console.log("password updated");
            res.status(200).json({ message: "password updated" });
          }
        });
      } else {
        console.log("no user exists in db to update");
        res.status(401).json({ message: "no user exists in db to update" });
      }
    });
  },

=======
        });
      }
    });
  },

  resetPassword: async (req, res, next) => {
    console.log("inside the reset password function...");
    console.log(`${req.query.resetPasswordToken}`);
    await User.findOne(
      {
        resetPasswordToken: req.query.resetPasswordToken,
        resetPasswordExpires: {
          $gt: Date.now(),
        },
      },
      (err, result) => {
        if (err) {
          res
            .status(403)
            .json({ message: "password reset link is invalid or has expired" });
        } else if (result) {
          res.status(200).send({
            userName: result.userName,
            message: "password reset link a-ok",
          });
        } else {
          res
            .status(403)
            .json({ message: "password reset link is invalid or has expired" });
        }
      }
    );
  },

  updatePasswordViaEmail: (req, res, next) => {
    const { userName, password } = req.body;

    User.findOne({
      userName: userName,
      resetPasswordToken: req.body.resetPasswordToken,
      resetPasswordExpires: {
        $gt: Date.now(),
      },
    }).then((user) => {
      if (user === null) {
        console.log("password reset link is invalid or has expired");
        res
          .status(403)
          .json({ msg: "password reset link is invalid or has expired" });
      } else if (user !== null) {
        user.resetPasswordToken = null;
        user.resetPasswordExpires = null;
        user.password = password;
        user.save((error, saved) => {
          if (error) {
            console.log("no user exists in db to update");
            res.status(401).json({ message: "no user exists in db to update" });
          } else if (saved) {
            console.log("password updated");
            res.status(200).json({ message: "password updated" });
          }
        });
      } else {
        console.log("no user exists in db to update");
        res.status(401).json({ message: "no user exists in db to update" });
      }
    });
  },

>>>>>>> 42e6c24d
  updatePassword: (req, res) => {
    const { errors, isValid } = validatePasswordUpdate(req.body);
    if (!isValid) {
      return res.status(400).json(errors);
    }

    User.findByIdAndUpdate({ _id: req.body.id }, req.body, (err, result) => {
      if (err) {
        res.status(500).json({ message: "server error", err, success: false });
      } else if (result) {
        res
          .status(200)
          .json({ message: "password updated", success: true, result });
      } else {
        res.status(400).json({
          message: "user does not exist in the database",
          success: false,
        });
      }
    });
  },
};

module.exports = join;<|MERGE_RESOLUTION|>--- conflicted
+++ resolved
@@ -29,43 +29,26 @@
     } catch (e) {
       return res
         .status(HTTPStatus.BAD_REQUEST)
-<<<<<<< HEAD
-        .json({ success: false, message: "Some Error" });
-=======
         .json({ success: false, message: "Unable to list all" });
->>>>>>> 42e6c24d
     }
   },
 
   listOne: async (req, res) => {
     User.find({ _id: req.params.id }).exec((err, user) => {
       if (err) {
-<<<<<<< HEAD
-        return res.json({ success: false, message: "Some Error" });
-=======
         return res.json({ success: false, message: "Unable to list one" });
->>>>>>> 42e6c24d
       }
       if (user.length) {
         return res.json({
           success: true,
           message: "User fetched by id successfully",
           user,
-<<<<<<< HEAD
         });
       } else {
         return res.json({
           success: false,
           message: "User with the given id not found",
         });
-=======
-        });
-      } else {
-        return res.json({
-          success: false,
-          message: "User with the given id not found",
-        });
->>>>>>> 42e6c24d
       }
     });
   },
@@ -170,10 +153,6 @@
     const mailOptions = {
       from: `info@airqo.net`,
       to: `${req.body.email}`,
-<<<<<<< HEAD
-      subject: "Account Verification Token",
-      text: msgs.emailVerification,
-=======
       subject: "Welcome to AirQo",
       text: `${msgs.welcome(
         req.body.firstName,
@@ -181,13 +160,11 @@
         req.body.password,
         req.body.userName
       )}`,
->>>>>>> 42e6c24d
     };
 
     /**** I will consider this for the confirmation process ******/
     // let userData = req.body;
     // userData.password = password;
-<<<<<<< HEAD
 
     console.log("the values we are sending");
     console.dir(req.body);
@@ -269,55 +246,6 @@
     User.findByIdAndRemove(req.params.id, (err, user) => {
       if (err) {
         return res.json({ success: false, message: "Some Error" });
-=======
-
-    console.log("the values we are sending");
-    console.dir(req.body);
-
-    register(req, res, mailOptions, req.body, User);
-  },
-  //invoked when the user visits the confirmation url on the client
-  confirmEmail: async (req, res) => {
-    const { id } = req.params;
-    User.findById(id)
-      .then((user) => {
-        //when the user does not exist in the DB
-        if (!user) {
-          res.json({ msg: msgs.couldNotFind });
-        }
-        // The user exists but has not been confirmed. So we confirm them...
-        else if (user && !user.emailConfirmed) {
-          User.findByIdAndUpdate(id, { confirmed: true })
-            .then(() => res.json({ msg: msgs.confirmed }))
-            .catch((err) => console.log(err));
-        }
-        //when the user has already confirmed their email address
-        else {
-          res.json({ msg: msgs.alreadyConfirmed });
-        }
-      })
-      .catch((err) => console.log(err));
-  },
-
-  loginUser: (req, res, next) => {
-    console.log("we have reached loginUser....");
-    console.log("the body:");
-    console.dir(req.body);
-    const { errors, isValid } = validateLoginInput(req.body);
-
-    if (!isValid) {
-      return res.status(400).json(errors);
-    }
-
-    res.status(200).json(req.user.toAuthJSON());
-    return next();
-  },
-
-  deleteUser: (req, res, next) => {
-    User.findByIdAndRemove(req.params.id, (err, user) => {
-      if (err) {
-        return res.json({ success: false, message: "Unable to delete user" });
->>>>>>> 42e6c24d
       } else if (user) {
         return res.status(200).json({
           success: true,
@@ -339,15 +267,11 @@
       { new: true },
       (err, user) => {
         if (err) {
-<<<<<<< HEAD
-          res.json({ success: false, message: "Some Error", error: err });
-=======
           res.json({
             success: false,
             message: "Unable to update user",
             error: err,
           });
->>>>>>> 42e6c24d
         } else if (user) {
           console.log(user);
           res.json({ success: true, message: "Updated successfully", user });
@@ -356,45 +280,6 @@
             success: false,
             message: "user does not exist in the db",
           });
-<<<<<<< HEAD
-        }
-      }
-    );
-  },
-
-  updateUserDefaults: async (req, res, next) => {
-    let query = { user: req.params.id, chartTitle: req.body.chartTitle },
-      update = req.body,
-      options = { upsert: true, new: true };
-    console.log("when I have just joined the platform");
-
-    await Defaults.findOneAndUpdate(query, update, options, (error, result) => {
-      if (!error) {
-        //if the document does not exist
-        if (!result) {
-          result = new Defaults();
-        }
-        //save the document
-        result.save(function (error, saved) {
-          if (!error) {
-            console.log("when there is no error");
-            res.status(200).json({
-              success: true,
-              message: "saved the user default",
-              saved,
-            });
-          } else {
-            console.log("when there is an error");
-            res.status(500).json({
-              success: false,
-              message: "unable to save defaults",
-              error,
-            });
-          }
-        });
-      }
-    });
-=======
         }
       }
     );
@@ -439,16 +324,10 @@
         error: e.message,
       });
     }
->>>>>>> 42e6c24d
   },
 
   getDefaults: async (req, res) => {
     try {
-<<<<<<< HEAD
-      console.log("the query");
-      console.log(req.query);
-      const defaults = await Defaults.find({ user: req.params.id });
-=======
       const { user, chartTitle } = req.query;
       let filter = {};
       console.log;
@@ -473,21 +352,12 @@
       //   chartTitle: req.query.chartTitle,
       // };
       const defaults = await Defaults.find(filter);
->>>>>>> 42e6c24d
       return res.status(HTTPStatus.OK).json({
         success: true,
         message: " defaults fetched successfully",
         defaults,
       });
     } catch (e) {
-<<<<<<< HEAD
-      return res
-        .status(HTTPStatus.BAD_REQUEST)
-        .json({ success: false, message: "Some Error" });
-    }
-  },
-
-=======
       return res.status(HTTPStatus.BAD_REQUEST).json({
         success: false,
         message: "Unable to fetch the defaults for the user",
@@ -495,7 +365,6 @@
       });
     }
   },
->>>>>>> 42e6c24d
   updateLocations: (req, res) => {
     console.log("the user ID");
     console.log(req.params.id);
@@ -533,7 +402,6 @@
               }
             );
           }
-<<<<<<< HEAD
         });
       }
     });
@@ -603,77 +471,6 @@
     });
   },
 
-=======
-        });
-      }
-    });
-  },
-
-  resetPassword: async (req, res, next) => {
-    console.log("inside the reset password function...");
-    console.log(`${req.query.resetPasswordToken}`);
-    await User.findOne(
-      {
-        resetPasswordToken: req.query.resetPasswordToken,
-        resetPasswordExpires: {
-          $gt: Date.now(),
-        },
-      },
-      (err, result) => {
-        if (err) {
-          res
-            .status(403)
-            .json({ message: "password reset link is invalid or has expired" });
-        } else if (result) {
-          res.status(200).send({
-            userName: result.userName,
-            message: "password reset link a-ok",
-          });
-        } else {
-          res
-            .status(403)
-            .json({ message: "password reset link is invalid or has expired" });
-        }
-      }
-    );
-  },
-
-  updatePasswordViaEmail: (req, res, next) => {
-    const { userName, password } = req.body;
-
-    User.findOne({
-      userName: userName,
-      resetPasswordToken: req.body.resetPasswordToken,
-      resetPasswordExpires: {
-        $gt: Date.now(),
-      },
-    }).then((user) => {
-      if (user === null) {
-        console.log("password reset link is invalid or has expired");
-        res
-          .status(403)
-          .json({ msg: "password reset link is invalid or has expired" });
-      } else if (user !== null) {
-        user.resetPasswordToken = null;
-        user.resetPasswordExpires = null;
-        user.password = password;
-        user.save((error, saved) => {
-          if (error) {
-            console.log("no user exists in db to update");
-            res.status(401).json({ message: "no user exists in db to update" });
-          } else if (saved) {
-            console.log("password updated");
-            res.status(200).json({ message: "password updated" });
-          }
-        });
-      } else {
-        console.log("no user exists in db to update");
-        res.status(401).json({ message: "no user exists in db to update" });
-      }
-    });
-  },
-
->>>>>>> 42e6c24d
   updatePassword: (req, res) => {
     const { errors, isValid } = validatePasswordUpdate(req.body);
     if (!isValid) {
