const UserSchema = require("../models/User");
const LocationSchema = require("../models/Location");
const DefaultSchema = require("../models/Defaults");
const HTTPStatus = require("http-status");
const constants = require("../config/constants");
const privileges = require("../utils/privileges");
const transporter = require("../services/mailer");
const templates = require("../utils/email.templates");
const msgs = require("../utils/email.msgs");
const crypto = require("crypto");
const validateRegisterInput = require("../utils/validations.register");
const validateLoginInput = require("../utils/validations.login");
const validateForgotPwdInput = require("../utils/validations.forgot");
const validatePwdUpdateInput = require("../utils/validations.update.pwd");
const validatePasswordUpdate = require("../utils/validations.update.pwd.in");
const register = require("../utils/register");
const isEmpty = require("is-empty");
const { logElement, logText, logObject } = require("../utils/log");
const { getModelByTenant } = require("../utils/multitenancy");
const bcrypt = require("bcrypt");
const sendEmail = require("../utils/sendEmail");

const UserModel = (tenant) => {
  return getModelByTenant(tenant, "user", UserSchema);
};

const DefaultModel = (tenant) => {
  return getModelByTenant(tenant, "default", DefaultSchema);
};

const LocationModel = (tenant) => {
  return getModelByTenant(tenant, "location", LocationSchema);
};

const join = {
  addUserByTenant: async (req, res) => {
    try {
      logText("...................................");
      console.log("inside add user by tenant");
      const { tenant } = req.query;
      const { body } = req;
      logObject("checking the body", body);
      const user = await UserModel(tenant.toLowerCase()).createUser(body);
      if (user) {
        return res.status(HTTPStatus.OK).json({
          success: true,
          message: "User creation successful",
          user,
        });
      }
    } catch (e) {
      logText(`User created with response`, e.message);
      return res.status(HTTPStatus.BAD_GATEWAY).json({
        success: false,
        message: "User creation failed userDao.js",
        error: e.message,
      });
    }
  },

  listAll: async (req, res) => {
    try {
      //....
      logText(".....................................");
      logText("list all users by tenant...");
      const { tenant, id } = req.query;

      if (tenant && id) {
        logElement("the tenant", tenant);
        logElement("the id", id);
        const user = await UserModel(tenant.toLowerCase()).findOne({ _id: id });
        logObject("the user", user);
        if (!isEmpty(user)) {
          return res.status(HTTPStatus.OK).json({
            success: true,
            message: "User fetched successfully",
            user,
          });
        } else if (isEmpty(user)) {
          return res.json({
            success: false,
            message: `this organisation (${tenant}) does not have this user or they do not exist, please crosscheck`,
          });
        }
      } else if (tenant && !id) {
        const users = await UserModel(tenant.toLowerCase()).find();
        if (!isEmpty(users)) {
          return res.status(HTTPStatus.OK).json({
            success: true,
            message: "Users fetched successfully",
            users,
          });
        } else if (isEmpty(users)) {
          return res.status(HTTPStatus.BAD_REQUEST).json({
            success: false,
            message: `this organisation (${tenant}) does not have users or it does not exist, please crosscheck`,
          });
        }
      } else {
        return res.status(HTTPStatus.BAD_GATEWAY).json({
          success: false,
          message:
            "request is missing the required query params, please crosscheck",
        });
      }
    } catch (e) {
      return res.status(HTTPStatus.BAD_REQUEST).json({
        success: false,
        message: "A bad request has been made, please crosscheck",
        error: e.message,
      });
    }
  },

  forgotPassword: async (req, res) => {
    console.log("inside forgot password");
    try {
      logElement("the email", req.body.email);
      // const { errors, isValid } = validateForgotPwdInput(req.body.email);
      // if (!isValid) {
      //     return res.status(400).json(errors);
      // }
      console.log("reaching forgotPassword");
      console.log("the email is here: " + req.body.email);

      const token = crypto.randomBytes(20).toString("hex");

      let query = { email: req.body.email };

      if (!query.email) {
        return res
          .status(400)
          .json({ success: false, message: "email field is required" });
      }
      let updateDetails = {
        resetPasswordToken: token,
        resetPasswordExpires: Date.now() + 3600000,
      };
      //get the model based on tenant
      const { tenant } = req.query;

      await UserModel(tenant.toLowerCase()).findOneAndUpdate(
        query,
        updateDetails,
        (error, response) => {
          if (error) {
            return res.status(400).json({ message: "Email does not exist" });
          } else if (response) {
            const mailOptions = {
              from: constants.EMAIL,
              to: `${req.body.email}`,
              subject: `Link To Reset Password`,
              text: `${msgs.recovery_email(token)}`,
            };
            //we shall review other third party libraries for making emails....^^

            console.log("sending mail");

            //deliver the message object using sendMail
            transporter.sendMail(mailOptions, (err, response) => {
              if (err) {
                console.error("there was an error: ", err);
                return res.status(500).json({ email: "unable to send email" });
              } else {
                console.log("here is the res: ", response);
                return res.status(200).json({ message: "recovery email sent" });
              }
            });
            //return res.status(HTTPStatus.OK).json(response);
          } else {
            return res.status(400).json({
              message:
                "unable to send email. Please crosscheck the organisation and email information provided.",
            });
          }
        }
      );
    } catch (e) {}
  },

  registerUser: (req, res) => {
    console.log("inside register user");
    try {
      const { errors, isValid } = validateRegisterInput(req.body);
      if (!isValid) {
        return res
          .status(400)
          .json({ success: false, errors, message: "validation error" });
      }

      const { tenant } = req.query;
      const { firstName, lastName, password, userName } = req.body;

      let mailOptions = {};
      if (tenant.toLowerCase() == "kcca") {
        mailOptions = {
          from: constants.EMAIL,
          to: `${req.body.email}`,
          subject: "Welcome to the AirQo KCCA Platform",
          text: `${msgs.welcome_kcca(firstName, lastName, password, userName)}`,
        };
      } else {
        mailOptions = {
          from: constants.EMAIL,
          to: `${req.body.email}`,
          subject: "Welcome to the AirQo Platform",
          text: `${msgs.welcome_general(
            firstName,
            lastName,
            password,
            userName
          )}`,
        };
      }
      register(
        req,
        res,
        mailOptions,
        req.body,
        UserModel(tenant.toLowerCase()),
        tenant
      );
    } catch (e) {
      logElement("the error", e);
      return res.status(500).json({
        success: false,
        message: "unable to register user",
        error: e.message,
      });
    }
<<<<<<< HEAD
    /**** generate the password */
    var password = generatorPassword.generate({
      length: 6,
      numbers: true,
      uppercase: true,
      lowercase: true,
    });

    const mailOptions = {
      from: `info@airqo.net`,
      to: `${req.body.email}`,
      subject: "Welcome to AirQo",
      text: `${msgs.welcome(
        req.body.firstName,
        req.body.lastName,
        req.body.password,
        req.body.userName
      )}`,
    };

    /**** I will consider this for the confirmation process ******/
    // let userData = req.body;
    // userData.password = password;

    console.log("the values we are sending");
    console.dir(req.body);
    const token = crypto.randomBytes(20).toString("hex");

    let userBody = {
      ...req.body,
      emailVerificationToken: token,
      emailVerficationExpires: Date.now() + 3600000,
    };

    register(req, res, mailOptions, userBody, User);
=======
>>>>>>> 699a067d
  },
  /**
   * invoked when the user visits the confirmation url on the client
   */
  confirmEmail: async (req, res) => {
<<<<<<< HEAD
    const { id } = req.params;
    User.findById(id)
      .then((user) => {
        if (!user) {
          res.json({ msg: msgs.couldNotFind });
        } else if (user && !user.isEmailVerified) {
          User.findByIdAndUpdate(id, { isEmailVerified: true })
            .then(() => res.status(200).json({ msg: msgs.confirmed }))
            .catch((err) => console.log(err));
        } else {
          res.json({ msg: msgs.alreadyConfirmed });
        }
      })
      .catch((err) => console.log(err));
=======
    console.log("inside confirm email");
    try {
      const { tenant, id } = req.query;
      UserModel(tenant.toLowerCase())
        .findById(id)
        .then((user) => {
          //when the user does not exist in the DB
          if (!user) {
            res.json({ msg: msgs.couldNotFind });
          }
          // The user exists but has not been confirmed. So we confirm them...
          else if (user && !user.emailConfirmed) {
            User.findByIdAndUpdate(id, { confirmed: true })
              .then(() => res.json({ msg: msgs.confirmed }))
              .catch((err) => console.log(err));
          }
          //when the user has already confirmed their email address
          else {
            res.json({ msg: msgs.alreadyConfirmed });
          }
        })
        .catch((err) => console.log(err));
    } catch (e) {
      return res.status(500).json({
        success: false,
        e,
        message: "unable to confirm email",
        error: e.message,
      });
    }
>>>>>>> 699a067d
  },

  resendConfirmEmailToken: async (req, res) => {
    const mailOptions = {
      from: `airqo.analytics@gmail.com`,
      to: `${req.body.email}`,
      subject: "Account Verification Token",
      text: msgs.emailVerification,
    };

    console.log("the values we are sending");
    console.dir(req.body);
    const token = crypto.randomBytes(20).toString("hex");

    let userBody = {
      ...req.body,
      emailVerificationToken: token,
      emailVerficationExpires: Date.now() + 3600000,
    };

    register(req, res, mailOptions, userBody, User);
  },

  loginUser: (req, res, next) => {
    logText("..................................");
    logText("user login......");
    try {
      const { errors, isValid } = validateLoginInput(req.body);

      if (!isValid) {
        return res.status(400).json(errors);
      }
      res.status(200).json(req.user.toAuthJSON());
      return next();
    } catch (e) {
      res.json({ success: false, message: e.message });
    }
<<<<<<< HEAD
    /***
     * adding logic for checking if email address is valid
     */
    if (req.user.isEmailVerified) {
      return res.status(401).json({
        success: false,
        message: "Your email address is not verified",
      });
    } else {
      res.status(200).json(req.user.toAuthJSON());
      return next();
    }
=======
>>>>>>> 699a067d
  },

  deleteUser: (req, res, next) => {
    console.log("inside delete update");
    const { tenant, id } = req.query;
    UserModel(tenant.toLowerCase()).findByIdAndRemove(id, (err, user) => {
      if (err) {
<<<<<<< HEAD
        return res.json({ success: false, message: "Some Error" });
=======
        return res.status(400).json({
          success: false,
          message: "unable to remove User",
          error: err,
        });
>>>>>>> 699a067d
      } else if (user) {
        return res.status(200).json({
          success: true,
          message: user.userName + " deleted successfully",
        });
      } else {
        return res.status(500).json({
          success: false,
          message: "unable to delete the user due to a server error",
        });
      }
    });
  },

  updateUser: (req, res, next) => {
    console.log("inside user update");
    const { tenant, id } = req.query;
    delete req.body.password;
    delete req.body.email;
    UserModel(tenant.toLowerCase()).findByIdAndUpdate(
      id,
      req.body,
      { new: true },
      (err, user) => {
        if (err) {
          res.status(HTTPStatus.BAD_GATEWAY).json({
            success: false,
            message: "Unable to update user",
            error: err,
          });
        } else if (user) {
          const mailOptions = {
            from: constants.EMAIL,
            to: `${user.email}`,
            subject: "AirQo Platform account updated",
            text: `${msgs.user_updated(user.firstName, user.lastName)}`,
          };
          const message = constants.ACCOUNT_UPDATED;
          sendEmail(req, res, mailOptions, message);
        } else {
          res.status(HTTPStatus.BAD_REQUEST).json({
            success: false,
            message: "user does not exist in the db",
          });
        }
      }
    );
  },

  updateUserDefaults: async (req, res, next) => {
    console.log("inside update user defaults");
    try {
      const { tenant, user, chartTitle } = req.query;
      logElement("title", chartTitle);
      logElement("type of title", typeof chartTitle);
      logElement("user", user);
      logElement("tenant", tenant);

      if (!isEmpty(user) && !isEmpty(chartTitle) && !isEmpty(tenant)) {
        const filter = {
          user: user,
          chartTitle: chartTitle,
        };
        delete req.body.chartTitle;
        delete req.body.user;
        let update = req.body,
          options = { upsert: true, new: true };
        let doc = await DefaultModel(tenant.toLowerCase())
          .findOneAndUpdate(filter, update, options)
          .exec();

        if (doc) {
          res.status(200).json({
            success: true,
            message: "updated/created the user defaults",
            doc,
          });
        } else {
          res.status(500).json({
            success: false,
            message: "unable to create/update these defaults",
          });
        }
      } else {
        return res.status(HTTPStatus.BAD_REQUEST).json({
          success: false,
          message:
            "please crosscheck the api query parameters using the documentation",
        });
      }
    } catch (e) {
      return res.status(HTTPStatus.BAD_GATEWAY).json({
        success: false,
        message: "there is a server error",
        error: e.message,
      });
    }
  },

  getDefaults: async (req, res) => {
    try {
      //....
      logText(".....................................");
      logText("list all defaults by tenant...");
      const { tenant, user, chartTitle } = req.query;

      if (tenant && user && !chartTitle) {
        logElement("the tenant", tenant);
        logElement("the user", user);
        const defaults = await DefaultModel(tenant.toLowerCase())
          .find({ user: user })
          .exec();
        logObject("the defaults", defaults);
        return res.status(HTTPStatus.OK).json({
          success: true,
          message: `Customised chart defaults for ${user} fetched successfully`,
          defaults,
        });
      } else if (tenant && user && chartTitle) {
        const userdefault = await DefaultModel(tenant.toLowerCase())
          .find({
            user: user,
            chartTitle: chartTitle,
          })
          .exec();
        if (userdefault) {
          return res.status(HTTPStatus.OK).json({
            success: true,
            message: `Customised chart defaults for ${user} on chart ${chartTitle} fetched successfully`,
            userdefault,
          });
        } else if (!userdefault) {
          return res.status(HTTPStatus.BAD_REQUEST).json({
            success: false,
            message: `this organisation (${tenant}) does not have defaults or it does not exist, please crosscheck`,
          });
        }
      } else {
        return res.status(HTTPStatus.BAD_GATEWAY).json({
          success: false,
          message:
            "request is missing the required query params, please crosscheck",
        });
      }
    } catch (e) {
      return res.status(HTTPStatus.BAD_REQUEST).json({
        success: false,
        message: "A bad request has been made, please crosscheck",
        error: e.message,
      });
    }
  },
  updateLocations: (req, res) => {
    console.log("inside update locations");
    const { tenant, id } = req.query;
    let response = {};
    UserModel(tenant.toLowerCase()).find({ _id: id }, (error, user) => {
      if (error) {
        response.success = false;
        response.message = "Internal Server Error";
        res.status(500).json(response);
      } else if (user.length) {
        let location = new LocationModel(tenant.toLowerCase())(req.body);
        location.user = user[0]._id;
        location.save((error, savedLocation) => {
          if (error) {
            response.success = false;
            response.message = "Internal Server Error";
            res.status(500).json(response);
          } else {
            UserModel(tenant.toLowerCase()).findByIdAndUpdate(
              req.params.id,
              { $push: { pref_locations: savedLocation._id } },
              { new: true },
              (err, updatedUser) => {
                if (err) {
                  response.success = false;
                  response.message = "Internal Server Error";
                  res.status(500).json(response);
                } else {
                  res.status(200).json({
                    message: "Sucessfully added the locations to the user",
                    success: true,
                    updatedUser,
                  });
                }
              }
            );
          }
        });
      }
    });
  },

  resetPassword: async (req, res, next) => {
    const { tenant, resetPasswordToken } = req.query;
    console.log("inside the reset password function...");
    console.log(`${resetPasswordToken}`);
    await UserModel(tenant.toLowerCase()).findOne(
      {
        resetPasswordToken: resetPasswordToken,
        resetPasswordExpires: {
          $gt: Date.now(),
        },
      },
      (err, result) => {
        if (err) {
          res
            .status(403)
            .json({ message: "password reset link is invalid or has expired" });
        } else if (result) {
          res.status(200).send({
            userName: result.userName,
            message: "password reset link a-ok",
          });
        } else {
          res
            .status(403)
            .json({ message: "password reset link is invalid or has expired" });
        }
      }
    );
  },

  updatePasswordViaEmail: (req, res, next) => {
    const { tenant } = req.query;
    console.log("inside update password via email");

    const { userName, password, resetPasswordToken } = req.body;

    UserModel(tenant.toLowerCase())
      .findOne({
        userName: userName,
        resetPasswordToken: resetPasswordToken,
        resetPasswordExpires: {
          $gt: Date.now(),
        },
      })
      .then((user) => {
        if (user === null) {
          console.log("password reset link is invalid or has expired");
          res
            .status(403)
            .json({ msg: "password reset link is invalid or has expired" });
        } else if (user !== null) {
          user.resetPasswordToken = null;
          user.resetPasswordExpires = null;
          user.password = password;
          user.save((error, saved) => {
            if (error) {
              console.log("no user exists in db to update");
              res
                .status(401)
                .json({ message: "no user exists in db to update" });
            } else if (saved) {
              console.log("password updated");
              res.status(200).json({ message: "password updated" });
            }
          });
        } else {
          console.log("no user exists in db to update");
          res.status(401).json({ message: "no user exists in db to update" });
        }
      });
  },

  updatePassword: (req, res) => {
    console.log("inside update password");

    try {
      const { errors, isValid } = validatePasswordUpdate(req.body);
      if (!isValid) {
        return res.status(400).json(errors);
      }
      const { tenant, id } = req.query;
      const { password, password2, old_pwd } = req.body;
      if ((password, password2, old_pwd)) {
        UserModel(tenant.toLowerCase())
          .findOne({
            _id: id,
          })
          .then((user) => {
            if (user !== null) {
              //first compare old_pwd with current one
              bcrypt.compare(old_pwd, user.password, (err, resp) => {
                if (err) {
                  res
                    .status(500)
                    .json({ message: "please crosscheck your old password" });
                } else if (resp == false) {
                  res
                    .status(404)
                    .json({ message: "please crosscheck your old password" });
                } else {
                  user.password = password;
                  user.save((error, saved) => {
                    if (error) {
                      console.log("no user exists in db to update");
                      res
                        .status(401)
                        .json({ message: "no user exists in db to update" });
                    } else if (saved) {
                      console.log("password updated");
                      res.status(200).json({ message: "password updated" });
                    }
                  });
                }
              });
            } else {
              console.log("no user exists in db to update");
              res
                .status(401)
                .json({ message: "no user exists in db to update" });
            }
          });
      } else {
        res.status(HTTPStatus.BAD_REQUEST).json({
          message:
            "missing some query params or request body items, please check documentation",
        });
      }
    } catch (e) {
      res.status(500).json({ message: e.message });
    }
  },
};

module.exports = join;<|MERGE_RESOLUTION|>--- conflicted
+++ resolved
@@ -228,65 +228,11 @@
         error: e.message,
       });
     }
-<<<<<<< HEAD
-    /**** generate the password */
-    var password = generatorPassword.generate({
-      length: 6,
-      numbers: true,
-      uppercase: true,
-      lowercase: true,
-    });
-
-    const mailOptions = {
-      from: `info@airqo.net`,
-      to: `${req.body.email}`,
-      subject: "Welcome to AirQo",
-      text: `${msgs.welcome(
-        req.body.firstName,
-        req.body.lastName,
-        req.body.password,
-        req.body.userName
-      )}`,
-    };
-
-    /**** I will consider this for the confirmation process ******/
-    // let userData = req.body;
-    // userData.password = password;
-
-    console.log("the values we are sending");
-    console.dir(req.body);
-    const token = crypto.randomBytes(20).toString("hex");
-
-    let userBody = {
-      ...req.body,
-      emailVerificationToken: token,
-      emailVerficationExpires: Date.now() + 3600000,
-    };
-
-    register(req, res, mailOptions, userBody, User);
-=======
->>>>>>> 699a067d
   },
   /**
    * invoked when the user visits the confirmation url on the client
    */
   confirmEmail: async (req, res) => {
-<<<<<<< HEAD
-    const { id } = req.params;
-    User.findById(id)
-      .then((user) => {
-        if (!user) {
-          res.json({ msg: msgs.couldNotFind });
-        } else if (user && !user.isEmailVerified) {
-          User.findByIdAndUpdate(id, { isEmailVerified: true })
-            .then(() => res.status(200).json({ msg: msgs.confirmed }))
-            .catch((err) => console.log(err));
-        } else {
-          res.json({ msg: msgs.alreadyConfirmed });
-        }
-      })
-      .catch((err) => console.log(err));
-=======
     console.log("inside confirm email");
     try {
       const { tenant, id } = req.query;
@@ -317,7 +263,6 @@
         error: e.message,
       });
     }
->>>>>>> 699a067d
   },
 
   resendConfirmEmailToken: async (req, res) => {
@@ -350,26 +295,18 @@
       if (!isValid) {
         return res.status(400).json(errors);
       }
-      res.status(200).json(req.user.toAuthJSON());
-      return next();
+      if (req.user.isEmailVerified) {
+        return res.status(401).json({
+          success: false,
+          message: "Your email address is not verified",
+        });
+      } else {
+        res.status(200).json(req.user.toAuthJSON());
+        return next();
+      }
     } catch (e) {
       res.json({ success: false, message: e.message });
     }
-<<<<<<< HEAD
-    /***
-     * adding logic for checking if email address is valid
-     */
-    if (req.user.isEmailVerified) {
-      return res.status(401).json({
-        success: false,
-        message: "Your email address is not verified",
-      });
-    } else {
-      res.status(200).json(req.user.toAuthJSON());
-      return next();
-    }
-=======
->>>>>>> 699a067d
   },
 
   deleteUser: (req, res, next) => {
@@ -377,15 +314,11 @@
     const { tenant, id } = req.query;
     UserModel(tenant.toLowerCase()).findByIdAndRemove(id, (err, user) => {
       if (err) {
-<<<<<<< HEAD
-        return res.json({ success: false, message: "Some Error" });
-=======
         return res.status(400).json({
           success: false,
           message: "unable to remove User",
           error: err,
         });
->>>>>>> 699a067d
       } else if (user) {
         return res.status(200).json({
           success: true,
