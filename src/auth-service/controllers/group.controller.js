--- conflicted
+++ resolved
@@ -367,6 +367,153 @@
           }
         )
       );
+      return;
+    }
+  },
+  populateSlugs: async (req, res, next) => {
+    try {
+      const errors = extractErrorsFromRequest(req);
+      if (errors) {
+        next(
+          new HttpError("bad request errors", httpStatus.BAD_REQUEST, errors)
+        );
+        return;
+      }
+      const request = req;
+      const defaultTenant = constants.DEFAULT_TENANT || "airqo";
+      request.query.tenant = isEmpty(req.query.tenant)
+        ? defaultTenant
+        : req.query.tenant;
+
+      const result = await groupUtil.populateSlugs(request, next);
+      if (isEmpty(result) || res.headersSent) {
+        return;
+      }
+
+      if (result.success === true) {
+        const status = result.status ? result.status : httpStatus.OK;
+        return res.status(status).json({
+          success: true,
+          message: result.message ? result.message : "",
+          data: result.data ? result.data : {},
+        });
+      } else if (result.success === false) {
+        const status = result.status
+          ? result.status
+          : httpStatus.INTERNAL_SERVER_ERROR;
+        return res.status(status).json({
+          success: false,
+          message: result.message ? result.message : "",
+          errors: result.errors ? result.errors : { message: "" },
+        });
+      }
+    } catch (error) {
+      logger.error(`🐛🐛 Internal Server Error ${error.message}`);
+      next(
+        new HttpError(
+          "Internal Server Error",
+          httpStatus.INTERNAL_SERVER_ERROR,
+          { message: error.message }
+        )
+      );
+      return;
+    }
+  },
+
+  updateSlug: async (req, res, next) => {
+    try {
+      const errors = extractErrorsFromRequest(req);
+      if (errors) {
+        next(
+          new HttpError("bad request errors", httpStatus.BAD_REQUEST, errors)
+        );
+        return;
+      }
+      const request = req;
+      const defaultTenant = constants.DEFAULT_TENANT || "airqo";
+      request.query.tenant = isEmpty(req.query.tenant)
+        ? defaultTenant
+        : req.query.tenant;
+
+      const result = await groupUtil.updateSlug(request, next);
+      if (isEmpty(result) || res.headersSent) {
+        return;
+      }
+
+      if (result.success === true) {
+        const status = result.status ? result.status : httpStatus.OK;
+        return res.status(status).json({
+          success: true,
+          message: result.message ? result.message : "",
+          updated_group: result.data ? result.data : {},
+        });
+      } else if (result.success === false) {
+        const status = result.status
+          ? result.status
+          : httpStatus.INTERNAL_SERVER_ERROR;
+        return res.status(status).json({
+          success: false,
+          message: result.message ? result.message : "",
+          errors: result.errors ? result.errors : { message: "" },
+        });
+      }
+    } catch (error) {
+      logger.error(`🐛🐛 Internal Server Error ${error.message}`);
+      next(
+        new HttpError(
+          "Internal Server Error",
+          httpStatus.INTERNAL_SERVER_ERROR,
+          { message: error.message }
+        )
+      );
+      return;
+    }
+  },
+  update: async (req, res, next) => {
+    try {
+      const errors = extractErrorsFromRequest(req);
+      if (errors) {
+        next(
+          new HttpError("bad request errors", httpStatus.BAD_REQUEST, errors)
+        );
+        return;
+      }
+      const request = req;
+      const defaultTenant = constants.DEFAULT_TENANT || "airqo";
+      request.query.tenant = isEmpty(req.query.tenant)
+        ? defaultTenant
+        : req.query.tenant;
+      const result = await groupUtil.update(request, next);
+      if (isEmpty(result) || res.headersSent) {
+        return;
+      }
+      if (result.success === true) {
+        const status = result.status ? result.status : httpStatus.OK;
+        return res.status(status).json({
+          success: true,
+          message: result.message ? result.message : "",
+          updated_group: result.data ? result.data : [],
+        });
+      } else if (result.success === false) {
+        const status = result.status
+          ? result.status
+          : httpStatus.INTERNAL_SERVER_ERROR;
+        return res.status(status).json({
+          success: false,
+          message: result.message ? result.message : "",
+          errors: result.errors ? result.errors : { message: "" },
+        });
+      }
+    } catch (error) {
+      logger.error(`🐛🐛 Internal Server Error ${error.message}`);
+      next(
+        new HttpError(
+          "Internal Server Error",
+          httpStatus.INTERNAL_SERVER_ERROR,
+          { message: error.message }
+        )
+      );
+      return;
     }
   },
 
@@ -478,111 +625,8 @@
       );
     }
   },
-<<<<<<< HEAD
 
   unAssignUser: async (req, res, next) => {
-=======
-  populateSlugs: async (req, res, next) => {
-    try {
-      const errors = extractErrorsFromRequest(req);
-      if (errors) {
-        next(
-          new HttpError("bad request errors", httpStatus.BAD_REQUEST, errors)
-        );
-        return;
-      }
-      const request = req;
-      const defaultTenant = constants.DEFAULT_TENANT || "airqo";
-      request.query.tenant = isEmpty(req.query.tenant)
-        ? defaultTenant
-        : req.query.tenant;
-
-      const result = await groupUtil.populateSlugs(request, next);
-      if (isEmpty(result) || res.headersSent) {
-        return;
-      }
-
-      if (result.success === true) {
-        const status = result.status ? result.status : httpStatus.OK;
-        return res.status(status).json({
-          success: true,
-          message: result.message ? result.message : "",
-          data: result.data ? result.data : {},
-        });
-      } else if (result.success === false) {
-        const status = result.status
-          ? result.status
-          : httpStatus.INTERNAL_SERVER_ERROR;
-        return res.status(status).json({
-          success: false,
-          message: result.message ? result.message : "",
-          errors: result.errors ? result.errors : { message: "" },
-        });
-      }
-    } catch (error) {
-      logger.error(`🐛🐛 Internal Server Error ${error.message}`);
-      next(
-        new HttpError(
-          "Internal Server Error",
-          httpStatus.INTERNAL_SERVER_ERROR,
-          { message: error.message }
-        )
-      );
-      return;
-    }
-  },
-
-  updateSlug: async (req, res, next) => {
-    try {
-      const errors = extractErrorsFromRequest(req);
-      if (errors) {
-        next(
-          new HttpError("bad request errors", httpStatus.BAD_REQUEST, errors)
-        );
-        return;
-      }
-      const request = req;
-      const defaultTenant = constants.DEFAULT_TENANT || "airqo";
-      request.query.tenant = isEmpty(req.query.tenant)
-        ? defaultTenant
-        : req.query.tenant;
-
-      const result = await groupUtil.updateSlug(request, next);
-      if (isEmpty(result) || res.headersSent) {
-        return;
-      }
-
-      if (result.success === true) {
-        const status = result.status ? result.status : httpStatus.OK;
-        return res.status(status).json({
-          success: true,
-          message: result.message ? result.message : "",
-          updated_group: result.data ? result.data : {},
-        });
-      } else if (result.success === false) {
-        const status = result.status
-          ? result.status
-          : httpStatus.INTERNAL_SERVER_ERROR;
-        return res.status(status).json({
-          success: false,
-          message: result.message ? result.message : "",
-          errors: result.errors ? result.errors : { message: "" },
-        });
-      }
-    } catch (error) {
-      logger.error(`🐛🐛 Internal Server Error ${error.message}`);
-      next(
-        new HttpError(
-          "Internal Server Error",
-          httpStatus.INTERNAL_SERVER_ERROR,
-          { message: error.message }
-        )
-      );
-      return;
-    }
-  },
-  update: async (req, res, next) => {
->>>>>>> 6222b6c2
     try {
       const { user } = req;
       const { grp_id, user_id } = req.params;
