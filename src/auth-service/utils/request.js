const UserSchema = require("../models/User");
const CandidateSchema = require("../models/Candidate");
const { getModelByTenant } = require("../utils/multitenancy");
const { logObject, logElement, logText } = require("../utils/log");
const mailer = require("../utils/mailer");
var jsonify = require("./jsonify");
const generateFilter = require("./generate-filter");
const isEmpty = require("is-empty");
const httpStatus = require("http-status");
constants = require("../config/constants");
const kickbox = require("kickbox")
  .client(`${constants.KICKBOX_API_KEY}`)
  .kickbox();

const UserModel = (tenant) => {
  return getModelByTenant(tenant, "user", UserSchema);
};

const CandidateModel = (tenant) => {
  return getModelByTenant(tenant, "candidate", CandidateSchema);
};

const request = {
  create: async (req, callback) => {
    try {
      let {
        firstName,
        lastName,
        email,
        long_organization,
        jobTitle,
        website,
        description,
        category,
        tenant,
      } = req;

      // await validationsUtil.checkEmailExistenceUsingKickbox(email, (value) => {
      //   if (value.success == false) {
      //     const errors = value.errors ? value.errors : "";
      //     logObject("the validation checks results", {
      //       success: false,
      //       message: value.message,
      //       errors,
      //       status: value.status,
      //     });
      //     callback({
      //       success: false,
      //       message: value.message,
      //       errors,
      //       status: value.status,
      //     });
      //   }
      // });

      let filterRequestBody = {};
      filterRequestBody["body"] = {};
      filterRequestBody["query"] = {};
      filterRequestBody["body"] = req;
      filterRequestBody["query"]["category"] = category;

      const responseFromGenerateCandidateFilter =
        generateFilter.candidates(filterRequestBody);

      if (responseFromGenerateCandidateFilter.success === false) {
        callback({
          success: false,
          message: "internal server error",
          errors: { message: responseFromGenerateCandidateFilter.error },
        });
      }

      let filter = responseFromGenerateCandidateFilter.data;
      const responseFromListCandidates = await request.list({
        tenant,
        filter,
      });

      if (responseFromListCandidates.success === true) {
        callback({
          success: true,
          message: "candidate already exists or successfully created",
          status: httpStatus.OK,
        });
      } else if (responseFromListCandidates.success === false) {
        const responseFromCreateCandidate = await CandidateModel(
          tenant
        ).register(req);

        if (responseFromCreateCandidate.success === true) {
          let createdCandidate = await responseFromCreateCandidate.data;
          let responseFromSendEmail = await mailer.candidate(
            firstName,
            lastName,
            email,
            tenant
          );
          if (responseFromSendEmail.success === true) {
            const status = responseFromSendEmail.status
              ? responseFromSendEmail.status
              : "";
            callback({
              success: true,
              message: "candidate already exists or successfully created",
              data: createdCandidate,
              status,
            });
          } else if (responseFromSendEmail.success === false) {
            const errors = responseFromSendEmail.error
              ? responseFromSendEmail.error
              : "";
            const status = responseFromSendEmail.status
              ? responseFromSendEmail.status
              : "";

            callback({
              success: false,
              message: responseFromSendEmail.message,
              errors,
              status,
            });
          }
        } else if (responseFromCreateCandidate.success === false) {
          const errors = responseFromCreateCandidate.errors
            ? responseFromCreateCandidate.errors
            : "";
          const status = responseFromCreateCandidate.status
            ? responseFromCreateCandidate.status
            : "";
          callback({
            success: false,
            message: responseFromCreateCandidate.message,
            errors,
            status,
          });
        }
      }
    } catch (e) {
      callback({
        success: false,
        message: "Internal Server Error",
        errors: { message: e.message },
        status: httpStatus.INTERNAL_SERVER_ERROR,
      });
    }
  },

  list: async ({ tenant, filter, limit, skip }) => {
    try {
      logElement("the tenant", tenant);
      logObject("the filter", filter);
      logElement("limit", limit);
      logElement("the skip", skip);

      let responseFromListCandidate = await CandidateModel(
        tenant.toLowerCase()
      ).list({
        filter,
        limit,
        skip,
      });

      if (responseFromListCandidate.success == true) {
        return {
          success: true,
          message: responseFromListCandidate.message,
          data: responseFromListCandidate.data,
        };
      } else if (responseFromListCandidate.success == false) {
        if (responseFromListCandidate.error) {
          return {
            success: false,
            message: responseFromListCandidate.message,
            error: responseFromListCandidate.error,
          };
        } else {
          return {
            success: false,
            message: responseFromListCandidate.message,
          };
        }
      }
    } catch (e) {
      return {
        success: false,
        message: "utils server error",
        error: e.message,
      };
    }
  },

  update: async (tenant, filter, update) => {
    try {
      let responseFromModifyCandidate = await CandidateModel(
        tenant.toLowerCase()
      ).modify({
        filter,
        update,
      });
      logObject("responseFromModifyCandidate", responseFromModifyCandidate);
      if (responseFromModifyCandidate.success == true) {
        return {
          success: true,
          message: responseFromModifyCandidate.message,
          data: responseFromModifyCandidate.data,
        };
      } else if (responseFromModifyCandidate.success == false) {
        if (responseFromModifyCandidate.error) {
          return {
            success: false,
            message: responseFromModifyCandidate.message,
            error: responseFromModifyCandidate.error,
          };
        } else {
          return {
            success: false,
            message: responseFromModifyCandidate.message,
          };
        }
      }
    } catch (e) {
      return {
        success: false,
        message: "util server error",
        error: e.message,
      };
    }
  },

  confirm: async (req) => {
    let {
      tenant,
      firstName,
      lastName,
      email,
      organization,
      long_organization,
      jobTitle,
      website,
      category,
      filter,
      description,
    } = req;
    try {
      let responseFromListCandidate = await request.list({ tenant, filter });
      logObject(
        "responseFromListCandidate during confirmation",
        responseFromListCandidate
      );

      if (
        responseFromListCandidate.success === true &&
        !isEmpty(responseFromListCandidate.data)
      ) {
        const password = accessCodeGenerator.generate(
          constants.RANDOM_PASSWORD_CONFIGURATION(10)
        );

        let requestBody = {
          tenant,
          firstName,
          lastName,
          email,
          organization,
          long_organization,
          jobTitle,
          website,
          password,
          description,
          category,
          privilege: "user",
          userName: email,
        };
        logObject("requestBody during confirmation", requestBody);

        let responseFromCreateUser = await UserModel(tenant).register(
          requestBody
        );
        logObject(
          "responseFromCreateUser during confirmation",
          responseFromCreateUser
        );
        let createdUser = await responseFromCreateUser.data;
        let jsonifyCreatedUser = jsonify(createdUser);
        logObject("jsonifyCreatedUser", jsonifyCreatedUser);

        if (responseFromCreateUser.success === true) {
          let responseFromSendEmail = await mailer.user(
            firstName,
            lastName,
            email,
            password,
            tenant,
            "confirm"
          );
          logObject(
            "responseFromSendEmail during confirmation",
            responseFromSendEmail
          );
          if (responseFromSendEmail.success === true) {
            let responseFromDeleteCandidate = await request.delete(
              tenant,
              filter
            );
            if (responseFromDeleteCandidate.success === true) {
              return {
                success: true,
                message: "candidate successfully confirmed",
                data: jsonifyCreatedUser,
              };
            } else if (responseFromDeleteCandidate.success === false) {
              if (responseFromDeleteCandidate.error) {
                return {
                  success: false,
                  message: responseFromDeleteCandidate.message,
                  data: responseFromDeleteCandidate.data,
                  error: responseFromDeleteCandidate.error,
                };
              } else {
                return {
                  success: false,
                  message: responseFromDeleteCandidate.message,
                  data: responseFromDeleteCandidate.data,
                };
              }
            }
<<<<<<< HEAD
          } else if (responseFromSendEmail.success === false) {
            if (responseFromSendEmail.error) {
=======
          } else if (responseFromCreateUser.success == false) {
            if (responseFromCreateUser.error) {
>>>>>>> c8b54c28
              return {
                success: false,
                message: responseFromSendEmail.message,
                error: responseFromSendEmail.error,
              };
            } else {
              return {
                success: false,
                message: responseFromSendEmail.message,
              };
            }
          }
<<<<<<< HEAD
        }
        if (responseFromCreateUser.success == false) {
          if (responseFromCreateUser.error) {
=======
        } else if (responseFromGeneratePassword.success === false) {
          if (responseFromGeneratePassword.error) {
>>>>>>> c8b54c28
            return {
              success: false,
              message: responseFromCreateUser.message,
              error: responseFromCreateUser.error,
            };
          } else {
            return {
              success: false,
              message: responseFromCreateUser.message,
            };
          }
        }
      }

      if (
        responseFromListCandidate.success === true &&
        isEmpty(responseFromListCandidate.data)
      ) {
        return {
          success: false,
          message: "the candidate does not exist",
        };
      } else if (responseFromListCandidate.success === false) {
        if (responseFromListCandidate.error) {
          return {
            success: false,
            message: "unable to retrieve candidate",
            error: responseFromListCandidate.error,
          };
        } else {
          return {
            success: true,
            message: "unable to retrieve candidate",
          };
        }
      }
    } catch (e) {
      if (e.code === 11000) {
        return {
          success: false,
          message: "duplicate entry",
          error: e.keyValue,
          status: httpStatus.BAD_REQUEST,
        };
      }
      return {
        success: false,
        message: "util server error",
        error: e.message,
        status: httpStatus.INTERNAL_SERVER_ERROR,
      };
    }
  },

  delete: async (tenant, filter) => {
    try {
      let responseFromRemoveCandidate = await CandidateModel(
        tenant.toLowerCase()
      ).remove({
        filter,
      });

      if (responseFromRemoveCandidate.success == true) {
        return {
          success: true,
          message: responseFromRemoveCandidate.message,
          data: responseFromRemoveCandidate.data,
        };
      } else if (responseFromRemoveCandidate.success == false) {
        if (responseFromRemoveCandidate.error) {
          return {
            success: false,
            message: responseFromRemoveCandidate.message,
            error: responseFromRemoveCandidate.error,
          };
        } else {
          return {
            success: false,
            message: responseFromRemoveCandidate.message,
          };
        }
      }
    } catch (e) {
      return {
        success: false,
        message: "util server error",
        error: e.message,
      };
    }
  },
};

module.exports = request;<|MERGE_RESOLUTION|>--- conflicted
+++ resolved
@@ -243,11 +243,6 @@
     } = req;
     try {
       let responseFromListCandidate = await request.list({ tenant, filter });
-      logObject(
-        "responseFromListCandidate during confirmation",
-        responseFromListCandidate
-      );
-
       if (
         responseFromListCandidate.success === true &&
         !isEmpty(responseFromListCandidate.data)
@@ -276,11 +271,13 @@
         let responseFromCreateUser = await UserModel(tenant).register(
           requestBody
         );
+
         logObject(
           "responseFromCreateUser during confirmation",
           responseFromCreateUser
         );
         let createdUser = await responseFromCreateUser.data;
+        logObject("createdUser", createdUser);
         let jsonifyCreatedUser = jsonify(createdUser);
         logObject("jsonifyCreatedUser", jsonifyCreatedUser);
 
@@ -324,48 +321,28 @@
                 };
               }
             }
-<<<<<<< HEAD
           } else if (responseFromSendEmail.success === false) {
-            if (responseFromSendEmail.error) {
-=======
-          } else if (responseFromCreateUser.success == false) {
-            if (responseFromCreateUser.error) {
->>>>>>> c8b54c28
-              return {
-                success: false,
-                message: responseFromSendEmail.message,
-                error: responseFromSendEmail.error,
-              };
-            } else {
-              return {
-                success: false,
-                message: responseFromSendEmail.message,
-              };
-            }
-          }
-<<<<<<< HEAD
-        }
-        if (responseFromCreateUser.success == false) {
-          if (responseFromCreateUser.error) {
-=======
-        } else if (responseFromGeneratePassword.success === false) {
-          if (responseFromGeneratePassword.error) {
->>>>>>> c8b54c28
+            const error = responseFromSendEmail.error
+              ? responseFromSendEmail.error
+              : {};
+
             return {
               success: false,
-              message: responseFromCreateUser.message,
-              error: responseFromCreateUser.error,
-            };
-          } else {
-            return {
-              success: false,
-              message: responseFromCreateUser.message,
+              message: responseFromSendEmail.message,
+              error,
             };
           }
+        } else if (responseFromCreateUser.success === false) {
+          const error = responseFromCreateUser.error
+            ? responseFromCreateUser.error
+            : {};
+          return {
+            success: false,
+            message: responseFromCreateUser.message,
+            error,
+          };
         }
-      }
-
-      if (
+      } else if (
         responseFromListCandidate.success === true &&
         isEmpty(responseFromListCandidate.data)
       ) {
@@ -374,18 +351,14 @@
           message: "the candidate does not exist",
         };
       } else if (responseFromListCandidate.success === false) {
-        if (responseFromListCandidate.error) {
-          return {
-            success: false,
-            message: "unable to retrieve candidate",
-            error: responseFromListCandidate.error,
-          };
-        } else {
-          return {
-            success: true,
-            message: "unable to retrieve candidate",
-          };
-        }
+        const error = responseFromListCandidate.error
+          ? responseFromListCandidate.error
+          : {};
+        return {
+          success: false,
+          message: "unable to retrieve candidate",
+          error,
+        };
       }
     } catch (e) {
       if (e.code === 11000) {
