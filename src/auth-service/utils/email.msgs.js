const constants = require("../config/constants");

module.exports = {
  confirm: "Email sent, please check your inbox to confirm",
  confirmed: "Your email is confirmed! Please go ahead and login",
  resend: "Confirmation email resent, maybe check your spam?",
  couldNotFind: "Could not find you!",
  alreadyConfirmed: "Your email was already confirmed",
  recovery_email: (token) => {
    return (
      "You are receiving this because you (or someone else) have requested the reset of the password for your account.\n\n" +
      "Please click on the following link, or paste this into your browser to complete the process within one hour of receiving it:\n\n" +
      `${constants.PWD_RESET}/${token}\n\n` +
      "If you did not request this, please ignore this email and your password will remain unchanged.\n"
    );
  },
  joinRequest:
    "Your request to join the AirQo platform has been received. We shall get back to you as soon as possible. \n\n" +
    "Please click the following link to learn more about AirQo. \n" +
    `https://airqo.net/`,
  welcome_kcca: (firstName, lastName, password, username) => {
    return (
      `Dear ${firstName + " " + lastName} \n\n` +
      "Welcome to the KCCA AirQo air quality monitoring platform. \n\n" +
      `Your username is: ${username}\n` +
      `Your temporary password is: ${password}\n\n` +
      `Please remember to reset your password by visting: ${constants.FORGOT_PAGE}\n` +
      `Follow this link to access the dashboard right now: ${constants.LOGIN_PAGE}\n` +
      "A guide to using the platform will be found under the Documentation section of the platform\n" +
      `Demos for using our main features can be found on our Youtube channel here: ${constants.YOUTUBE_CHANNEL}\n\n\n\n` +
      "PLEASE DO NOT REPLY TO THIS EMAIL\n\n" +
      "For KCCA related questions, please contact:\n" +
      "Sadam Yiga: syiga@kcca.go.ug or Eleth Nakazzi: enakazzi@kcca.go.ug \n " +
      "If you experience any technical challenges or wish to offer suggestions, please contact us at support@airqo.net"
    );
  },
<<<<<<< HEAD
  emailVerification:
    "Hello,\n\n" +
    "Please verify your account by clicking the link: \nhttp://" +
    req.headers.host +
    "/confirmation/" +
    token.token +
    ".\n",
=======
  welcome_general: (firstName, lastName, password, username) => {
    return (
      `Dear ${firstName + " " + lastName} \n\n` +
      "Welcome to the AirQo air quality monitoring platform. \n\n" +
      `Your username is: ${username}\n` +
      `Your temporary password is: ${password}\n\n` +
      `Please remember to reset your password by visting: ${constants.FORGOT_PAGE}\n` +
      `Follow this link to access the dashboard right now: ${constants.LOGIN_PAGE}\n` +
      "A guide to using the platform will be found under the Documentation section of the platform\n" +
      `Demos for using our main features can be found on our Youtube channel here:  ${constants.YOUTUBE_CHANNEL}\n\n\n\n` +
      "PLEASE DO NOT REPLY TO THIS EMAIL\n\n" +
      "If you experience any technical challenges or wish to offer suggestions, please contact us at support@airqo.net"
    );
  },
  user_updated: (firstName, lastName) => {
    return (
      `Dear ${firstName + " " + lastName} \n\n` +
      "Your account AirQo Platform account details have been updated. \n\n" +
      "If this activity sounds suspicious to you, please reach out to your organisation's administrator \n\n" +
      `Follow this link to access the platform right now: ${constants.LOGIN_PAGE}\n`
    );
  },
>>>>>>> 699a067d
};<|MERGE_RESOLUTION|>--- conflicted
+++ resolved
@@ -34,7 +34,6 @@
       "If you experience any technical challenges or wish to offer suggestions, please contact us at support@airqo.net"
     );
   },
-<<<<<<< HEAD
   emailVerification:
     "Hello,\n\n" +
     "Please verify your account by clicking the link: \nhttp://" +
@@ -42,7 +41,6 @@
     "/confirmation/" +
     token.token +
     ".\n",
-=======
   welcome_general: (firstName, lastName, password, username) => {
     return (
       `Dear ${firstName + " " + lastName} \n\n` +
@@ -65,5 +63,4 @@
       `Follow this link to access the platform right now: ${constants.LOGIN_PAGE}\n`
     );
   },
->>>>>>> 699a067d
 };