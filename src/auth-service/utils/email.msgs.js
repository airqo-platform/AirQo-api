--- conflicted
+++ resolved
@@ -13,15 +13,11 @@
   resend: "Confirmation email resent, maybe check your spam?",
   couldNotFind: "Could not find you!",
   alreadyConfirmed: "Your email was already confirmed",
-<<<<<<< HEAD
-  recovery_email: (token, tenant, email, user_id) => {
-=======
-  recovery_email: ({ token, email, version }) => {
+  recovery_email: ({ token, email, version, user_id }) => {
     let PASSWORD_RESET_URL = constants.PWD_RESET;
     if (version && parseInt(version) === 3) {
       PASSWORD_RESET_URL = `${constants.ANALYTICS_BASE_URL}/account/forgotPwd/reset`;
     }
->>>>>>> d434b36d
     const content = ` <tr>
                                 <td
                                     style="color: #344054; font-size: 16px; font-family: Inter; font-weight: 400; line-height: 24px; word-wrap: break-word;">
@@ -57,19 +53,15 @@
                             </tr>`;
     return constants.EMAIL_BODY(email, content, name, "analytics", "email", `email=${email}&mongo_user_id=${user_id}`);
   },
-<<<<<<< HEAD
 
   joinEntityRequest: (email, entity_title, user_id) => {
-=======
-  joinEntityRequest: (email, entity_title) => {
->>>>>>> d434b36d
     const name = "";
     const content = ` <tr>
                                 <td
                                     style="color: #344054; font-size: 16px; font-family: Inter; font-weight: 400; line-height: 24px; word-wrap: break-word;">
                                     Your request to access ${processString(
-                                      entity_title
-                                    )} has been received, we shall get back to you as soon as possible.
+      entity_title
+    )} has been received, we shall get back to you as soon as possible.
                                     <br />
                                     <br />
                                     Before utilising the AirQo data, your application record has to undergo the process of approval by the respective
@@ -208,13 +200,9 @@
        </td>
   </tr>`;
 
-<<<<<<< HEAD
+    return constants.EMAIL_BODY(email, content, name);
+  },
   welcome_kcca: (firstName, lastName, password, email, user_id) => {
-=======
-    return constants.EMAIL_BODY(email, content, name);
-  },
-  welcome_kcca: (firstName, lastName, password, email) => {
->>>>>>> d434b36d
     const name = firstName + " " + lastName;
     const content = ` <tr>
                                 <td
@@ -250,41 +238,6 @@
   welcome_general: (firstName, lastName, password, email, user_id) => {
     const name = firstName + " " + lastName;
     const content = `<tr>
-<<<<<<< HEAD
-                                <td
-                                    style="color: #344054; font-size: 16px; font-family: Inter; font-weight: 400; line-height: 24px; word-wrap: break-word;">
-                                    Welcome to AirQo Analytics. Your login credentials are as follows:
-                                    <br />
-                                    YOUR USERNAME: ${email}
-                                    <br />
-                                    YOUR PASSWORD: ${password}
-                                    <br /><br />
-                                    To access the dashboard, please follow this link: <a href="${constants.LOGIN_PAGE}">LOGIN PAGE</a>
-                                    <br />
-                                    After login, you can change your password in your account settings. You can also use your AirQo Analytics credentials to
-                                    access the AirQo API.
-                                    <br />
-                                    The AirQo API reference can be found here: <a href=" https://docs.airqo.net/airqo-rest-api-documentation/">API
-                                        Documentation</a>
-                                    <br /><br />
-                                    By actively utilising AirQo Analytics, you automatically agree to the <a
-                                        href="https://docs.airqo.net/airqo-terms-and-conditions/HxYx3ysdA6k0ng6YJkU3/">AirQo terms and conditions:</a>
-                                    <br />
-                                    For any technical challenges or suggestions, please contact us at <span
-                                        style="color: #135DFF; font-size: 14px; font-family: Inter; font-weight: 400; line-height: 20px; word-wrap: break-word;">support@airqo.net</span>
-                                    <br /><br />
-                                    Please note that this is an automated message, so please do not reply to this email.
-                                    <br />
-                                    To learn more about AirQo Analytics and its features, please refer to the <a
-                                        href="https://docs.airqo.net/airqo-platform/">user guide available here:</a>
-                                    <br /><br />
-                                    Best regards,
-                                    <br />
-                                    AirQo Data Team
-                                </td>
-                            </tr>`;
-    return constants.EMAIL_BODY(email, content, name, "analytics", "email", `email=${email}&mongo_user_id=${user_id}`);
-=======
                          <td
                              style="color: #344054; font-size: 16px; font-family: Inter; font-weight: 400; line-height: 24px; word-wrap: break-word;">
                              <p>Welcome to AirQo Analytics!! 🎉🎉</p>
@@ -304,8 +257,7 @@
                              <p>Best regards, AirQo Data Team</p>
                          </td>
                     </tr>`;
-    return constants.EMAIL_BODY(email, content, name);
->>>>>>> d434b36d
+    return constants.EMAIL_BODY(email, content, name, "analytics", "email", `email=${email}&mongo_user_id=${user_id}`);
   },
 
   user_updated: ({
