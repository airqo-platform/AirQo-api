--- conflicted
+++ resolved
@@ -410,11 +410,11 @@
         requestBodyForAccessToken["token"] = token;
         requestBodyForAccessToken["userId"] = responseFromCreateUser.data._id;
 
-        const resonseFromSaveToken = await AccessTokenModel(tenant).register(
+        const responseFromSaveToken = await AccessTokenModel(tenant).register(
           requestBodyForAccessToken
         );
 
-        if (resonseFromSaveToken.success === true) {
+        if (responseFromSaveToken.success === true) {
           let createdUser = await responseFromCreateUser.data;
           logObject("created user in util", createdUser._doc);
           let responseFromSendEmail = await mailer.user(
@@ -446,37 +446,23 @@
               status,
             };
           }
-<<<<<<< HEAD
-        } else if (resonseFromSaveToken.success === false) {
-          let errors = resonseFromSaveToken.errors
-            ? resonseFromSaveToken.errors
+        } else if (responseFromSaveToken.success === false) {
+          let errors = responseFromSaveToken.errors
+            ? responseFromSaveToken.errors
             : { message: "Internal Server Error" };
-=======
-        } else if (responseFromCreateUser.success === false) {
-          let error = responseFromCreateUser.error
-            ? responseFromCreateUser.error
+          let status = responseFromSaveToken.status
+            ? responseFromSaveToken.status
             : "";
-          let status = responseFromCreateUser.status
-            ? responseFromCreateUser.status
-            : "";
-          logObject("the error from the model", error);
->>>>>>> ea96cd75
-          return {
-            success: false,
-            message: resonseFromSaveToken.message,
+          return {
+            success: false,
+            message: responseFromSaveToken.message,
             status: HTTPStatus.INTERNAL_SERVER_ERROR,
             errors,
           };
         }
-<<<<<<< HEAD
       } else if (responseFromCreateUser.success === false) {
         let error = responseFromCreateUser.error
           ? responseFromCreateUser.error
-=======
-      } else if (responseFromGeneratePassword.success === false) {
-        let error = responseFromGeneratePassword.error
-          ? responseFromGeneratePassword.error
->>>>>>> ea96cd75
           : "";
         let status = responseFromCreateUser.status
           ? responseFromCreateUser.status
