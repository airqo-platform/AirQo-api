--- conflicted
+++ resolved
@@ -96,7 +96,6 @@
       );
     }
   },
-<<<<<<< HEAD
   guest_users: (req, next) => {
     try {
       let { tenant, id, guest_id } = {
@@ -114,7 +113,18 @@
       if (tenant) {
         filter["tenant"] = tenant.toLowerCase();
       }
-=======
+      return filter;
+    } catch (error) {
+      logger.error(`🐛🐛 Internal Server Error ${error.message}`);
+      next(
+        new HttpError(
+          "Internal Server Error",
+          httpStatus.INTERNAL_SERVER_ERROR,
+          { message: error.message }
+        )
+      );
+    }
+  },
   tenantSettings: (req, next) => {
     try {
       const { query, params } = req;
@@ -127,8 +137,6 @@
       if (id) {
         filter["_id"] = ObjectId(id);
       }
-
->>>>>>> 98474c7d
       return filter;
     } catch (error) {
       logger.error(`🐛🐛 Internal Server Error ${error.message}`);
