const PermissionModel = require("@models/Permission");
const UserModel = require("@models/User");
const RoleModel = require("@models/Role");
const TenantSettingsModel = require("@models/TenantSettings");
const GroupModel = require("@models/Group");
const httpStatus = require("http-status");
const mongoose = require("mongoose");
const { logObject, logText, HttpError, stringify } = require("@utils/shared");
const { generateFilter } = require("@utils/common");
const isEmpty = require("is-empty");
const constants = require("@config/constants");
const RBACService = require("@services/rbac.service");
const ObjectId = mongoose.Types.ObjectId;
const log4js = require("log4js");
const logger = log4js.getLogger(
  `${constants.ENVIRONMENT} -- role-permissions util`
);
const ORGANISATIONS_LIMIT = constants.ORGANISATIONS_LIMIT || 6;

const normalizeName = (name) => {
  if (!name || typeof name !== "string") {
    return "";
  }
  return name.toUpperCase().replace(/[^A-Z0-9_]/g, "_");
};

// ===== HELPER FUNCTIONS =====

/**
 * Ensures the default "AirQo" group exists, creating it if necessary.
 * @param {string} tenant - The tenant identifier.
 * @returns {Promise<Object>} The AirQo group document.
 */
const getOrCreateAirqoGroup = async (tenant) => {
  const query = { organization_slug: "airqo" };
  const update = {
    $setOnInsert: {
      grp_title: "AirQo",
      grp_description: "The default AirQo organization group",
      grp_status: "ACTIVE",
      organization_slug: "airqo",
    },
  };
  const options = { new: true, upsert: true };
  const airqoGroup = await GroupModel(tenant)
    .findOneAndUpdate(query, update, options)
    .lean();
  return airqoGroup;
};

/**
 * Returns the default role definitions for the AirQo organization.
 * @param {ObjectId} airqoGroupId - The ID of the AirQo group.
 * @returns {Array<Object>} An array of role definition objects.
 */
const getDefaultAirqoRoles = (airqoGroupId) => {
  return Object.values(constants.DEFAULT_ROLE_DEFINITIONS)
    .filter((roleDef) => roleDef.role_name.startsWith("AIRQO_"))
    .map((roleDef) => ({
      ...roleDef,
      group_id: airqoGroupId,
    }));
};

// ===== HELPER FUNCTIONS =====

/**
 * Generate standardized role code from role name and organization
 * @param {string} roleName - The base role name
 * @param {string} organizationName - The organization name
 * @param {string} existingRoleCode - Optional existing role code
 * @returns {string} Generated role code
 */
const generateRoleCode = (
  roleName,
  organizationName = "",
  existingRoleCode = null
) => {
  // If role_code is explicitly provided, use it
  if (existingRoleCode && existingRoleCode.trim()) {
    const transformedRoleCode =
      convertToUpperCaseWithUnderscore(existingRoleCode);
    // Prevent double-prefixing
    if (
      organizationName &&
      !transformedRoleCode.startsWith(`${organizationName}_`)
    ) {
      return `${organizationName}_${transformedRoleCode}`;
    }
    return transformedRoleCode;
  }

  // Auto-generate from role_name
  const transformedRoleName = convertToUpperCaseWithUnderscore(roleName);
  if (
    organizationName &&
    !transformedRoleName.startsWith(`${organizationName}_`)
  ) {
    return `${organizationName}_${transformedRoleName}`;
  }
  return transformedRoleName;
};

/**
 * Check if role code exists and suggest alternatives
 * @param {string} tenant - Tenant name
 * @param {string} baseRoleCode - Base role code to check
 * @param {Object} scopeFilter - Filter for scoping (e.g., { group_id: '...' } or { network_id: '...' })
 * @returns {Promise<Object>} Result with available code or suggestions
 */
const findAvailableRoleCode = async (
  tenant,
  baseRoleCode,
  scopeFilter = {}
) => {
  try {
    // Check if base code is available
    const existingRole = await RoleModel(tenant)
      .findOne({
        role_code: baseRoleCode,
        ...scopeFilter,
      })
      .lean();

    if (!existingRole) {
      return {
        available: true,
        roleCode: baseRoleCode,
        suggestions: [],
      };
    }

    // Generate alternative suggestions
    const suggestions = [];
    for (let i = 1; i <= 5; i++) {
      const alternativeCode = `${baseRoleCode}_${i}`;
      const altExists = await RoleModel(tenant)
        .findOne({
          role_code: alternativeCode,
          ...scopeFilter,
        })
        .lean();

      if (!altExists) {
        suggestions.push(alternativeCode);
      }
    }

    // Try with timestamp suffix
    const timestamp = Date.now().toString().slice(-4);
    const timestampCode = `${baseRoleCode}_${timestamp}`;
    const timestampExists = await RoleModel(tenant)
      .findOne({
        role_code: timestampCode,
        ...scopeFilter,
      })
      .lean();

    if (!timestampExists) {
      suggestions.unshift(timestampCode); // Add to beginning
    }

    return {
      available: false,
      conflictingCode: baseRoleCode,
      suggestions: suggestions.slice(0, 3), // Limit to 3 suggestions
      existingRole: {
        id: existingRole._id,
        name: existingRole.role_name,
        code: existingRole.role_code,
      },
    };
  } catch (error) {
    logObject("Error in findAvailableRoleCode:", error);
    return {
      available: false,
      error: error.message,
      suggestions: [],
    };
  }
};

/**
 * Generate alternative role names when conflicts occur
 * @param {string} baseName - Base role name that conflicts
 * @param {string} tenant - Tenant name
 * @param {string} groupId - Group ID for scoping
 * @returns {Promise<Array>} Array of available alternative names
 */
const generateAlternativeRoleNames = async (
  baseName,
  tenant,
  groupId = null
) => {
  const alternatives = [];
  const suffixes = ["V2", "NEW", "ALT", Date.now().toString().slice(-4)];

  for (const suffix of suffixes) {
    const altName = `${baseName}_${suffix}`;
    const exists = await RoleModel(tenant)
      .findOne({
        role_name: altName,
        ...(groupId && { group_id: groupId }),
      })
      .lean();

    if (!exists) {
      alternatives.push(altName);
    }

    if (alternatives.length >= 3) break; // Limit suggestions
  }

  return alternatives;
};

/**
 * Manually populate role permissions to avoid schema registration issues
 */

const manuallyPopulateRolePermissions = async (role, tenant) => {
  try {
    if (!role) {
<<<<<<< HEAD
      logObject("⚠️ [DEBUG] No role provided to populate permissions");
=======
      // logObject("⚠️ [DEBUG] No role provided to populate permissions");
>>>>>>> 473b4953
      return { role_permissions: [] };
    }

    if (!role.role_permissions || role.role_permissions.length === 0) {
<<<<<<< HEAD
      logObject("✅ [DEBUG] Role has no permissions to populate");
=======
      // logObject("✅ [DEBUG] Role has no permissions to populate");
>>>>>>> 473b4953
      return { ...role, role_permissions: [] };
    }

    // Validate permission IDs before querying
    const validPermissionIds = role.role_permissions.filter((permId) => {
      if (!permId) return false;
      if (!mongoose.Types.ObjectId.isValid(permId)) {
<<<<<<< HEAD
        logObject("⚠️ [DEBUG] Invalid permission ID:", permId);
=======
        // logObject("⚠️ [DEBUG] Invalid permission ID:", permId);
>>>>>>> 473b4953
        return false;
      }
      return true;
    });

    if (validPermissionIds.length === 0) {
<<<<<<< HEAD
      logObject("⚠️ [DEBUG] No valid permission IDs found");
=======
      // logObject("⚠️ [DEBUG] No valid permission IDs found");
>>>>>>> 473b4953
      return { ...role, role_permissions: [] };
    }

    const permissions = await PermissionModel(tenant)
      .find({ _id: { $in: validPermissionIds } })
      .select("permission description")
      .lean();

<<<<<<< HEAD
    logObject("✅ [DEBUG] Successfully populated permissions:", {
      requested: validPermissionIds.length,
      found: permissions.length,
    });
=======
    // logObject("✅ [DEBUG] Successfully populated permissions:", {
    //   requested: validPermissionIds.length,
    //   found: permissions.length,
    // });
>>>>>>> 473b4953

    return {
      ...role,
      role_permissions: permissions,
    };
  } catch (error) {
    logger.error(`Error populating role permissions: ${error.message}`);
<<<<<<< HEAD
    logObject("❌ [DEBUG] Error in manuallyPopulateRolePermissions:", error);
=======
    // logObject("❌ [DEBUG] Error in manuallyPopulateRolePermissions:", error);
>>>>>>> 473b4953
    return { ...role, role_permissions: [] };
  }
};

const convertToUpperCaseWithUnderscore = (inputString, next) => {
  try {
    const uppercaseString = inputString.toUpperCase();
    const transformedString = uppercaseString.replace(/ /g, "_");
    return transformedString;
  } catch (error) {
    logger.error(`🐛🐛 Internal Server Error ${error.message}`);
    next(
      new HttpError("Internal Server Error", httpStatus.INTERNAL_SERVER_ERROR, {
        message: error.message,
      })
    );
  }
};
const isGroupRoleOrNetworkRole = (role) => {
  logObject("role", role);
  if (role && (role.group_id || role.network_id)) {
    if (role.group_id && !role.network_id) {
      return "group";
    } else if (!role.group_id && role.network_id) {
      return "network";
    } else {
      return "none";
    }
  }
  return "none";
};
const findAssociatedIdForRole = async ({
  role_id,
  tenant = "airqo",
  roles,
} = {}) => {
  try {
    logObject("🔍 [DEBUG] findAssociatedIdForRole called with:", {
      role_id,
      tenant,
      rolesCount: roles?.length,
    });

    if (!roles || !Array.isArray(roles) || roles.length === 0) {
      logObject("❌ [DEBUG] No roles provided or empty roles array");
      return null;
    }

    if (!role_id) {
      logObject("❌ [DEBUG] No role_id provided");
      return null;
    }

    // Validate role_id format
    if (!mongoose.Types.ObjectId.isValid(role_id)) {
      logObject("❌ [DEBUG] Invalid role_id format:", role_id);
      return null;
    }

    // Find role details with proper error handling
    let RoleDetails;
    try {
      RoleDetails = await RoleModel(tenant).findById(role_id).lean();
    } catch (dbError) {
      logObject("❌ [DEBUG] Database error fetching role:", dbError.message);
      return null;
    }

    if (!RoleDetails) {
      logObject("❌ [DEBUG] Role not found for role_id:", role_id);
      return null;
    }

    logObject("✅ [DEBUG] RoleDetails:", {
      id: RoleDetails._id,
      name: RoleDetails.role_name,
      hasNetworkId: !!RoleDetails.network_id,
      hasGroupId: !!RoleDetails.group_id,
    });

    for (const role of roles) {
      if (!role) {
        logObject("⚠️ [DEBUG] Skipping undefined role in array");
        continue;
      }

      // Enhanced null checks and validation before comparison
      if (role.network && RoleDetails.network_id) {
        try {
          // Validate both IDs before comparison
          if (
            mongoose.Types.ObjectId.isValid(role.network) &&
            mongoose.Types.ObjectId.isValid(RoleDetails.network_id)
          ) {
            const roleNetworkId = role.network.toString();
            const roleDetailsNetworkId = RoleDetails.network_id.toString();

            if (roleNetworkId === roleDetailsNetworkId) {
              logObject("✅ [DEBUG] Found matching network:", role.network);
              return role.network;
            }
          }
        } catch (error) {
          logObject("❌ [DEBUG] Error comparing network IDs:", error.message);
        }
      }

      if (role.group && RoleDetails.group_id) {
        try {
          // Validate both IDs before comparison
          if (
            mongoose.Types.ObjectId.isValid(role.group) &&
            mongoose.Types.ObjectId.isValid(RoleDetails.group_id)
          ) {
            const roleGroupId = role.group.toString();
            const roleDetailsGroupId = RoleDetails.group_id.toString();

            if (roleGroupId === roleDetailsGroupId) {
              logObject("✅ [DEBUG] Found matching group:", role.group);
              return role.group;
            }
          }
        } catch (error) {
          logObject("❌ [DEBUG] Error comparing group IDs:", error.message);
        }
      }
    }

    logObject("❌ [DEBUG] No matching network or group found");
    return null;
  } catch (error) {
    logObject("🐛 [DEBUG] Error in findAssociatedIdForRole:", error);
    logger.error(`Error in findAssociatedIdForRole: ${error.message}`);
    return null;
  }
};
const isAssignedUserSuperAdmin = async ({
  associatedId,
  roles = [],
  tenant = "airqo",
}) => {
  try {
    logObject("🔍 [DEBUG] isAssignedUserSuperAdmin called with:", {
      associatedId,
      tenant,
      rolesCount: roles?.length,
    });

    if (!associatedId) {
      logObject("❌ [DEBUG] No associatedId provided");
      return false;
    }

    // Validate associatedId format
    if (!mongoose.Types.ObjectId.isValid(associatedId)) {
      logObject("❌ [DEBUG] Invalid associatedId format:", associatedId);
      return false;
    }

    if (!roles || !Array.isArray(roles) || roles.length === 0) {
      logObject("❌ [DEBUG] No roles provided or empty roles array");
      return false;
    }

    const associatedIdStr = associatedId.toString();

    for (const role of roles) {
      if (!role) {
        logObject("⚠️ [DEBUG] Skipping undefined role in array");
        continue;
      }

      // Enhanced validation and null checks
      let isMatch = false;

      try {
        if (role.network && mongoose.Types.ObjectId.isValid(role.network)) {
          const roleNetworkStr = role.network.toString();
          if (roleNetworkStr === associatedIdStr) {
            isMatch = true;
          }
        } else if (role.group && mongoose.Types.ObjectId.isValid(role.group)) {
          const roleGroupStr = role.group.toString();
          if (roleGroupStr === associatedIdStr) {
            isMatch = true;
          }
        }
      } catch (error) {
        logObject("❌ [DEBUG] Error comparing role IDs:", error.message);
        continue;
      }

      if (isMatch) {
        logObject("🔍 [DEBUG] Found matching role, checking if super admin...");

        // Enhanced validation for role field
        if (!role.role) {
          logObject("⚠️ [DEBUG] Role has no role field:", role);
          continue;
        }

        // Validate role ID format
        if (!mongoose.Types.ObjectId.isValid(role.role)) {
          logObject("⚠️ [DEBUG] Invalid role ID format:", role.role);
          continue;
        }

        try {
          const RoleDetails = await RoleModel(tenant)
            .findById(role.role)
            .lean();

          if (RoleDetails && RoleDetails.role_name) {
            logObject("📋 [DEBUG] Checking role name:", RoleDetails.role_name);
            if (RoleDetails.role_name.endsWith("SUPER_ADMIN")) {
              logObject("✅ [DEBUG] User is SUPER_ADMIN");
              return true;
            }
          } else {
            logObject("⚠️ [DEBUG] RoleDetails not found or missing role_name");
          }
        } catch (error) {
          logObject("❌ [DEBUG] Error fetching role details:", error.message);
        }
      }
    }

    logObject("✅ [DEBUG] User is not SUPER_ADMIN");
    return false;
  } catch (error) {
    logObject("🐛 [DEBUG] Error in isAssignedUserSuperAdmin:", error);
    logger.error(`Error in isAssignedUserSuperAdmin: ${error.message}`);
    return false;
  }
};
const isRoleAlreadyAssigned = (roles, role_id) => {
  try {
    logObject("🔍 [DEBUG] isRoleAlreadyAssigned called with:", {
      rolesCount: roles?.length,
      role_id,
    });

    if (isEmpty(roles) || !Array.isArray(roles)) {
      logObject("❌ [DEBUG] No roles or invalid roles array");
      return false;
    }

    if (!role_id) {
      logObject("❌ [DEBUG] No role_id provided");
      return false;
    }

    // Validate role_id format
    if (!mongoose.Types.ObjectId.isValid(role_id)) {
      logObject("❌ [DEBUG] Invalid role_id format:", role_id);
      return false;
    }

    const targetRoleIdStr = role_id.toString();

    const isAssigned = roles.some((role) => {
      if (isEmpty(role) || !role.role) {
        return false;
      }

      // Validate role.role format
      if (!mongoose.Types.ObjectId.isValid(role.role)) {
        logObject("⚠️ [DEBUG] Invalid role.role format:", role.role);
        return false;
      }

      try {
        const roleIdStr = role.role.toString();
        logObject("🔍 [DEBUG] Comparing roles:", {
          roleIdStr,
          targetRoleIdStr,
        });
        return roleIdStr === targetRoleIdStr;
      } catch (error) {
        logObject("❌ [DEBUG] Error comparing role IDs:", error.message);
        return false;
      }
    });

    logObject("📋 [DEBUG] Role assignment check result:", isAssigned);
    return isAssigned;
  } catch (error) {
    logObject("🐛 [DEBUG] Error in isRoleAlreadyAssigned:", error);
    logger.error(`Error in isRoleAlreadyAssigned: ${error.message}`);
    return false;
  }
};

const createOrUpdateRoleWithPermissionSync = async (tenant, roleData) => {
  try {
    logObject(`🔍 Processing role with permission sync: ${roleData.role_name}`);

    // Get permission IDs for the role
    const permissions = await PermissionModel(tenant)
      .find({ permission: { $in: roleData.permissions } })
      .select("_id permission")
      .lean();

    const permissionIds = permissions.map((p) => p._id);
    const foundPermissions = permissions.map((p) => p.permission);
    const missingPermissions = roleData.permissions.filter(
      (p) => !foundPermissions.includes(p)
    );

    if (missingPermissions.length > 0) {
      logger.warn(
        `⚠️  Missing permissions for role ${roleData.role_name}: ${stringify(
          missingPermissions
        )}`
      );
    }

    // Check if role already exists
    const existingRole = await RoleModel(tenant)
      .findOne({
        $or: [
          { role_code: roleData.role_code || roleData.role_name },
          { role_name: roleData.role_name },
        ],
      })
      .lean();

    if (existingRole) {
      const currentPermissionIds = (existingRole.role_permissions || []).map(
        (id) => id.toString()
      );
      const expectedPermissionIds = permissionIds.map((id) => id.toString());

      const arePermissionsSynced =
        currentPermissionIds.length === expectedPermissionIds.length &&
        currentPermissionIds.every((id) => expectedPermissionIds.includes(id));

      if (!arePermissionsSynced) {
        logObject(
          `📝 Permissions for role ${roleData.role_name} are out of sync. Updating...`
        );
        const updatedRole = await RoleModel(tenant).findByIdAndUpdate(
          existingRole._id,
          {
            role_description: roleData.role_description,
            role_permissions: permissionIds,
            role_status: "ACTIVE",
            updatedAt: new Date(),
          },
          { new: true }
        );
        return {
          success: true,
          data: updatedRole,
          message: `Role ${roleData.role_name} permissions synchronized`,
<<<<<<< HEAD
=======
          action: "updated",
>>>>>>> 473b4953
          status: httpStatus.OK,
          role_name: roleData.role_name,
          permissions_synced: expectedPermissionIds.length,
        };
      } else {
        logObject(
          `✅ Role ${roleData.role_name} already has all required permissions`
        );
        return {
          success: true,
          data: existingRole,
          message: `Role ${roleData.role_name} is already up to date`,
<<<<<<< HEAD
=======
          action: "unchanged",
>>>>>>> 473b4953
          status: httpStatus.OK,
          role_name: roleData.role_name,
        };
      }
    } else {
      // Create new role
      const newRole = await RoleModel(tenant).create({
        role_name: roleData.role_name,
        role_code: roleData.role_code || roleData.role_name,
        role_description: roleData.role_description,
        group_id: roleData.group_id,
        network_id: roleData.network_id,
        role_permissions: permissionIds,
        role_status: "ACTIVE",
      });

      logObject(`✅ Created new role: ${roleData.role_name}`);
      return {
        success: true,
        data: newRole,
        message: `Role ${roleData.role_name} created successfully`,
        action: "created",
        status: httpStatus.OK,
        role_name: roleData.role_name,
      };
    }
  } catch (err) {
    return {
      success: false,
      message: "Error creating/updating role",
      status: httpStatus.INTERNAL_SERVER_ERROR,
      role_name: roleData.role_name,
      errors: { message: err.message },
    };
  }
};

const syncPermissions = async (tenant, permissionsList) => {
  const createdPermissions = [];
  const updatedPermissions = [];
  const existingPermissions = [];

  for (const permissionData of permissionsList) {
    try {
      const existingPermission = await PermissionModel(tenant)
        .findOne({
          permission: permissionData.permission,
        })
        .lean();

      if (!existingPermission) {
        const newPermission = await PermissionModel(tenant).create(
          permissionData
        );
        createdPermissions.push(newPermission);
        logger.debug(`✅ Created permission: ${permissionData.permission}`);
      } else {
        existingPermissions.push(existingPermission);
        // Update description if it has changed
        if (
          permissionData.description &&
          existingPermission.description !== permissionData.description
        ) {
          const updated = await PermissionModel(tenant).findByIdAndUpdate(
            existingPermission._id,
            { description: permissionData.description },
            { new: true }
          );
          updatedPermissions.push(updated);
          logObject(
            `🔄 Updated permission description for: ${permissionData.permission}`
          );
        }
      }
    } catch (error) {
      // Only log errors that are not duplicate key errors, which are expected.
      if (error.code !== 11000) {
        logger.error(
          `Error syncing permission ${permissionData.permission}: ${error.message}`
        );
      }
    }
  }
  return { createdPermissions, existingPermissions, updatedPermissions };
};

const syncAirqoRoles = async (tenant, rolesList, airqoGroupId) => {
  const roleProcessingPromises = rolesList.map((roleData) => {
    return (async () => {
      try {
        logger.debug(
          `[RBAC Setup] Syncing role: ${roleData.role_name} for group ${airqoGroupId}`
        );
        const data = { ...roleData, group_id: airqoGroupId };
        const result = await createOrUpdateRoleWithPermissionSync(tenant, data);
        if (!result) {
          logger.error(
            `[RBAC Setup] Failed to sync role ${roleData.role_name}. Result was empty.`
          );
          return {
            success: false,
            role_name: roleData.role_name,
            message: "Empty result from sync function",
          };
        }
        return result;
      } catch (error) {
        logger.error(
          `Error creating/updating role ${roleData.role_name}: ${error.message}`
        );
        return {
          success: false,
          role_name: roleData.role_name,
          message: error.message,
        };
      }
    })();
  });

  const roleCreationResults = await Promise.all(roleProcessingPromises);

  let airqoSuperAdminExists = false;
  let airqoSuperAdminRoleId = null;
  let rolesCreated = 0;
  let rolesUpdated = 0;
  let rolesUpToDate = 0;
<<<<<<< HEAD

  for (const roleData of rolesList) {
    try {
      // Ensure group_id is set for AirQo roles
      const data = { ...roleData, group_id: airqoGroupId };
      const result = await createOrUpdateRoleWithPermissionSync(tenant, data);

      if (result) {
        if (result.message && result.message.includes("synchronized")) {
          rolesUpdated++;
        } else if (result.message && result.message.includes("created")) {
          rolesCreated++;
        } else if (result.message && result.message.includes("up to date")) {
          rolesUpToDate++;
        }

        roleCreationResults.push(result);
        if (
          result.data &&
          (result.data.role_name === "AIRQO_SUPER_ADMIN" ||
            result.data.role_code === "AIRQO_SUPER_ADMIN")
        ) {
          airqoSuperAdminExists = true;
          airqoSuperAdminRoleId = result.data._id;
        }
=======

  for (const result of roleCreationResults) {
    if (result && result.success) {
      switch (result.action) {
        case "updated":
          rolesUpdated++;
          break;
        case "created":
          rolesCreated++;
          break;
        case "unchanged":
          rolesUpToDate++;
          break;
      }

      if (
        result.data &&
        (result.data.role_name === "AIRQO_SUPER_ADMIN" ||
          result.data.role_code === "AIRQO_SUPER_ADMIN")
      ) {
        airqoSuperAdminExists = true;
        airqoSuperAdminRoleId = result.data._id;
>>>>>>> 473b4953
      }
    }
  }

  return {
    roleCreationResults,
    airqoSuperAdminExists,
    airqoSuperAdminRoleId,
    stats: { rolesCreated, rolesUpdated, rolesUpToDate },
  };
};

const auditAndSyncExistingRoles = async (tenant) => {
  try {
    logObject("🔍 Auditing and syncing existing organization roles...");

    // Get all existing organization roles (non-AirQo roles) without populate
    const existingRoles = await RoleModel(tenant)
      .find({
        role_name: { $not: { $regex: /^AIRQO_/ } },
      })
      .lean();

<<<<<<< HEAD
    // Define standard permissions for each role type
    const rolePermissionTemplates = {
      SUPER_ADMIN: constants.DEFAULTS.SUPER_ADMIN,
      ADMIN: constants.DEFAULTS.DEFAULT_ADMIN,
      TECHNICIAN: [
        constants.GROUP_VIEW,
        constants.DEVICE_VIEW,
        constants.DEVICE_DEPLOY,
        constants.DEVICE_MAINTAIN,
        constants.SITE_VIEW,
        constants.DASHBOARD_VIEW,
        constants.DATA_VIEW,
        constants.MEMBER_VIEW,
      ],
      ANALYST: [
        constants.GROUP_VIEW,
        constants.ANALYTICS_VIEW,
        constants.DASHBOARD_VIEW,
        constants.DATA_VIEW,
        constants.DATA_EXPORT,
        constants.DATA_COMPARE,
        constants.DEVICE_VIEW,
        constants.SITE_VIEW,
        constants.MEMBER_VIEW,
      ],
      DEVELOPER: [
        constants.GROUP_VIEW,
        constants.API_ACCESS,
        constants.TOKEN_GENERATE,
        constants.TOKEN_MANAGE,
        constants.DATA_VIEW,
        constants.DATA_EXPORT,
        constants.DEVICE_VIEW,
        constants.SITE_VIEW,
        constants.DASHBOARD_VIEW,
      ],
      VIEWER: [
        constants.GROUP_VIEW,
        constants.DEVICE_VIEW,
        constants.SITE_VIEW,
        constants.DASHBOARD_VIEW,
        constants.DATA_VIEW,
        constants.MEMBER_VIEW,
      ],
      DEFAULT_MEMBER: constants.DEFAULTS.DEFAULT_MEMBER,
    };
=======
    // Use the centralized role definitions from constants
    const rolePermissionTemplates = Object.entries(
      constants.DEFAULT_ROLE_DEFINITIONS
    ).reduce((acc, [key, value]) => {
      // Extract the base role type (e.g., SUPER_ADMIN from AIRQO_SUPER_ADMIN)
      const roleType = key.replace(/^AIRQO_/, "").replace(/^DEFAULT_/, "");
      acc[roleType] = value.permissions;
      return acc;
    }, {});
>>>>>>> 473b4953

    // OPTIMIZATION: Fetch all possible permissions once
    const allPermissionNames = Object.values(rolePermissionTemplates).flat();
    const allPermissions = await PermissionModel(tenant)
      .find({ permission: { $in: allPermissionNames } })
      .lean();
    const permissionsMap = new Map(
      allPermissions.map((p) => [p.permission, p._id])
    );

    logObject(`📊 Found ${existingRoles.length} organization roles to audit`);

    // Manually populate permissions for each role
    const rolesWithPermissions = await Promise.all(
      existingRoles.map((role) => manuallyPopulateRolePermissions(role, tenant))
    );

    let rolesUpdated = 0;
    let permissionsAdded = 0;

    for (const role of rolesWithPermissions) {
      try {
        // Determine role type from role name
        // Updated logic: Check both role_name and role_code for a match
        let roleType = null;
        for (const [type, permissions] of Object.entries(
          rolePermissionTemplates
        )) {
          // Check if role_name or role_code ends with the type (e.g., "_ADMIN")
          if (
            (role.role_name && role.role_name.endsWith(`_${type}`)) ||
            (role.role_code && role.role_code.endsWith(`_${type}`))
          ) {
            roleType = type;
            break;
          }
          // Fallback for exact match (e.g., "ADMIN")
          if (role.role_name === type || role.role_code === type) {
            roleType = type;
            break;
          }
        }

        if (!roleType) {
          logObject(`⚠️  Unknown role type for: ${role.role_name}, skipping`);
          continue;
        }

        const expectedPermissions = rolePermissionTemplates[roleType];
        const currentPermissions =
          role.role_permissions?.map((p) => p.permission) || [];
        const missingPermissions = expectedPermissions.filter(
          (p) => !currentPermissions.includes(p)
        );

        if (missingPermissions.length > 0) {
          logObject(
            `📝 Adding ${missingPermissions.length} missing permissions to ${role.role_name}:`,
            missingPermissions
          );

          // Get permission IDs for missing permissions
          const missingPermissionDocs = missingPermissions
            .map((pName) => permissionsMap.get(pName))
            .filter(Boolean); // filter out undefined if a permission is not in the map

          // Use IDs directly from the map
          if (missingPermissionDocs.length > 0) {
            const currentPermissionIds =
              role.role_permissions?.map((p) => p._id) || [];
            const newPermissionIds = missingPermissionDocs; // This is already an array of IDs
            const allPermissionIds = [
              ...currentPermissionIds,
              ...newPermissionIds,
            ];

            await RoleModel(tenant).findByIdAndUpdate(role._id, {
              role_permissions: allPermissionIds,
              updatedAt: new Date(),
            });

            rolesUpdated++;
            permissionsAdded += missingPermissionDocs.length;
            logText(
              `✅ Updated role ${role.role_name} with ${missingPermissionDocs.length} new permissions`
            );
          }
        }
      } catch (error) {
        logger.error(
          `❌ Error processing role ${role.role_name}: ${error.message}`
        );
      }
    }

    logText(
      `🎉 Role audit complete: ${rolesUpdated} roles updated, ${permissionsAdded} permissions added`
    );
    return { rolesUpdated, permissionsAdded };
  } catch (error) {
    logger.error(`❌ Error in auditAndSyncExistingRoles:  ${error.message}`);
    return { rolesUpdated: 0, permissionsAdded: 0 };
  }
};

const updateTenantSettingsWithDefaultRoles = async (tenant) => {
  try {
    const airqoGroup = await getOrCreateAirqoGroup(tenant);
    const defaultRoleCodes = ["AIRQO_DEFAULT_MEMBER", "AIRQO_DEFAULT_USER"];
    const defaultUserRole = await RoleModel(tenant)
      .findOne({ role_code: { $in: defaultRoleCodes } })
      .lean();

    if (defaultUserRole) {
      const settingsUpdate = {
        defaultGroup: airqoGroup._id,
        defaultGroupRole: defaultUserRole._id,
        defaultNetwork: constants.DEFAULT_NETWORK, // Assuming this is static for now
        defaultNetworkRole: defaultUserRole._id,
      };
      await TenantSettingsModel(tenant).findOneAndUpdate(
        { tenant },
        { $set: settingsUpdate },
        { upsert: true, new: true }
      );
      logText("✅ Tenant settings updated with default roles.");
    } else {
      logger.warn("⚠️ Could not find default roles to update tenant settings.");
    }
  } catch (error) {
    logger.error(`Error updating tenant settings: ${error.message}`);
  }
};

/**
 * Setup default permissions and roles for the system
 * Called at application startup
 */
const getGlobalRoles = () => {
  return Object.values(constants.DEFAULT_ROLE_DEFINITIONS)
    .filter(
      (roleDef) =>
        !roleDef.role_name.startsWith("AIRQO_") &&
        !roleDef.group_id &&
        !roleDef.network_id
    )
    .map((roleDef) => ({
      ...roleDef,
    }));
};

const syncGlobalRoles = async (tenant, rolesList) => {
  const roleProcessingPromises = rolesList.map((roleData) => {
    return (async () => {
      try {
        logger.debug(`[RBAC Setup] Syncing global role: ${roleData.role_name}`);
        const result = await createOrUpdateRoleWithPermissionSync(
          tenant,
          roleData
        );
        if (!result) {
          logger.error(
            `[RBAC Setup] Failed to sync global role ${roleData.role_name}. Result was empty.`
          );
          return {
            success: false,
            role_name: roleData.role_name,
            message: "Empty result from sync function",
          };
        }
        return result;
      } catch (error) {
        logger.error(
          `Error creating/updating global role ${roleData.role_name}: ${error.message}`
        );
        return {
          success: false,
          role_name: roleData.role_name,
          message: error.message,
        };
      }
    })();
  });

  const roleCreationResults = await Promise.all(roleProcessingPromises);

  let rolesCreated = 0;
  let rolesUpdated = 0;
  let rolesUpToDate = 0;

  for (const result of roleCreationResults) {
    if (result && result.success) {
      switch (result.action) {
        case "updated":
          rolesUpdated++;
          break;
        case "created":
          rolesCreated++;
          break;
        case "unchanged":
          rolesUpToDate++;
          break;
      }
    }
  }

  return {
    roleCreationResults,
    stats: { rolesCreated, rolesUpdated, rolesUpToDate },
  };
};

const setupDefaultPermissions = async (tenant = "airqo") => {
  try {
    logText(
      `🚀 Setting up default permissions and roles for tenant: ${tenant}`
    );

    // Step 1: Synchronize all permissions
<<<<<<< HEAD
    const defaultPermissions = constants.ALL.map((p) => ({
=======
    const allPermissionsList = constants.ALL.map((p) => ({
>>>>>>> 473b4953
      permission: p,
      description: p.replace(/_/g, " ").toLowerCase(),
    }));
    const permissionSyncResult = await syncPermissions(
      tenant,
      allPermissionsList
    );

    // Step 2: Ensure AirQo group exists
    const airqoGroup = await getOrCreateAirqoGroup(tenant);
<<<<<<< HEAD

    // Step 3: Synchronize core AirQo system roles
    const defaultRoles = getDefaultAirqoRoles(airqoGroup._id);
    const roleSyncResult = await syncAirqoRoles(
      tenant,
      defaultRoles,
      airqoGroup._id
    );

    // Step 4: Audit and sync permissions for existing non-system roles
    const auditStats = await auditAndSyncExistingRoles(tenant);

    logText("🎉 Default permissions and roles setup completed successfully!");

    // Step 5: Consolidate and return results
=======

    // Step 3: Synchronize core AirQo system roles
    const defaultAirqoRoles = getDefaultAirqoRoles(airqoGroup._id);
    const airqoRoleSyncResult = await syncAirqoRoles(
      tenant,
      defaultAirqoRoles,
      airqoGroup._id
    );

    // Step 3.5: Synchronize global roles (like SYSTEM_ADMIN)
    const globalRoles = getGlobalRoles();
    const globalRoleSyncResult = await syncGlobalRoles(tenant, globalRoles);

    // Step 4: Audit and sync permissions for existing non-system roles
    const auditStats = await auditAndSyncExistingRoles(tenant);

    // Step 5: Update tenant settings with default roles
    await updateTenantSettingsWithDefaultRoles(tenant);

    logText("🎉 Default permissions and roles setup completed successfully!");

    // Step 6: Consolidate and return results
>>>>>>> 473b4953
    return {
      success: true,
      message: "Default permissions and roles setup completed successfully",
      data: {
        permissions: {
          created: permissionSyncResult.createdPermissions.length,
          updated: permissionSyncResult.updatedPermissions.length,
          existing: permissionSyncResult.existingPermissions.length,
<<<<<<< HEAD
          total: defaultPermissions.length,
        },
        roles: {
          created: roleSyncResult.stats.rolesCreated,
          updated: roleSyncResult.stats.rolesUpdated,
          up_to_date: roleSyncResult.stats.rolesUpToDate,
          processed: defaultRoles.length,
          successful: roleSyncResult.roleCreationResults.filter(
            (r) => r.success
          ).length,
          failed: roleSyncResult.roleCreationResults.filter((r) => !r.success)
            .length,
=======
          total: allPermissionsList.length,
        },
        airqo_roles: {
          created: airqoRoleSyncResult.stats.rolesCreated,
          updated: airqoRoleSyncResult.stats.rolesUpdated,
          up_to_date: airqoRoleSyncResult.stats.rolesUpToDate,
          processed: defaultAirqoRoles.length,
          successful: airqoRoleSyncResult.roleCreationResults.filter(
            (r) => r.success
          ).length,
          failed: airqoRoleSyncResult.roleCreationResults.filter(
            (r) => !r.success
          ).length,
        },
        global_roles: {
          created: globalRoleSyncResult.stats.rolesCreated,
          updated: globalRoleSyncResult.stats.rolesUpdated,
          up_to_date: globalRoleSyncResult.stats.rolesUpToDate,
          processed: globalRoles.length,
          successful: globalRoleSyncResult.roleCreationResults.filter(
            (r) => r.success
          ).length,
          failed: globalRoleSyncResult.roleCreationResults.filter(
            (r) => !r.success
          ).length,
>>>>>>> 473b4953
        },
        audit: {
          organization_roles_audited: auditStats.rolesUpdated,
          permissions_added_to_roles: auditStats.permissionsAdded,
        },
<<<<<<< HEAD
        airqo_super_admin_exists: roleSyncResult.airqoSuperAdminExists,
        airqo_super_admin_role_id: roleSyncResult.airqoSuperAdminRoleId,
        role_errors: roleSyncResult.roleCreationResults
          .filter((r) => !r.success)
          .map((r) => ({
            role_name: r.role_name || "unknown",
            error: r.message || "unknown error",
          })),
=======
        airqo_super_admin_exists: airqoRoleSyncResult.airqoSuperAdminExists,
        airqo_super_admin_role_id: airqoRoleSyncResult.airqoSuperAdminRoleId,
        role_errors: [
          ...airqoRoleSyncResult.roleCreationResults
            .filter((r) => !r.success)
            .map((r) => ({
              role_name: r.role_name || "unknown",
              error: r.message || "unknown error",
            })),
          ...globalRoleSyncResult.roleCreationResults
            .filter((r) => !r.success)
            .map((r) => ({
              role_name: r.role_name || "unknown",
              error: r.message || "unknown error",
            })),
        ],
>>>>>>> 473b4953
      },
    };
  } catch (error) {
    logger.error(`❌ Error setting up default permissions: ${error.message}`);
    throw error;
  }
};

/**
 * Helper function to create or update a role with E11000 duplicate handling
 * Inspired by the register function pattern
 */
const createOrUpdateRole = async (tenant, roleData) => {
  try {
    logObject(`🔍 Processing role: ${roleData.role_name}`);

    // Get permission IDs for the role
    const permissions = await PermissionModel(tenant)
      .find({ permission: { $in: roleData.permissions } })
      .select("_id")
      .lean();

    const permissionIds = permissions.map((p) => p._id);

    // Try to create the role directly
    const newRole = await RoleModel(tenant).create({
      role_name: roleData.role_name,
      role_code: generateRoleCode(roleData.role_name, "", roleData.role_code),
      role_description: roleData.role_description,
      group_id: roleData.group_id,
      network_id: roleData.network_id,
      role_permissions: permissionIds,
      role_status: "ACTIVE",
    });

    logObject(`✅ Created new role: ${roleData.role_name}`);
    return {
      success: true,
      data: newRole,
      message: `Role ${roleData.role_name} created successfully`,
      status: httpStatus.OK,
      role_name: roleData.role_name, // Add for better tracking
    };
  } catch (err) {
    logObject(`⚠️  Error creating role ${roleData.role_name}:`, err.message);

    // Handle E11000 duplicate key error specifically
    if (err.code === 11000) {
      logObject(
        `🔄 Duplicate detected for role: ${roleData.role_name}, finding existing...`
      );

      try {
        // Try multiple search strategies to find the existing role
        const searchStrategies = [
          { role_code: roleData.role_code || roleData.role_name },
          { role_name: roleData.role_name },
          {
            role_name: roleData.role_name,
            group_id: roleData.group_id,
          },
        ];

        let existingRole = null;
        for (const searchQuery of searchStrategies) {
          existingRole = await RoleModel(tenant).findOne(searchQuery).lean();
          if (existingRole) {
            logObject(
              `✅ Found existing role: ${existingRole.role_name} (ID: ${existingRole._id})`
            );
            break;
          }
        }

        if (existingRole) {
          // Update permissions on existing role if needed
          try {
            const permissions = await PermissionModel(tenant)
              .find({ permission: { $in: roleData.permissions } })
              .select("_id")
              .lean();

            const permissionIds = permissions.map((p) => p._id);

            const updatedRole = await RoleModel(tenant).findByIdAndUpdate(
              existingRole._id,
              {
                role_description: roleData.role_description,
                role_permissions: permissionIds,
                role_status: "ACTIVE",
                updatedAt: new Date(),
              },
              { new: true }
            );

            logObject(`🔄 Updated existing role: ${roleData.role_name}`);

            return {
              success: true,
              data: updatedRole || existingRole,
              message: `Role ${roleData.role_name} already exists and was updated`,
              status: httpStatus.OK,
              role_name: roleData.role_name,
            };
          } catch (updateError) {
            logObject(
              `⚠️  Update failed, using existing role: ${roleData.role_name}`
            );
            return {
              success: true,
              data: existingRole,
              message: `Role ${roleData.role_name} already exists`,
              status: httpStatus.OK,
              role_name: roleData.role_name,
            };
          }
        } else {
          // Could not find existing role even though duplicate error occurred
          logObject(
            `❌ Duplicate error but role not found: ${roleData.role_name}`
          );

          return {
            success: false,
            message:
              "Duplicate role detected but could not locate existing role",
            status: httpStatus.CONFLICT,
            role_name: roleData.role_name,
            errors: {
              message: `Role with name '${roleData.role_name}' appears to be duplicate but could not be located`,
              suggestion:
                "Try using a different role name or check database consistency",
            },
          };
        }
      } catch (findError) {
        logger.error(
          `❌ Error finding existing role ${roleData.role_name}: ${findError.message}`
        );
        return {
          success: false,
          message: "Duplicate role error and failed to find existing role",
          status: httpStatus.CONFLICT,
          role_name: roleData.role_name,
          errors: {
            message: `Role ${roleData.role_name} appears to be duplicate but could not be located`,
            original_error: err.message,
            search_error: findError.message,
          },
        };
      }
    } else {
      // Handle other errors
      logger.error(
        `❌ Error creating role ${roleData.role_name}: ${err.message}`
      );

      return {
        success: false,
        message: "Error creating role",
        status: httpStatus.INTERNAL_SERVER_ERROR,
        role_name: roleData.role_name,
        errors: {
          message: err.message,
        },
      };
    }
  }
};

/**
 * Create default roles for a new organization
 * Uses improved E11000 duplicate handling
 */
const createDefaultRolesForOrganization = async (
  groupId,
  organizationName,
  tenant = "airqo"
) => {
  try {
    const orgName = normalizeName(organizationName);

    // Use the new centralized definitions
    const roleTemplates = [
      {
        ...constants.DEFAULT_ROLE_DEFINITIONS.AIRQO_SUPER_ADMIN,
        role_name: `${orgName}_SUPER_ADMIN`,
        role_description: `Super Administrator for ${organizationName}`,
<<<<<<< HEAD
        permissions: constants.DEFAULTS.SUPER_ADMIN,
=======
>>>>>>> 473b4953
      },
      {
        ...constants.DEFAULT_ROLE_DEFINITIONS.AIRQO_ADMIN,
        role_name: `${orgName}_ADMIN`,
        role_description: `Administrator for ${organizationName}`,
<<<<<<< HEAD
        permissions: constants.DEFAULTS.DEFAULT_ADMIN,
=======
>>>>>>> 473b4953
      },
      {
        ...constants.DEFAULT_ROLE_DEFINITIONS.DEFAULT_MEMBER,
        role_name: `${orgName}_DEFAULT_MEMBER`,
        role_description: `Default Member role for ${organizationName}`,
<<<<<<< HEAD
        permissions: constants.DEFAULTS.DEFAULT_MEMBER,
=======
>>>>>>> 473b4953
      },
    ];

    const createdRoles = [];
    const roleErrors = [];

    for (const roleTemplate of roleTemplates) {
      try {
        const roleData = {
          ...roleTemplate,
          group_id: groupId,
          role_code: generateRoleCode(roleTemplate.role_name),
        };

        const result = await createOrUpdateRoleWithPermissionSync(
          tenant,
          roleData
        );

        if (result.success) {
          createdRoles.push(result.data);
          logObject(
            `✅ Created/Synced role for ${organizationName}: ${roleTemplate.role_name}`
          );
        } else {
          roleErrors.push({
            role_name: roleTemplate.role_name,
            error: result.message,
            details: result.errors,
          });
          logger.error(
            `❌ Failed to create/sync role ${roleTemplate.role_name}: ${result.message}`
          );
        }
      } catch (error) {
        roleErrors.push({
          role_name: roleTemplate.role_name,
          error: error.message,
          type: "unexpected_error",
        });
        logger.error(
          `❌ Error creating/syncing role ${roleTemplate.role_name}: ${error.message}`
        );
        // Continue with other roles
        continue;
      }
    }

    return {
      success: roleErrors.length === 0,
      data: {
        roles_created: createdRoles,
        roles_failed: roleErrors,
        organization_name: organizationName,
        total_attempted: roleTemplates.length,
        successful_count: createdRoles.length,
        failed_count: roleErrors.length,
      },
      message:
        roleErrors.length === 0
          ? `All default roles created for ${organizationName}`
          : `Some roles failed to create for ${organizationName}`,
    };
  } catch (error) {
    logger.error(
      `❌ Error creating default roles for organization ${organizationName}: ${error.message}`
    );
    return {
      success: false,
      message: `Failed to create roles for ${organizationName}`,
      error: error.message,
    };
  }
};

/**
 * Reset/cleanup RBAC data (use with caution!)
 */
const resetRBACData = async (tenant = "airqo", options = {}) => {
  try {
    const {
      resetPermissions = false,
      resetRoles = false,
      resetUserRoles = false,
      dryRun = true,
    } = options;

    logObject(
      `🧹 ${dryRun ? "DRY RUN:" : ""} Resetting RBAC data for tenant: ${tenant}`
    );

    const results = {
      permissions_deleted: 0,
      roles_deleted: 0,
      users_updated: 0,
      errors: [],
    };

    if (resetUserRoles) {
      const updateResult = await UserModel(tenant).updateMany(
        {},
        {
          $unset: {
            group_roles: 1,
            network_roles: 1,
            // Optionally clear deprecated fields too
            role: 1,
            privilege: 1,
          },
        },
        { dryRun }
      );
      results.users_updated = updateResult.modifiedCount || 0;
      logObject(
        `${dryRun ? "[DRY RUN]" : ""} Updated ${results.users_updated} users`
      );
    }

    if (resetRoles) {
      const deleteResult = await RoleModel(tenant).deleteMany({}, { dryRun });
      results.roles_deleted = deleteResult.deletedCount || 0;
      logObject(
        `${dryRun ? "[DRY RUN]" : ""} Deleted ${results.roles_deleted} roles`
      );
    }

    if (resetPermissions) {
      const deleteResult = await PermissionModel(tenant).deleteMany(
        {},
        { dryRun }
      );
      results.permissions_deleted = deleteResult.deletedCount || 0;
      logObject(
        `${dryRun ? "[DRY RUN]" : ""} Deleted ${
          results.permissions_deleted
        } permissions`
      );
    }

    return {
      success: true,
      message: `${dryRun ? "DRY RUN: " : ""}RBAC reset completed`,
      data: results,
    };
  } catch (error) {
    logger.error(`❌ Error resetting RBAC data: ${error.message}`);
    throw error;
  }
};

/**
 * Ensure AIRQO_SUPER_ADMIN role exists (fallback utility)
 * Uses E11000 duplicate handling pattern
 */
const ensureSuperAdminRole = async (tenant = "airqo") => {
  try {
    logObject("🔍 Ensuring AIRQO_SUPER_ADMIN role exists...");

    // Try to find existing super admin role first
    let superAdminRole = await RoleModel(tenant)
      .findOne({
        $or: [
          { role_code: "AIRQO_SUPER_ADMIN" },
          { role_name: "AIRQO_SUPER_ADMIN" },
        ],
      })
      .lean();

    if (superAdminRole) {
      logObject(
        `✅ Found existing AIRQO_SUPER_ADMIN role (ID: ${superAdminRole._id})`
      );
      return superAdminRole;
    }

    logObject("🆕 AIRQO_SUPER_ADMIN role not found, creating...");

    // Get or create AirQo group
    const GroupModel = require("@models/Group");
    let airqoGroup = await GroupModel(tenant).findOne({
      grp_title: { $regex: /^airqo$/i },
    });

    if (!airqoGroup) {
      airqoGroup = await GroupModel(tenant).create({
        grp_title: "AirQo",
        grp_description: "AirQo Organization - System Administrator Group",
        grp_status: "ACTIVE",
        organization_slug: "airqo",
      });
      logObject("✅ Created AirQo organization");
    }

    // Get some basic permissions (create minimal set if none exist)
    let basicPermissions = await PermissionModel(tenant)
      .find({
        permission: {
          $in: [
            "SUPER_ADMIN",
            "SYSTEM_ADMIN",
            "GROUP_MANAGEMENT",
            "USER_MANAGEMENT",
          ],
        },
      })
      .select("_id")
      .lean();

    // If no permissions exist, create minimal set
    if (basicPermissions.length === 0) {
      logObject("⚠️  No permissions found, creating minimal set...");

      const minimalPermissions = [
        {
          permission: "SUPER_ADMIN",
          description: "Super administrator access",
        },
        {
          permission: "SYSTEM_ADMIN",
          description: "System administrator access",
        },
        {
          permission: "GROUP_MANAGEMENT",
          description: "Group management access",
        },
        {
          permission: "USER_MANAGEMENT",
          description: "User management access",
        },
      ];

      for (const permData of minimalPermissions) {
        try {
          const newPerm = await PermissionModel(tenant).create(permData);
          basicPermissions.push({ _id: newPerm._id });
          logObject(`✅ Created permission: ${permData.permission}`);
        } catch (permError) {
          if (permError.code === 11000) {
            // Permission already exists, find it
            const existingPerm = await PermissionModel(tenant)
              .findOne({ permission: permData.permission })
              .select("_id")
              .lean();
            if (existingPerm) {
              basicPermissions.push(existingPerm);
            }
          }
        }
      }
    }

    const permissionIds = basicPermissions.map((p) => p._id);

    // Use the E11000 pattern to create the super admin role
    try {
      superAdminRole = await RoleModel(tenant).create({
        role_name: "AIRQO_SUPER_ADMIN",
        role_code: "AIRQO_SUPER_ADMIN",
        role_description: "AirQo Super Administrator with all permissions",
        group_id: airqoGroup._id,
        role_permissions: permissionIds,
        role_status: "ACTIVE",
      });

      logObject(
        `✅ Created AIRQO_SUPER_ADMIN role (ID: ${superAdminRole._id})`
      );
      return superAdminRole;
    } catch (err) {
      logObject(`⚠️  Error creating super admin role:`, err.message);

      // Handle E11000 duplicate key error
      if (err.code === 11000) {
        logObject("🔄 Duplicate detected, searching for existing role...");

        // Try to find the existing role
        superAdminRole = await RoleModel(tenant)
          .findOne({
            $or: [
              { role_code: "AIRQO_SUPER_ADMIN" },
              { role_name: "AIRQO_SUPER_ADMIN" },
            ],
          })
          .lean();

        if (superAdminRole) {
          logObject(
            `✅ Found existing role after duplicate error (ID: ${superAdminRole._id})`
          );
          return superAdminRole;
        } else {
          logger.error(
            "❌ Duplicate error but could not find existing AIRQO_SUPER_ADMIN role"
          );
          throw new Error(
            "AIRQO_SUPER_ADMIN role appears to exist but could not be located"
          );
        }
      } else {
        // Some other error occurred
        throw err;
      }
    }
  } catch (error) {
    logger.error(`❌ Error ensuring AIRQO_SUPER_ADMIN role: ${error.message}`);
    throw error;
  }
};

const getDetailedUserRolesAndPermissions = async (
  userId,
  tenant,
  filters = {}
) => {
  // Get user data without populate to avoid schema registration issues
  const user = await UserModel(tenant).findById(userId).lean();

  if (!user) {
    return null;
  }

  // Extract filter parameters
  const { group_id, network_id, include_all_groups = false } = filters;

  // Manually fetch and organize group-based roles and permissions
  const groupRolesWithPermissions = [];

  // Filter group_roles based on group_id if provided
  let filteredGroupRoles = user.group_roles || [];
  if (group_id && !include_all_groups) {
    filteredGroupRoles = filteredGroupRoles.filter(
      (groupRole) =>
        groupRole.group && groupRole.group.toString() === group_id.toString()
    );
  }

  for (const groupRole of filteredGroupRoles) {
    try {
      // Fetch group details
      const group = groupRole.group
        ? await GroupModel(tenant)
            .findById(groupRole.group)
            .select(
              "_id grp_title grp_description organization_slug grp_status"
            )
            .lean()
        : null;

      // Fetch role details without populate first
      let role = null;
      let permissions = [];

      if (groupRole.role) {
        try {
          role = await RoleModel(tenant).findById(groupRole.role).lean();
          if (role) {
            // Manually populate permissions
            const populatedRole = await manuallyPopulateRolePermissions(
              role,
              tenant
            );
            role = populatedRole;
            permissions = (role.role_permissions || []).map(
              (perm) => perm.permission
            );
          }
        } catch (roleError) {
          logger.error(`Error fetching role: ${roleError.message}`);
        }
      }

      groupRolesWithPermissions.push({
        group: group
          ? {
              _id: group._id,
              name: group.grp_title,
              description: group.grp_description,
              organization_slug: group.organization_slug,
              status: group.grp_status,
            }
          : {
              _id: groupRole.group,
              name: "Unknown Group",
              description: null,
              organization_slug: null,
              status: "unknown",
            },
        role: role
          ? {
              _id: role._id,
              name: role.role_name,
              code: role.role_code,
              description: role.role_description,
            }
          : {
              _id: groupRole.role,
              name: "Unknown Role",
              code: null,
              description: null,
            },
        permissions: permissions,
        permissions_count: permissions.length,
        user_type: groupRole.userType,
        assigned_at: groupRole.createdAt,
      });
    } catch (error) {
      logger.error(`Error processing group role: ${error.message}`);
      continue;
    }
  }

  // Similar logic for network roles with network_id filter
  const networkRolesWithPermissions = [];

  // Filter network_roles based on network_id if provided
  let filteredNetworkRoles = user.network_roles || [];
  if (network_id) {
    filteredNetworkRoles = filteredNetworkRoles.filter(
      (networkRole) =>
        networkRole.network &&
        networkRole.network.toString() === network_id.toString()
    );
  }

  for (const networkRole of filteredNetworkRoles) {
    try {
      // For networks, we'll handle gracefully since NetworkModel might not exist
      let network = null;
      if (networkRole.network) {
        try {
          // Try to get network details if available
          network = {
            _id: networkRole.network,
            name: "Network", // Placeholder
            description: null,
            status: "active",
          };
        } catch (networkError) {
          logger.warn(
            `Could not fetch network details: ${networkError.message}`
          );
        }
      }

      // Fetch role details without populate first
      let role = null;
      let permissions = [];

      if (networkRole.role) {
        try {
          role = await RoleModel(tenant).findById(networkRole.role).lean();
          if (role) {
            // Manually populate permissions
            const populatedRole = await manuallyPopulateRolePermissions(
              role,
              tenant
            );
            role = populatedRole;
            permissions = (role.role_permissions || []).map(
              (perm) => perm.permission
            );
          }
        } catch (roleError) {
          logger.error(`Error fetching network role: ${roleError.message}`);
        }
      }

      networkRolesWithPermissions.push({
        network: network || {
          _id: networkRole.network,
          name: "Unknown Network",
          description: null,
          status: "unknown",
        },
        role: role
          ? {
              _id: role._id,
              name: role.role_name,
              code: role.role_code,
              description: role.role_description,
            }
          : {
              _id: networkRole.role,
              name: "Unknown Role",
              code: null,
              description: null,
            },
        permissions: permissions,
        permissions_count: permissions.length,
        user_type: networkRole.userType,
        assigned_at: networkRole.createdAt,
      });
    } catch (error) {
      logger.error(`Error processing network role: ${error.message}`);
      continue;
    }
  }

  // Calculate summary statistics
  const allPermissions = new Set();
  groupRolesWithPermissions.forEach((groupRole) => {
    groupRole.permissions.forEach((permission) =>
      allPermissions.add(permission)
    );
  });
  networkRolesWithPermissions.forEach((networkRole) => {
    networkRole.permissions.forEach((permission) =>
      allPermissions.add(permission)
    );
  });

  const summary = {
    total_groups: groupRolesWithPermissions.length,
    total_networks: networkRolesWithPermissions.length,
    total_unique_permissions: allPermissions.size,
    all_permissions: Array.from(allPermissions).sort(),
    has_super_admin_role: [
      ...groupRolesWithPermissions,
      ...networkRolesWithPermissions,
    ].some((item) => item.role.name && item.role.name.includes("SUPER_ADMIN")),
    // Add filter metadata
    filters_applied: {
      group_id: group_id || null,
      network_id: network_id || null,
      include_all_groups,
    },
  };

  return {
    user: {
      _id: user._id,
      email: user.email,
      first_name: user.firstName,
      last_name: user.lastName,
      full_name: `${user.firstName} ${user.lastName}`,
      is_active: user.isActive,
      verified: user.verified,
    },
    group_roles: groupRolesWithPermissions,
    network_roles: networkRolesWithPermissions,
    summary: summary,
  };
};

const rolePermissionUtil = {
  /******* roles *******************************************/
  listRole: async (request, next) => {
    try {
      const { query, params } = request;
      const { tenant } = query;
      const filter = generateFilter.roles(request, next);
      const responseFromListRole = await RoleModel(tenant.toLowerCase()).list(
        {
          filter,
        },
        next
      );
      return responseFromListRole;
    } catch (error) {
      logger.error(`🐛🐛 Internal Server Error ${error.message}`);
      next(
        new HttpError(
          "Internal Server Error",
          httpStatus.INTERNAL_SERVER_ERROR,
          { message: error.message }
        )
      );
    }
  },

  listRolesForGroup: async (request, next) => {
    try {
      const { query, params } = request;
      const { grp_id, tenant } = { ...query, ...params };

      const group = await GroupModel(tenant).findById(grp_id);
      if (!group) {
        next(
          new HttpError("Bad Request Error", httpStatus.BAD_REQUEST, {
            message: `Group ${grp_id.toString()} Not Found`,
          })
        );
        return;
      }

      const roleResponse = await RoleModel(tenant).aggregate([
        {
          $match: {
            group_id: mongoose.Types.ObjectId(grp_id),
          },
        },
        {
          $lookup: {
            from: "permissions",
            localField: "role_permissions",
            foreignField: "_id",
            as: "role_permissions",
          },
        },
        {
          $project: {
            _id: 1,
            role_name: 1,
            role_permissions: {
              $map: {
                input: "$role_permissions",
                as: "role_permission",
                in: {
                  _id: "$$role_permission._id",
                  permission: "$$role_permission.permission",
                },
              },
            },
          },
        },
      ]);

      if (!isEmpty(roleResponse)) {
        return {
          success: true,
          message: "Successful Operation",
          status: httpStatus.OK,
          data: roleResponse,
        };
      } else {
        return {
          success: true,
          message: "No roles for this Group",
          status: httpStatus.OK,
          data: [],
        };
      }
    } catch (error) {
      logger.error(`🐛🐛 Internal Server Error ${error.message}`);
      next(
        new HttpError(
          "Internal Server Error",
          httpStatus.INTERNAL_SERVER_ERROR,
          { message: error.message }
        )
      );
    }
  },
  deleteRole: async (request, next) => {
    try {
      const { query } = request;
      const { tenant } = query;
      const filter = generateFilter.roles(request, next);

      if (isEmpty(filter._id)) {
        next(
          new HttpError("Bad Request", httpStatus.BAD_REQUEST, {
            message:
              "the role ID is missing -- required when updating corresponding users",
          })
        );
      }

      const result = await UserModel(tenant).updateMany(
        {
          $or: [
            { "network_roles.role": filter._id },
            { "group_roles.role": filter._id },
          ],
        },
        { $set: { "network_roles.$.role": null, "group_roles.$.role": null } }
      );

      if (result.nModified > 0) {
        logger.info(
          `Removed role ${filter._id} from ${result.nModified} users.`
        );
      }

      if (result.n === 0) {
        logger.info(
          `Role ${filter._id} was not found in any users' network_roles or group_roles.`
        );
      }
      const responseFromDeleteRole = await RoleModel(
        tenant.toLowerCase()
      ).remove({ filter }, next);
      logObject("responseFromDeleteRole", responseFromDeleteRole);
      return responseFromDeleteRole;
    } catch (error) {
      logger.error(`🐛🐛 Internal Server Error ${error.message}`);
      next(
        new HttpError(
          "Internal Server Error",
          httpStatus.INTERNAL_SERVER_ERROR,
          { message: error.message }
        )
      );
    }
  },
  updateRole: async (request, next) => {
    try {
      const { query, body } = request;
      const { tenant } = query;
      const filter = generateFilter.roles(request, next);
      const update = Object.assign({}, body);

      const responseFromUpdateRole = await RoleModel(
        tenant.toLowerCase()
      ).modify({ filter, update }, next);
      return responseFromUpdateRole;
    } catch (error) {
      logger.error(`🐛🐛 Internal Server Error ${error.message}`);
      next(
        new HttpError(
          "Internal Server Error",
          httpStatus.INTERNAL_SERVER_ERROR,
          { message: error.message }
        )
      );
    }
  },
  createRole: async (request, next) => {
    try {
      const { query, body } = request;
      const { tenant } = query;

      let newBody = Object.assign({}, body);
      let organizationName;
      let queryFilter = {};

      if (body.group_id) {
        const group = await GroupModel(tenant).findById(body.group_id);
        if (isEmpty(group)) {
          return next(
            new HttpError("Bad Request Error", httpStatus.BAD_REQUEST, {
              message: `Provided group ${body.group_id} is invalid, please crosscheck`,
            })
          );
        }
<<<<<<< HEAD
        organizationName = group.grp_title
          .toUpperCase()
          .replace(/[^A-Z0-9]/g, "_");
=======
        organizationName = normalizeName(group.grp_title);
>>>>>>> 473b4953
        queryFilter = { group_id: body.group_id };
      } else if (body.network_id) {
        const NetworkModel = require("@models/Network");
        const network = await NetworkModel(tenant).findById(body.network_id);
        if (isEmpty(network)) {
          return next(
            new HttpError("Bad Request Error", httpStatus.BAD_REQUEST, {
              message: `Provided network ${body.network_id} is invalid, please crosscheck`,
            })
          );
        }
<<<<<<< HEAD
        organizationName = network.net_name
          .toUpperCase()
          .replace(/[^A-Z0-9]/g, "_");
=======
        organizationName = normalizeName(network.net_name);
>>>>>>> 473b4953
        queryFilter = { network_id: body.network_id };
      } else {
        return next(
          new HttpError("Bad Request Error", httpStatus.BAD_REQUEST, {
            message: "Either network_id or group_id must be provided",
          })
        );
      }

      const transformedRoleName = convertToUpperCaseWithUnderscore(
        body.role_name
      );
      const finalRoleName = `${organizationName}_${transformedRoleName}`;

      // PRE-VALIDATION: Check if role_name already exists
      const existingRoleByName = await RoleModel(tenant)
        .findOne({
          role_name: finalRoleName,
          ...queryFilter,
        })
        .lean();

      if (existingRoleByName) {
        return next(
          new HttpError("Role Name Conflict", httpStatus.CONFLICT, {
            message: `Role with name "${finalRoleName}" already exists`,
            conflicting_role: {
              id: existingRoleByName._id,
              name: existingRoleByName.role_name,
              code: existingRoleByName.role_code,
            },
            suggestions: [
              `${finalRoleName}_V2`,
              `${finalRoleName}_NEW`,
              `${finalRoleName}_${Date.now().toString().slice(-4)}`,
            ],
            error_type: "role_name_duplicate",
          })
        );
      }

      // Generate and validate role_code
      const baseRoleCode = generateRoleCode(
        body.role_name,
        organizationName,
        body.role_code
      );
      const roleCodeCheck = await findAvailableRoleCode(
        tenant,
        baseRoleCode,
        queryFilter
      );

      if (!roleCodeCheck.available) {
        if (roleCodeCheck.error) {
          return next(
            new HttpError(
              "Internal Server Error",
              httpStatus.INTERNAL_SERVER_ERROR,
              {
                message: roleCodeCheck.error,
              }
            )
          );
        }

        if (body.role_code) {
          return next(
            new HttpError("Role Code Conflict", httpStatus.CONFLICT, {
              message: `Role code "${baseRoleCode}" already exists`,
              conflicting_role: roleCodeCheck.existingRole,
              suggestions: roleCodeCheck.suggestions,
              error_type: "explicit_role_code_conflict",
            })
          );
        }

        if (roleCodeCheck.suggestions.length > 0) {
          newBody.role_code = roleCodeCheck.suggestions[0];
          logObject(`Using alternative role code: ${newBody.role_code}`);
        } else {
          return next(
            new HttpError("Role Code Conflict", httpStatus.CONFLICT, {
              message: `Cannot generate unique role code for "${body.role_name}"`,
              conflicting_role: roleCodeCheck.existingRole,
              error_type: "auto_generation_failed",
              suggestion:
                "Please provide a custom role_code or try a different role_name",
            })
          );
        }
      } else {
        newBody.role_code = roleCodeCheck.roleCode;
      }

      newBody.role_name = finalRoleName;

      // IMPORTANT: Ensure network_id is not set if we're using group_id
      if (body.group_id && !body.network_id) {
        newBody.network_id = undefined;
        delete newBody.network_id;
      }

      const responseFromCreateRole = await RoleModel(
        tenant.toLowerCase()
      ).register(newBody, next);

      if (responseFromCreateRole.success && responseFromCreateRole.data) {
        responseFromCreateRole.role_code_info = {
          requested_name: body.role_name,
          final_role_name: finalRoleName,
          generated_code: newBody.role_code,
          was_auto_generated: !body.role_code,
          organization: organizationName,
        };
      }

      return responseFromCreateRole;
    } catch (error) {
      logger.error(`🐛🐛 Internal Server Error ${error.message}`);
      return next(
        new HttpError(
          "Internal Server Error",
          httpStatus.INTERNAL_SERVER_ERROR,
          {
            message: error.message,
          }
        )
      );
    }
  },
  listAvailableUsersForRole: async (request, next) => {
    try {
      const { tenant } = request.query;
      const { role_id } = request.params;

      const role = await RoleModel(tenant).findById(role_id);

      if (!role) {
        next(
          new HttpError("Bad Request Error", httpStatus.BAD_REQUEST, {
            message: `Invalid role ID ${role_id}, please crosscheck`,
          })
        );
      }

      const roleType = role.network_id ? "Network" : "Group";
      const query = roleType === "Network" ? "network_roles" : "group_roles";

      const responseFromListAvailableUsers = await UserModel(tenant)
        .aggregate([
          {
            $match: {
              [query]: {
                $not: {
                  $elemMatch: {
                    role: role_id,
                  },
                },
              },
            },
          },
          {
            $project: {
              _id: 1,
              email: 1,
              firstName: 1,
              lastName: 1,
              createdAt: {
                $dateToString: {
                  format: "%Y-%m-%d %H:%M:%S",
                  date: "$_id",
                },
              },
              userName: 1,
            },
          },
        ])
        .exec();

      return {
        success: true,
        message: `Retrieved all available users for the ${roleType} role ${role_id}`,
        data: responseFromListAvailableUsers,
      };
    } catch (error) {
      logger.error(`🐛🐛 Internal Server Error ${error.message}`);
      next(
        new HttpError(
          "Internal Server Error",
          httpStatus.INTERNAL_SERVER_ERROR,
          { message: error.message }
        )
      );
    }
  },
  assignUserToRole: async (request, next) => {
    try {
      const { role_id, user_id } = request.params;
      const { tenant, user, user_type } = { ...request.body, ...request.query };
      const userIdFromBody = user;
      const userIdFromQuery = user_id;

      if (!isEmpty(userIdFromBody) && !isEmpty(userIdFromQuery)) {
        next(
          new HttpError("Bad Request Error", httpStatus.BAD_REQUEST, {
            message:
              "You cannot provide the user ID using query params and query body; choose one approach",
          })
        );
      }

      const userId = userIdFromQuery || userIdFromBody;
      logObject("userId", userId);

      const role = await RoleModel(tenant).findById(role_id).lean();

      const userExists = await UserModel(tenant).exists({ _id: userId });
      const roleExists = await RoleModel(tenant).exists({ _id: role_id });

      if (!userExists || !roleExists) {
        next(
          new HttpError("User or Role not found", httpStatus.BAD_REQUEST, {
            message: `User ${userId} or Role ${role_id} not found`,
          })
        );
      }

      const roleType = isGroupRoleOrNetworkRole(role);

      if (roleType === "none") {
        next(
          new HttpError("Bad Request Error", httpStatus.BAD_REQUEST, {
            message: `Role ${role_id.toString()} is not associated with any network or group`,
          })
        );
      }

      const isNetworkRole = roleType === "network";

      // Get user without populate, then manually check roles
      const userObject = await UserModel(tenant).findById(userId).lean();

      const userRoles = isNetworkRole
        ? userObject.network_roles
        : userObject.group_roles;
      logObject("userRoles", userRoles);
      const roles = userRoles || [];
      const isRoleAssigned = isRoleAlreadyAssigned(roles, role_id);

      logObject("isRoleAssigned", isRoleAssigned);

      if (isRoleAssigned) {
        next(
          new HttpError("Bad Request Error", httpStatus.BAD_REQUEST, {
            message: `User ${userObject._id.toString()} is already assigned to the role ${role_id.toString()}`,
          })
        );
      }

      const associatedId = await findAssociatedIdForRole({
        role_id,
        roles,
        tenant,
      });

      if (isEmpty(associatedId)) {
        next(
          new HttpError("Bad Request Error", httpStatus.BAD_REQUEST, {
            message: `The ROLE ${role_id} is not associated with any of the ${
              isNetworkRole ? "networks" : "groups"
            } already assigned to USER ${userObject._id}`,
          })
        );
      }

      const isSuperAdmin = await isAssignedUserSuperAdmin({
        associatedId,
        roles: userRoles,
        tenant,
      });

      if (isSuperAdmin) {
        next(
          new HttpError("Bad Request Error", httpStatus.BAD_REQUEST, {
            message: `SUPER ADMIN user ${userObject._id} cannot be reassigned to a different role`,
          })
        );
      }

      const updatedUser = await UserModel(tenant).findOneAndUpdate(
        { _id: userObject._id },
        {
          $pull: {
            [isNetworkRole ? "network_roles" : "group_roles"]: {
              [isNetworkRole ? "network" : "group"]: associatedId,
            },
          },
          $addToSet: {
            [isNetworkRole ? "network_roles" : "group_roles"]: {
              ...(isNetworkRole
                ? { network: associatedId }
                : { group: associatedId }),
              role: role_id,
              userType: user_type || "guest",
              createdAt: new Date(),
            },
          },
        },
        { new: true, runValidators: true }
      );

      if (updatedUser) {
        return {
          success: true,
          message: "User assigned to the Role",
          data: updatedUser,
          status: httpStatus.OK,
        };
      } else {
        next(
          new HttpError(
            "Internal Server Error",
            httpStatus.INTERNAL_SERVER_ERROR,
            { message: "Failed to assign user" }
          )
        );
      }
    } catch (error) {
      logger.error(`🐛🐛 Internal Server Error ${error.message}`);
      next(
        new HttpError(
          "Internal Server Error",
          httpStatus.INTERNAL_SERVER_ERROR,
          { message: error.message }
        )
      );
    }
  },

  assignManyUsersToRole: async (request, next) => {
    try {
      const { query, params, body } = request;
      const { role_id, tenant, user_ids } = { ...body, ...query, ...params };
      const roleObject = await RoleModel(tenant).findById(role_id).lean();

      if (isEmpty(roleObject)) {
        next(
          new HttpError("Bad Request Error", httpStatus.BAD_REQUEST, {
            message: `Role ${role_id.toString()} does not exist`,
          })
        );
      }

      const roleType = isGroupRoleOrNetworkRole(roleObject);

      if (roleType === "none") {
        next(
          new HttpError("Bad Request Error", httpStatus.BAD_REQUEST, {
            message: `Role ${role_id.toString()} is not associated with any network or group`,
          })
        );
      }

      const assignUserPromises = [];
      const isNetworkRole = roleType === "network";

      // Get users without populate
      const users = await UserModel(tenant)
        .find({ _id: { $in: user_ids } })
        .lean();

      for (const user of users) {
        if (isEmpty(user)) {
          assignUserPromises.push({
            success: false,
            message: "Bad Request Error",
            errors: { message: `One of the Users does not exist` },
            status: httpStatus.BAD_REQUEST,
          });
          continue;
        }

        const userRoles = isNetworkRole ? user.network_roles : user.group_roles;

        const roles = userRoles || [];
        logObject("roles", roles);

        const isRoleAssigned = isRoleAlreadyAssigned(roles, role_id);

        if (isRoleAssigned) {
          assignUserPromises.push({
            success: false,
            message: "Bad Request Error",
            errors: {
              message: `User ${user._id.toString()} is already assigned to the role ${role_id.toString()}`,
            },
            status: httpStatus.BAD_REQUEST,
          });
          continue;
        }

        const associatedId = await findAssociatedIdForRole({
          role_id,
          roles,
          tenant,
        });

        if (isEmpty(associatedId)) {
          assignUserPromises.push({
            success: false,
            message: "Bad Request Error",
            errors: {
              message: `The ROLE ${role_id} is not associated with any of the ${
                isNetworkRole ? "networks" : "groups"
              } already assigned to USER ${user._id}`,
            },
            status: httpStatus.BAD_REQUEST,
          });
          continue;
        }

        const isSuperAdmin = await isAssignedUserSuperAdmin({
          associatedId,
          roles: userRoles,
          tenant,
        });

        if (isSuperAdmin) {
          assignUserPromises.push({
            success: false,
            message: "Bad Request Error",
            errors: {
              message: `SUPER ADMIN user ${user._id} can not be reassigned to a different role`,
            },
            status: httpStatus.BAD_REQUEST,
          });
          continue;
        }

        await UserModel(tenant).updateOne(
          { _id: user._id },
          {
            $pull: {
              [isNetworkRole ? "network_roles" : "group_roles"]: {
                [isNetworkRole ? "network" : "group"]: associatedId,
              },
            },
            $addToSet: {
              [isNetworkRole ? "network_roles" : "group_roles"]: {
                [isNetworkRole ? "network" : "group"]: associatedId,
                role: role_id,
                userType: (body && body.user_type) || "guest",
                createdAt: new Date(),
              },
            },
          }
        );

        assignUserPromises.push(null);
      }

      const assignUserResults = await Promise.all(assignUserPromises);
      const successfulAssignments = assignUserResults.filter(
        (result) => result === null
      );
      const unsuccessfulAssignments = assignUserResults.filter(
        (result) => result !== null
      );

      if (
        successfulAssignments.length > 0 &&
        unsuccessfulAssignments.length > 0
      ) {
        return {
          success: true,
          message: "Some users were successfully assigned to the role.",
          data: { unsuccessfulAssignments },
          status: httpStatus.OK,
        };
      } else if (
        unsuccessfulAssignments.length > 0 &&
        successfulAssignments.length === 0
      ) {
        next(
          new HttpError("Bad Request Error", httpStatus.BAD_REQUEST, {
            message:
              "None of the provided users could be assigned to the role.",
            unsuccessfulAssignments,
          })
        );
      } else {
        return {
          success: true,
          message: "All provided users were successfully assigned to the role.",
          status: httpStatus.OK,
        };
      }
    } catch (error) {
      logger.error(`🐛🐛 Internal Server Error ${error.message}`);
      next(
        new HttpError(
          "Internal Server Error",
          httpStatus.INTERNAL_SERVER_ERROR,
          { message: error.message }
        )
      );
    }
  },

  listUsersWithRole: async (request, next) => {
    try {
      logText("listUsersWithRole...");
      const { query, params } = request;
      const { role_id, tenant } = { ...query, ...params };

      const role = await RoleModel(tenant).findById(role_id);

      if (!role) {
        next(
          new HttpError("Bad Request Error", httpStatus.BAD_REQUEST, {
            message: `Invalid role ID ${role_id.toString()}, please crosscheck`,
          })
        );
      }

      const networkRoleFilter = { "network_roles.role": ObjectId(role_id) };
      const groupRoleFilter = { "group_roles.role": ObjectId(role_id) };

      const responseFromListAssignedUsers = await UserModel(tenant)
        .aggregate([
          {
            $match: {
              $or: [networkRoleFilter, groupRoleFilter],
            },
          },
          {
            $project: {
              _id: 1,
              email: 1,
              firstName: 1,
              lastName: 1,
              createdAt: {
                $dateToString: {
                  format: "%Y-%m-%d %H:%M:%S",
                  date: "$_id",
                },
              },
              userName: 1,
            },
          },
        ])
        .exec();

      logObject("responseFromListAssignedUsers", responseFromListAssignedUsers);

      return {
        success: true,
        message: `retrieved all assigned users for role ${role_id}`,
        data: responseFromListAssignedUsers,
      };
    } catch (error) {
      logger.error(`🐛🐛 Internal Server Error ${error.message}`);
      next(
        new HttpError(
          "Internal Server Error",
          httpStatus.INTERNAL_SERVER_ERROR,
          { message: error.message }
        )
      );
    }
  },
  unAssignUserFromRole: async (request, next) => {
    try {
      const { query, params } = request;
      const { role_id, user_id, tenant } = { ...query, ...params };

      // Get user and role data without populate
      const [userObject, role, userExists, roleExists] = await Promise.all([
        UserModel(tenant).findById(user_id).lean(),
        RoleModel(tenant).findById(role_id).lean(),
        UserModel(tenant).exists({ _id: user_id }),
        RoleModel(tenant).exists({ _id: role_id }),
      ]);

      if (!userExists || !roleExists) {
        next(
          new HttpError("User or Role not found", httpStatus.BAD_REQUEST, {
            message: `User ${user_id} or Role ${role_id} not found`,
          })
        );
      }

      const roleType = isGroupRoleOrNetworkRole(role);

      if (roleType === "none") {
        next(
          new HttpError("Bad Request Error", httpStatus.BAD_REQUEST, {
            message: `Role ${role_id.toString()} is not associated with any network or group`,
          })
        );
      }

      const { network_roles, group_roles } = userObject;
      const roles = roleType === "network" ? network_roles : group_roles;

      const associatedId = await findAssociatedIdForRole({
        role_id,
        roles,
        tenant,
      });

      if (isEmpty(associatedId)) {
        next(
          new HttpError("Bad Request Error", httpStatus.BAD_REQUEST, {
            message: `The ROLE ${role_id} is not associated with any of the ${roleType.toUpperCase()}s already assigned to USER ${user_id}`,
          })
        );
      }

      const isSuperAdmin = await isAssignedUserSuperAdmin({
        associatedId,
        roles,
        tenant,
      });

      if (isSuperAdmin) {
        next(
          new HttpError("Bad Request Error", httpStatus.BAD_REQUEST, {
            message: `SUPER_ADMIN User ${user_id.toString()} may not be unassigned from their role`,
          })
        );
      }

      const isRoleAssigned = isRoleAlreadyAssigned(roles, role_id);

      if (!isRoleAssigned) {
        next(
          new HttpError("Bad Request Error", httpStatus.BAD_REQUEST, {
            message: `User ${user_id.toString()} is not assigned to the role ${role_id.toString()}`,
          })
        );
      }

      const filter = {
        _id: user_id,
        [`${roleType}_roles.${roleType}`]: associatedId,
      };
      const update = {
        $set: { [`${roleType}_roles.$[elem].role`]: null },
      };

      const arrayFilters = [{ "elem.role": role_id }];

      const updatedUser = await UserModel(tenant).findOneAndUpdate(
        filter,
        update,
        { new: true, arrayFilters }
      );

      if (isEmpty(updatedUser)) {
        next(
          new HttpError("Bad Request Error", httpStatus.BAD_REQUEST, {
            message:
              "User not found or not assigned to the specified Role in the Network or Group provided",
          })
        );
      }

      return {
        success: true,
        message: "User unassigned from the role",
        data: updatedUser,
        status: httpStatus.OK,
      };
    } catch (error) {
      logger.error(`🐛🐛 Internal Server Error ${error.message}`);
      next(
        new HttpError(
          "Internal Server Error",
          httpStatus.INTERNAL_SERVER_ERROR,
          { message: error.message }
        )
      );
    }
  },
  unAssignManyUsersFromRole: async (request, next) => {
    try {
      const { query, params, body } = request;
      const { role_id, tenant, user_ids } = { ...body, ...query, ...params };
      const roleObject = await RoleModel(tenant).findById(role_id).lean();
      if (isEmpty(roleObject)) {
        next(
          new HttpError("Bad Request Error", httpStatus.BAD_REQUEST, {
            message: `Role ${role_id} not found`,
          })
        );
      }

      // Check if all provided users actually exist
      const existingUsers = await UserModel(tenant).find(
        { _id: { $in: user_ids } },
        "_id"
      );

      const nonExistentUsers = user_ids.filter(
        (user_id) => !existingUsers.some((user) => user._id.equals(user_id))
      );

      if (nonExistentUsers.length > 0) {
        next(
          new HttpError("Bad Request Error", httpStatus.BAD_REQUEST, {
            message: `The following users do not exist: ${nonExistentUsers.join(
              ", "
            )}`,
          })
        );
      }

      const unAssignUserPromises = [];

      for (const user_id of user_ids) {
        // Get user without populate
        const userObject = await UserModel(tenant).findById(user_id).lean();

        const { network_roles, group_roles } = userObject;
        logObject("roleObject", roleObject);
        const roleType = isGroupRoleOrNetworkRole(roleObject);
        logObject("roleType", roleType);

        if (roleType === "none") {
          unAssignUserPromises.push({
            success: false,
            message: "Bad Request Error",
            errors: {
              message: `Role ${role_id.toString()} is not associated with any network or group`,
            },
            status: httpStatus.BAD_REQUEST,
          });
          continue;
        }

        const roles = roleType === "network" ? network_roles : group_roles;
        const isRoleAssigned = isRoleAlreadyAssigned(roles, role_id);

        if (!isRoleAssigned) {
          unAssignUserPromises.push({
            success: false,
            message: "Bad Request Error",
            errors: {
              message: `User ${user_id.toString()} is not assigned to the role ${role_id.toString()}`,
            },
            status: httpStatus.BAD_REQUEST,
          });
          continue;
        }

        const associatedId = await findAssociatedIdForRole({
          role_id,
          roles,
          tenant,
        });

        if (!associatedId) {
          unAssignUserPromises.push({
            success: false,
            message: "Bad Request Error",
            errors: {
              message: `The ROLE ${role_id} is not associated with any of the ${roleType.toUpperCase()}s already assigned to USER ${user_id}`,
            },
            status: httpStatus.BAD_REQUEST,
          });
          continue;
        }

        const isSuperAdmin = await isAssignedUserSuperAdmin({
          associatedId,
          roles,
          tenant,
        });

        if (isSuperAdmin) {
          unAssignUserPromises.push({
            success: false,
            message: "Bad Request Error",
            errors: {
              message: `SUPER_ADMIN User ${user_id.toString()} may not be unassigned from their role`,
            },
            status: httpStatus.BAD_REQUEST,
          });
          continue;
        }

        const updateQuery = {
          $set: { [`${roleType}_roles.$[elem].role`]: null },
        };

        const updateResult = await UserModel(tenant).updateOne(
          { _id: user_id },
          updateQuery,
          { arrayFilters: [{ "elem.role": role_id }] }
        );

        if (updateResult.nModified !== 1) {
          unAssignUserPromises.push({
            success: false,
            message: "Could not unassign all users from the role.",
            status: httpStatus.INTERNAL_SERVER_ERROR,
          });
          continue;
        }

        unAssignUserPromises.push(null);
      }

      const assignUserResults = await Promise.all(unAssignUserPromises);

      const successfulUnassignments = assignUserResults.filter(
        (result) => result === null
      );
      const unsuccessfulUnAssignments = assignUserResults.filter(
        (result) => result !== null
      );

      let success, message, status;

      if (
        successfulUnassignments.length > 0 &&
        unsuccessfulUnAssignments.length > 0
      ) {
        success = true;
        message = "Some users were successfully unassigned from the role";
        status = httpStatus.OK;
      } else if (
        unsuccessfulUnAssignments.length > 0 &&
        successfulUnassignments.length === 0
      ) {
        success = false;
        message = "Bad Request Error";
        status = httpStatus.BAD_REQUEST;
      } else {
        success = true;
        message =
          "All provided users were successfully unassigned from the role.";
        status = httpStatus.OK;
      }

      const response = {
        success,
        message,
        status,
      };

      if (success) {
        response.data = { unsuccessfulUnAssignments };
      } else {
        response.errors = {
          message:
            "None of the provided users could be unassigned from the role.",
          unsuccessfulUnAssignments,
        };
      }
      return response;
    } catch (error) {
      logger.error(`🐛🐛 Internal Server Error ${error.message}`);
      next(
        new HttpError(
          "Internal Server Error",
          httpStatus.INTERNAL_SERVER_ERROR,
          { message: error.message }
        )
      );
    }
  },
  listPermissionsForRole: async (request, next) => {
    try {
      logText("listPermissionsForRole...");
      const { query, params } = request;
      const { role_id, tenant, limit, skip } = { ...query, ...params };
      let newRequest = Object.assign({}, request);
      newRequest["query"]["role_id"] = role_id;
      const filter = generateFilter.roles(newRequest, next);
      const listRoleResponse = await RoleModel(tenant).list(
        {
          skip,
          limit,
          filter,
        },
        next
      );

      if (listRoleResponse.success === true) {
        if (
          listRoleResponse.message === "roles not found for this operation" ||
          isEmpty(listRoleResponse.data)
        ) {
          return listRoleResponse;
        }

        const permissions = listRoleResponse.data[0].role_permissions;
        const permissionsArray = permissions.map((obj) => obj.permission);
        filter = { permission: { $in: permissionsArray } };
        let responseFromListPermissions = await PermissionModel(tenant).list(
          {
            skip,
            limit,
            filter,
          },
          next
        );
        return responseFromListPermissions;
      } else if (listRoleResponse.success === false) {
        return listRoleResponse;
      }
    } catch (error) {
      logger.error(`🐛🐛 Internal Server Error ${error.message}`);
      next(
        new HttpError(
          "Internal Server Error",
          httpStatus.INTERNAL_SERVER_ERROR,
          { message: error.message }
        )
      );
    }
  },
  listAvailablePermissionsForRole: async (request, next) => {
    try {
      logText("listAvailablePermissionsForRole...");
      const { query, params } = request;
      const { role_id, tenant, limit, skip } = { ...query, ...params };
      let newRequest = Object.assign({}, request);
      newRequest["query"]["role_id"] = role_id;
      const filter = generateFilter.roles(newRequest, next);
      const listRoleResponse = await RoleModel(tenant).list(
        {
          skip,
          limit,
          filter,
        },
        next
      );

      if (listRoleResponse.success === true) {
        if (
          listRoleResponse.message === "roles not found for this operation" ||
          isEmpty(listRoleResponse.data)
        ) {
          return listRoleResponse;
        }

        const permissions = listRoleResponse.data[0].role_permissions;
        const permissionsArray = permissions.map((obj) => obj.permission);
        filter = { permission: { $nin: permissionsArray } };
        let responseFromListPermissions = await PermissionModel(tenant).list(
          {
            skip,
            limit,
            filter,
          },
          next
        );
        return responseFromListPermissions;
      } else if (listRoleResponse.success === false) {
        return listRoleResponse;
      }
    } catch (error) {
      logger.error(`🐛🐛 Internal Server Error ${error.message}`);
      next(
        new HttpError(
          "Internal Server Error",
          httpStatus.INTERNAL_SERVER_ERROR,
          { message: error.message }
        )
      );
    }
  },
  assignPermissionsToRole: async (request, next) => {
    try {
      const { query, params, body } = request;
      const { role_id, tenant, permissions } = { ...body, ...query, ...params };

      const role = await RoleModel(tenant).findById(role_id);
      if (!role) {
        return next(
          new HttpError("Bad Request Error", httpStatus.BAD_REQUEST, {
            message: `Role ${role_id.toString()} Not Found`,
          })
        );
      }

      if (!Array.isArray(permissions) || permissions.length === 0) {
        return next(
          new HttpError("Bad Request Error", httpStatus.BAD_REQUEST, {
            message:
              "permissions must be a non-empty array of ObjectId strings",
          })
        );
      }

      // Validate that all provided permission IDs are valid before querying the database.
      const validPermissionIds = [];
      const invalidPermissionIds = [];
      for (const id of permissions) {
        if (mongoose.Types.ObjectId.isValid(id)) {
          validPermissionIds.push(ObjectId(id));
        } else {
          invalidPermissionIds.push(id);
        }
      }

      if (invalidPermissionIds.length > 0) {
        return next(
          new HttpError("Bad Request Error", httpStatus.BAD_REQUEST, {
            message: `Invalid permission IDs provided: ${invalidPermissionIds.join(
              ", "
            )}`,
          })
        );
      }

      const permissionsResponse = await PermissionModel(tenant).find(
        {
          _id: { $in: validPermissionIds },
        },
        "_id"
      );

      const foundIds = new Set(
        permissionsResponse.map((p) => p._id.toString())
      );
      const requestedIds = new Set(
        validPermissionIds.map((id) => id.toString())
      );
      const missingFromDb = [...requestedIds].filter((id) => !foundIds.has(id));
      if (missingFromDb.length > 0) {
        return next(
          new HttpError("Bad Request Error", httpStatus.BAD_REQUEST, {
            message: `Not all provided permissions exist. Missing: ${missingFromDb.join(
              ", "
            )}`,
          })
        );
      }

      const assignedPermissions = role.role_permissions.map((permission) =>
        permission.toString()
      );

      const toAddIds = validPermissionIds.filter(
        (id) => !assignedPermissions.includes(id.toString())
      );
      const skipped = validPermissionIds.filter((id) =>
        assignedPermissions.includes(id.toString())
      );

      let updatedRole = role;
      if (toAddIds.length > 0) {
        updatedRole = await RoleModel(tenant).findOneAndUpdate(
          { _id: role_id },
          { $addToSet: { role_permissions: { $each: toAddIds } } },
          { new: true }
        );
      }

      if (isEmpty(updatedRole)) {
        return next(
          new HttpError("Bad Request Error", httpStatus.BAD_REQUEST, {
            message: "unable to update Role",
          })
        );
      }
      return {
        success: true,
        message:
          toAddIds.length === 0
            ? "No changes: all provided permissions were already assigned"
            : `Permissions added successfully (${toAddIds.length} added${
                skipped.length ? `, ${skipped.length} skipped` : ""
              })`,
        status: httpStatus.OK,
        data: updatedRole,
      };
    } catch (error) {
      logger.error(`🐛🐛 Internal Server Error ${error.message}`);
      next(
        new HttpError(
          "Internal Server Error",
          httpStatus.INTERNAL_SERVER_ERROR,
          { message: error.message }
        )
      );
    }
  },

  getDefaultGroupRole: async (tenant, groupId) => {
    try {
      logObject("🔍 [DEBUG] getDefaultGroupRole called with:", {
        tenant,
        groupId,
      });

      // Validate inputs
      if (!groupId) {
        logger.error("❌ [DEBUG] Group ID is required");
        return null;
      }

      if (!tenant) {
        logger.error("❌ [DEBUG] Tenant is required");
        return null;
      }

      // Validate groupId format
      if (!mongoose.Types.ObjectId.isValid(groupId)) {
        logger.error(`❌ [DEBUG] Invalid groupId format: ${groupId}`);
        return null;
      }

      // Safely convert groupId to ObjectId
      let groupObjectId;
      try {
        groupObjectId = mongoose.Types.ObjectId(groupId);
      } catch (objectIdError) {
        logger.error(
          `❌ [DEBUG] Error creating ObjectId from groupId: ${groupId}`
        );
        return null;
      }

      // Find the group with enhanced error handling
      let group;
      try {
        group = await GroupModel(tenant).findById(groupObjectId).lean();
      } catch (dbError) {
        logger.error(
          "❌ [DEBUG] Database error fetching group:",
          dbError.message
        );
        return null;
      }

      if (!group) {
        logger.error("❌ [DEBUG] Group not found for ID:", groupId);
        return null;
      }

      logObject("✅ [DEBUG] Group found:", {
        id: group._id,
        title: group.grp_title,
      });

      // Safely handle group title with fallback
      const groupTitle = group.grp_title || "DEFAULT_GROUP";

      // Sanitize organization name for role code with better validation
      let organizationName;
      try {
        organizationName = groupTitle
          .toString()
          .toUpperCase()
          .replace(/[^A-Z0-9]/g, "_")
          .replace(/_+/g, "_")
          .replace(/^_|_$/g, "")
          .substring(0, 50);
      } catch (sanitizeError) {
        logObject(
          "⚠️ [DEBUG] Error sanitizing group title:",
          sanitizeError.message
        );
        organizationName = "DEFAULT_GROUP";
      }

      // Ensure we have a valid organization name
      const finalOrgName = organizationName || "DEFAULT";
      const defaultRoleCode = `${finalOrgName}_DEFAULT_MEMBER`;

      logObject("🔍 [DEBUG] Looking for role with code:", defaultRoleCode);

      // Try to find existing default role with enhanced error handling
      let role;
      try {
        role = await RoleModel(tenant)
          .findOne({
            role_code: defaultRoleCode,
            group_id: groupObjectId,
          })
          .lean();
      } catch (findError) {
        logger.error(
          "❌ [DEBUG] Error finding existing role:",
          findError.message
        );
      }

      if (role) {
        logObject("✅ [DEBUG] Found existing default role:", {
          id: role._id,
          name: role.role_name,
          code: role.role_code,
        });
        return role;
      }

      logObject("🆕 [DEBUG] Default role not found, creating new one...");

      // Create new default role with enhanced error handling
      const roleDocument = {
        role_code: defaultRoleCode,
        role_name: defaultRoleCode,
        role_description: `Default role for new group members in ${groupTitle}`,
        group_id: groupObjectId,
        role_status: "ACTIVE",
        role_permissions: [], // Initialize empty, will be populated below
      };

      try {
        // Create the role
        const createResult = await RoleModel(tenant).create(roleDocument);
        role = createResult;

        logObject("✅ [DEBUG] Created new default role:", {
          id: role._id,
          name: role.role_name,
          code: role.role_code,
        });
      } catch (roleCreateError) {
        logObject("⚠️ [DEBUG] Role creation error:", roleCreateError.message);

        // Handle duplicate role creation (race condition)
        if (roleCreateError.code === 11000) {
          logObject(
            "🔄 [DEBUG] Duplicate role detected, searching for existing..."
          );

          // Try to find the role that was created by another process
          try {
            role = await RoleModel(tenant)
              .findOne({
                role_code: defaultRoleCode,
                group_id: groupObjectId,
              })
              .lean();
          } catch (findRetryError) {
            logger.error(
              "❌ [DEBUG] Error in retry search:",
              findRetryError.message
            );
          }

          if (role) {
            logObject("✅ [DEBUG] Found role created by another process:", {
              id: role._id,
              name: role.role_name,
            });
          } else {
            // Last resort - try to find any role with similar code
            try {
              role = await RoleModel(tenant)
                .findOne({
                  role_code: { $regex: new RegExp(finalOrgName, "i") },
                  group_id: groupObjectId,
                  role_name: { $regex: /DEFAULT_MEMBER/i },
                })
                .lean();
            } catch (lastResortError) {
              logger.error(
                "❌ [DEBUG] Last resort search failed:",
                lastResortError.message
              );
            }

            if (!role) {
              const errorMsg = `Failed to create or find default role after duplicate error: ${roleCreateError.message}`;
              logger.error(`❌ [DEBUG] ${errorMsg}`);
              throw new Error(
                `Failed to create default role for group ${groupId}: ${roleCreateError.message}`
              );
            }
          }
        } else {
          // Some other error occurred during role creation
          logger.error(
            `❌ [DEBUG] Unexpected error creating role: ${roleCreateError.message}`
          );
          throw new Error(
            `Failed to create default role: ${roleCreateError.message}`
          );
        }
      }

      // At this point, we should have a role (either newly created or found)
      if (!role) {
        const errorMsg = "No role available after creation/search process";
        logger.error(`❌ [DEBUG] ${errorMsg}`);
        throw new Error("Failed to obtain default role for group");
      }

      // Assign default permissions to the role with enhanced error handling
      try {
        logObject("🔧 [DEBUG] Assigning default permissions to role...");

        // Define default permissions for group members
        const defaultPermissionNames = constants.DEFAULT_MEMBER_PERMISSIONS;

        logObject(
          "📋 [DEBUG] Default permission names:",
          defaultPermissionNames
        );

        if (defaultPermissionNames.length > 0) {
          // Check which permissions actually exist in the database
          let existingPermissions = [];
          try {
            existingPermissions = await PermissionModel(tenant)
              .find({ permission: { $in: defaultPermissionNames } })
              .select("_id permission")
              .lean();
          } catch (permFindError) {
            logger.error(
              "❌ [DEBUG] Error finding existing permissions:",
              permFindError.message
            );
          }

          logObject("📋 [DEBUG] Found existing permissions:", {
            count: existingPermissions.length,
            permissions: existingPermissions.map((p) => p.permission),
          });

          const foundPermissionNames = existingPermissions.map(
            (p) => p.permission
          );
          const missingPermissions = defaultPermissionNames.filter(
            (perm) => !foundPermissionNames.includes(perm)
          );

          if (missingPermissions.length > 0) {
            logObject("⚠️ [DEBUG] Missing permissions:", missingPermissions);

            // Try to create missing permissions with enhanced error handling
            const permissionsToCreate = missingPermissions.map(
              (permission) => ({
                permission: permission,
                description: `Auto-created permission: ${permission}`,
                group_id: groupObjectId,
              })
            );

            try {
              const createdPermissions = await PermissionModel(
                tenant
              ).insertMany(permissionsToCreate, { ordered: false });

              logObject("✅ [DEBUG] Created missing permissions:", {
                count: createdPermissions.length,
              });

              // Add the newly created permissions to our list
              existingPermissions.push(...createdPermissions);
            } catch (createPermError) {
              // Log but don't fail - some permissions might have been created by another process
              logObject(
                "⚠️ [DEBUG] Error creating some permissions:",
                createPermError.message
              );

              // Re-fetch to get any permissions that were created
              try {
                const refetchedPermissions = await PermissionModel(tenant)
                  .find({ permission: { $in: defaultPermissionNames } })
                  .select("_id permission")
                  .lean();

                // Use the refetched permissions
                existingPermissions.length = 0;
                existingPermissions.push(...refetchedPermissions);
              } catch (refetchError) {
                logger.error(
                  "❌ [DEBUG] Error refetching permissions:",
                  refetchError.message
                );
              }
            }
          }

          // Assign permissions to the role if we have any
          if (existingPermissions.length > 0) {
            const permissionIds = existingPermissions.map((p) => p._id);

            logObject("🔧 [DEBUG] Assigning permissions to role:", {
              roleId: role._id,
              permissionCount: permissionIds.length,
            });

            try {
              const updateResult = await RoleModel(tenant).findByIdAndUpdate(
                role._id,
                {
                  $addToSet: {
                    role_permissions: {
                      $each: permissionIds,
                    },
                  },
                },
                { new: true }
              );

              if (updateResult) {
                logObject(
                  "✅ [DEBUG] Successfully assigned permissions to role"
                );
                // Update our role object with the new permissions
                role = updateResult;
              } else {
                logObject("⚠️ [DEBUG] Role update returned null");
              }
            } catch (updateError) {
              logger.error(
                "❌ [DEBUG] Error updating role with permissions:",
                updateError.message
              );
            }
          } else {
            logObject("⚠️ [DEBUG] No permissions available to assign to role");
          }
        } else {
          logObject("⚠️ [DEBUG] No default permissions configured");
        }
      } catch (permissionError) {
        // Log the error but don't fail the entire operation
        logger.warn(
          `⚠️ [DEBUG] Could not assign permissions to default role: ${permissionError.message}`
        );
        logObject("⚠️ [DEBUG] Permission assignment error details:", {
          error: permissionError.message,
          roleId: role._id,
          stack: permissionError.stack,
        });

        // Continue anyway - role exists even without permissions
        // The role can be used and permissions can be assigned later
      }

      // Return the role (with or without permissions)
      logObject("✅ [DEBUG] Returning default group role:", {
        id: role._id,
        name: role.role_name,
        code: role.role_code,
        hasPermissions: !!(
          role.role_permissions && role.role_permissions.length > 0
        ),
      });

      return role;
    } catch (error) {
      logObject("🐛 [DEBUG] Error in getDefaultGroupRole:", {
        error: error.message,
        stack: error.stack,
        groupId,
        tenant,
      });

      logger.error(
        `❌ [DEBUG] Error getting default group role: ${error.message}`
      );

      // Re-throw as HttpError for consistent error handling
      throw new HttpError(
        "Internal Server Error",
        httpStatus.INTERNAL_SERVER_ERROR,
        {
          message: `Failed to get default group role: ${error.message}`,
          groupId,
          tenant,
        }
      );
    }
  },

  getDefaultNetworkRole: async (tenant, networkId) => {
    try {
      const NetworkModel = require("@models/Network");
      const network = await NetworkModel(tenant).findById(networkId).lean();

      if (!network) {
        return null;
      }

      const organizationName = network.net_name.toUpperCase();
      const defaultRoleCode = `${organizationName}_DEFAULT_MEMBER`;

      let role = await RoleModel(tenant).findOne({
        role_code: defaultRoleCode,
      });

      if (!role) {
        const roleDocument = {
          role_code: defaultRoleCode,
          role_name: defaultRoleCode,
          role_description: "Default role for new network members",
          network_id: networkId,
        };
        role = await RoleModel(tenant).create(roleDocument);

        // Assign default permissions
        const defaultPermissions = await PermissionModel(tenant).find({
          permission: { $in: constants.DEFAULT_NETWORK_MEMBER_PERMISSIONS },
        });

        if (defaultPermissions.length > 0) {
          await RoleModel(tenant).findByIdAndUpdate(role._id, {
            $addToSet: {
              role_permissions: {
                $each: defaultPermissions.map((permission) => permission._id),
              },
            },
          });
        }
      }

      return role;
    } catch (error) {
      logger.error("Error getting default network role:", error);
      throw new HttpError(
        "Internal Server Error",
        httpStatus.INTERNAL_SERVER_ERROR,
        { message: error.message }
      );
    }
  },

  unAssignPermissionFromRole: async (request, next) => {
    try {
      const { query, params } = request;
      const { role_id, permission_id, tenant } = { ...query, ...params };

      const role = await RoleModel(tenant).findById(role_id);
      if (!role) {
        next(
          new HttpError("Bad Request Error", httpStatus.BAD_REQUEST, {
            message: `Role ${role_id.toString()} Not Found`,
          })
        );
      }

      const filter = { _id: role_id };
      const update = { $pull: { role_permissions: permission_id } };

      const permission = await PermissionModel(tenant).findById(permission_id);
      if (!permission) {
        next(
          new HttpError("Bad Request Error", httpStatus.BAD_REQUEST, {
            message: `Permission ${permission_id.toString()} Not Found`,
          })
        );
      }

      const roleResponse = await RoleModel(tenant).findOne({
        _id: role_id,
        role_permissions: permission_id,
      });

      if (!roleResponse) {
        next(
          new HttpError("Bad Request Error", httpStatus.BAD_REQUEST, {
            message: `Permission ${permission_id.toString()} is not assigned to the Role ${role_id.toString()}`,
          })
        );
      }

      const responseFromUnAssignPermissionFromRole = await RoleModel(
        tenant
      ).modify(
        {
          filter,
          update,
        },
        next
      );

      if (responseFromUnAssignPermissionFromRole.success === true) {
        let modifiedResponse = Object.assign(
          {},
          responseFromUnAssignPermissionFromRole
        );
        if (
          responseFromUnAssignPermissionFromRole.message ===
          "successfully modified the Permission"
        ) {
          modifiedResponse.message = "permission has been unassigned from role";
        }
        return modifiedResponse;
      } else if (responseFromUnAssignPermissionFromRole.success === false) {
        return responseFromUnAssignPermissionFromRole;
      }
    } catch (error) {
      logger.error(`🐛🐛 Internal Server Error ${error.message}`);
      next(
        new HttpError(
          "Internal Server Error",
          httpStatus.INTERNAL_SERVER_ERROR,
          { message: error.message }
        )
      );
    }
  },
  unAssignManyPermissionsFromRole: async (request, next) => {
    try {
      const { query, params, body } = request;
      const { role_id, tenant, permission_ids } = {
        ...body,
        ...query,
        ...params,
      };

      // Check if role exists
      const role = await RoleModel(tenant).findById(role_id);
      if (!role) {
        next(
          new HttpError("Bad Request Error", httpStatus.BAD_REQUEST, {
            message: `Role ${role_id} not found`,
          })
        );
      }

      // Check if any of the provided permission IDs don't exist
      const permissions = await PermissionModel(tenant).find({
        _id: { $in: permission_ids },
      });
      const missingPermissions = permission_ids.filter((permission_id) => {
        return !permissions.some((permission) =>
          permission._id.equals(permission_id)
        );
      });
      if (missingPermissions.length > 0) {
        next(
          new HttpError("Bad Request Error", httpStatus.BAD_REQUEST, {
            message: `Permissions not found: ${missingPermissions.join(", ")}`,
          })
        );
      }

      const assignedPermissions = role.role_permissions.map((permission) =>
        permission.toString()
      );

      const notAssigned = permission_ids.filter(
        (permission) => !assignedPermissions.includes(permission)
      );

      if (notAssigned.length > 0) {
        next(
          new HttpError("Bad Request Error", httpStatus.BAD_REQUEST, {
            message: `Some of the provided permissions are not assigned to the Role ${role_id.toString()}, they include: ${notAssigned.join(
              ", "
            )}`,
          })
        );
      }

      const updatedRole = await RoleModel(tenant).findByIdAndUpdate(
        role_id,
        { $pull: { role_permissions: { $in: permission_ids } } },
        { new: true }
      );

      if (!isEmpty(updatedRole)) {
        return {
          success: true,
          message: "Permissions removed successfully",
          status: httpStatus.OK,
          data: updatedRole,
        };
      } else if (isEmpty(updatedRole)) {
        next(
          new HttpError("Bad Request Error", httpStatus.BAD_REQUEST, {
            message: "unable to remove the permissions",
          })
        );
      }

      return {
        success: true,
        message: `permissions successfully unassigned from the role.`,
        status: httpStatus.OK,
      };
    } catch (error) {
      logger.error(`🐛🐛 Internal Server Error ${error.message}`);
      next(
        new HttpError(
          "Internal Server Error",
          httpStatus.INTERNAL_SERVER_ERROR,
          { message: error.message }
        )
      );
    }
  },
  updateRolePermissions: async (request, next) => {
    try {
      const { query, params, body } = request;
      const { role_id, tenant, permission_ids } = {
        ...body,
        ...query,
        ...params,
      };

      // Check if role exists
      const role = await RoleModel(tenant).findById(role_id);
      if (!role) {
        next(
          new HttpError("Bad Request Error", httpStatus.BAD_REQUEST, {
            message: `Role ${role_id} not found`,
          })
        );
      }

      // Check if any of the provided permission IDs don't exist
      const permissions = await PermissionModel(tenant).find({
        _id: { $in: permission_ids },
      });
      const missingPermissions = permission_ids.filter((permission_id) => {
        return !permissions.some((permission) =>
          permission._id.equals(permission_id)
        );
      });
      if (missingPermissions.length > 0) {
        next(
          new HttpError("Bad Request Error", httpStatus.BAD_REQUEST, {
            message: `Permissions not found: ${missingPermissions.join(", ")}`,
          })
        );
      }

      const uniquePermissions = [...new Set(permission_ids)];

      const updatedRole = await RoleModel(tenant).findByIdAndUpdate(
        role_id,
        { role_permissions: uniquePermissions },
        { new: true }
      );

      if (!isEmpty(updatedRole)) {
        return {
          success: true,
          message: "Permissions updated successfully",
          status: httpStatus.OK,
          data: updatedRole,
        };
      } else if (isEmpty(updatedRole)) {
        next(
          new HttpError("Bad Request Error", httpStatus.BAD_REQUEST, {
            message: "unable to update the permissions",
          })
        );
      }

      return {
        success: true,
        message: `permissions successfully updated.`,
        status: httpStatus.OK,
      };
    } catch (error) {
      logger.error(`🐛🐛 Internal Server Error ${error.message}`);
      next(
        new HttpError(
          "Internal Server Error",
          httpStatus.INTERNAL_SERVER_ERROR,
          { message: error.message }
        )
      );
    }
  },

  /******* permissions *******************************************/
  listPermission: async (request, next) => {
    try {
      const { query } = request;
      const { tenant } = query;
      const filter = generateFilter.permissions(request, next);
      const responseFromListPermissions = await PermissionModel(
        tenant.toLowerCase()
      ).list(
        {
          filter,
        },
        next
      );
      return responseFromListPermissions;
    } catch (error) {
      logger.error(`🐛🐛 Internal Server Error ${error.message}`);
      next(
        new HttpError(
          "Internal Server Error",
          httpStatus.INTERNAL_SERVER_ERROR,
          { message: error.message }
        )
      );
    }
  },
  deletePermission: async (request, next) => {
    try {
      const { query } = request;
      const { tenant } = query;
      const filter = generateFilter.permissions(request, next);
      const responseFromDeletePermission = await PermissionModel(
        tenant.toLowerCase()
      ).remove(
        {
          filter,
        },
        next
      );
      return responseFromDeletePermission;
    } catch (error) {
      logger.error(`🐛🐛 Internal Server Error ${error.message}`);
      next(
        new HttpError(
          "Internal Server Error",
          httpStatus.INTERNAL_SERVER_ERROR,
          { message: error.message }
        )
      );
    }
  },
  updatePermission: async (request, next) => {
    try {
      const { query, body } = request;
      const { tenant } = query;
      const update = body;
      const filter = generateFilter.permissions(request, next);
      const responseFromUpdatePermission = await PermissionModel(
        tenant.toLowerCase()
      ).modify({ filter, update }, next);
      return responseFromUpdatePermission;
    } catch (error) {
      logger.error(`🐛🐛 Internal Server Error ${error.message}`);
      next(
        new HttpError(
          "Internal Server Error",
          httpStatus.INTERNAL_SERVER_ERROR,
          { message: error.message }
        )
      );
    }
  },
  createPermission: async (request, next) => {
    try {
      const { query, body } = request;
      const { tenant } = query;
      const responseFromCreatePermission = await PermissionModel(
        tenant.toLowerCase()
      ).register(body, next);
      return responseFromCreatePermission;
    } catch (error) {
      logger.error(`🐛🐛 Internal Server Error ${error.message}`);
      next(
        new HttpError(
          "Internal Server Error",
          httpStatus.INTERNAL_SERVER_ERROR,
          { message: error.message }
        )
      );
    }
  },
  /**
   * Get detailed role summary for a user
   */
  getUserRoleSummary: async (userId, tenant) => {
    try {
      logObject("🔍 [DEBUG] getUserRoleSummary called with:", {
        userId,
        tenant,
      });

      // Validate inputs
      if (!userId) {
        logObject("❌ [DEBUG] No userId provided");
        return null;
      }

      if (!tenant) {
        logObject("❌ [DEBUG] No tenant provided");
        return null;
      }

      // Validate userId format
      if (!mongoose.Types.ObjectId.isValid(userId)) {
        logObject("❌ [DEBUG] Invalid userId format:", userId);
        return null;
      }

      // Get user with enhanced error handling
      let user;
      try {
        user = await UserModel(tenant).findById(userId).lean();
      } catch (dbError) {
        logObject("❌ [DEBUG] Database error fetching user:", dbError.message);
        return null;
      }

      if (!user) {
        logObject("❌ [DEBUG] User not found with ID:", userId);
        return null;
      }

      logObject("✅ [DEBUG] User found:", {
        email: user.email,
        firstName: user.firstName,
        lastName: user.lastName,
        hasNetworkRoles: !!(
          user.network_roles && user.network_roles.length > 0
        ),
        hasGroupRoles: !!(user.group_roles && user.group_roles.length > 0),
        networkRolesCount: user.network_roles?.length || 0,
        groupRolesCount: user.group_roles?.length || 0,
      });

      // Build roles with enhanced validation
      const networkRoles = (user.network_roles || [])
        .filter((nr) => nr && typeof nr === "object") // Filter out invalid entries
        .map((nr) => ({
          role_id:
            nr.role && mongoose.Types.ObjectId.isValid(nr.role)
              ? nr.role
              : null,
          network_id:
            nr.network && mongoose.Types.ObjectId.isValid(nr.network)
              ? nr.network
              : null,
          userType: nr.userType,
          createdAt: nr.createdAt,
        }))
        .filter((nr) => nr.role_id && nr.network_id); // Only include valid entries

      const groupRoles = (user.group_roles || [])
        .filter((gr) => gr && typeof gr === "object") // Filter out invalid entries
        .map((gr) => ({
          role_id:
            gr.role && mongoose.Types.ObjectId.isValid(gr.role)
              ? gr.role
              : null,
          group_id:
            gr.group && mongoose.Types.ObjectId.isValid(gr.group)
              ? gr.group
              : null,
          userType: gr.userType,
          createdAt: gr.createdAt,
        }))
        .filter((gr) => gr.role_id && gr.group_id); // Only include valid entries

      const summary = {
        user_id: userId,
        network_roles: {
          count: networkRoles.length,
          limit: ORGANISATIONS_LIMIT,
          remaining: Math.max(0, ORGANISATIONS_LIMIT - networkRoles.length),
          roles: networkRoles,
        },
        group_roles: {
          count: groupRoles.length,
          limit: ORGANISATIONS_LIMIT,
          remaining: Math.max(0, ORGANISATIONS_LIMIT - groupRoles.length),
          roles: groupRoles,
        },
        total_roles: networkRoles.length + groupRoles.length,
      };

      logObject("✅ [DEBUG] Summary created successfully:", {
        networkRolesCount: summary.network_roles.count,
        groupRolesCount: summary.group_roles.count,
        totalRoles: summary.total_roles,
      });

      return summary;
    } catch (error) {
      logObject("🐛 [DEBUG] Error in getUserRoleSummary:", error);
      logger.error(`Error getting user role summary: ${error.message}`);
      logger.error(`Stack trace: ${error.stack}`);
      return null;
    }
  },

  /**
   * Enhanced assign user to role with detailed response
   */
  enhancedAssignUserToRole: async (request, next) => {
    try {
      const { role_id, user_id } = request.params;
      const { tenant, user, userType } = { ...request.body, ...request.query };

      // FIX: Properly handle default tenant
      const defaultTenant = constants.DEFAULT_TENANT || "airqo";
      const actualTenant = isEmpty(tenant) ? defaultTenant : tenant;

      const userIdFromBody = user;
      const userIdFromQuery = user_id;

      if (!isEmpty(userIdFromBody) && !isEmpty(userIdFromQuery)) {
        return next(
          new HttpError("Bad Request Error", httpStatus.BAD_REQUEST, {
            message:
              "You cannot provide the user ID using query params and query body; choose one approach",
          })
        );
      }

      const userId = userIdFromQuery || userIdFromBody;

      // Validate input IDs
      if (!mongoose.Types.ObjectId.isValid(userId)) {
        return next(
          new HttpError("Bad Request Error", httpStatus.BAD_REQUEST, {
            message: "Invalid user ID format",
          })
        );
      }

      if (!mongoose.Types.ObjectId.isValid(role_id)) {
        return next(
          new HttpError("Bad Request Error", httpStatus.BAD_REQUEST, {
            message: "Invalid role ID format",
          })
        );
      }

      const initialSummary = await rolePermissionUtil.getUserRoleSummary(
        userId,
        actualTenant
      );
      if (!initialSummary) {
        return next(
          new HttpError("User not found", httpStatus.BAD_REQUEST, {
            message: `User ${userId} not found`,
          })
        );
      }

      // Enhanced role existence check
      let role;
      try {
        role = await RoleModel(actualTenant).findById(role_id).lean();
      } catch (roleError) {
        return next(
          new HttpError("Database Error", httpStatus.INTERNAL_SERVER_ERROR, {
            message: `Error fetching role: ${roleError.message}`,
          })
        );
      }

      if (!role) {
        return next(
          new HttpError("Role not found", httpStatus.BAD_REQUEST, {
            message: `Role ${role_id} not found`,
          })
        );
      }

      const roleType = isGroupRoleOrNetworkRole(role);
      if (roleType === "none") {
        return next(
          new HttpError("Bad Request Error", httpStatus.BAD_REQUEST, {
            message: `Role ${role_id.toString()} is not associated with any network or group`,
          })
        );
      }

      const isNetworkRole = roleType === "network";
      const currentRoles = isNetworkRole
        ? initialSummary.network_roles
        : initialSummary.group_roles;

      // Check if user has space for this role type
      if (currentRoles.count >= ORGANISATIONS_LIMIT) {
        return next(
          new HttpError("Role Limit Exceeded", httpStatus.BAD_REQUEST, {
            message: `Cannot assign ${roleType} role. User has reached the maximum limit of ${ORGANISATIONS_LIMIT} ${roleType} roles.`,
            current_state: {
              role_type: roleType,
              current_count: currentRoles.count,
              limit: ORGANISATIONS_LIMIT,
              remaining: 0,
              existing_roles: currentRoles.roles,
            },
          })
        );
      }

      // Check if role is already assigned
      const isRoleAssigned = currentRoles.roles.some(
        (r) => r.role_id && r.role_id.toString() === role_id.toString()
      );

      if (isRoleAssigned) {
        return next(
          new HttpError("Role Already Assigned", httpStatus.BAD_REQUEST, {
            message: `User already has this ${roleType} role assigned`,
            current_state: {
              role_type: roleType,
              current_count: currentRoles.count,
              limit: ORGANISATIONS_LIMIT,
              remaining: currentRoles.remaining,
              existing_roles: currentRoles.roles,
            },
          })
        );
      }

      // Find the associated network/group ID with enhanced error handling
      let userObject;
      try {
        userObject = await UserModel(actualTenant).findById(userId).lean();
      } catch (userError) {
        return next(
          new HttpError("Database Error", httpStatus.INTERNAL_SERVER_ERROR, {
            message: `Error fetching user: ${userError.message}`,
          })
        );
      }

      if (!userObject) {
        return next(
          new HttpError("User not found", httpStatus.BAD_REQUEST, {
            message: `User ${userId} not found`,
          })
        );
      }

      const userRoles = isNetworkRole
        ? userObject.network_roles
        : userObject.group_roles;
      const associatedId = await findAssociatedIdForRole({
        role_id,
        roles: userRoles,
        tenant: actualTenant,
      });

      if (isEmpty(associatedId)) {
        return next(
          new HttpError("Bad Request Error", httpStatus.BAD_REQUEST, {
            message: `The role ${role_id} is not associated with any of the ${
              isNetworkRole ? "networks" : "groups"
            } already assigned to user ${userId}`,
            current_state: {
              role_type: roleType,
              current_count: currentRoles.count,
              limit: ORGANISATIONS_LIMIT,
              remaining: currentRoles.remaining,
              existing_roles: currentRoles.roles,
            },
          })
        );
      }

      // Check for super admin restrictions
      const isSuperAdmin = await isAssignedUserSuperAdmin({
        associatedId,
        roles: userRoles,
        tenant: actualTenant,
      });

      if (isSuperAdmin) {
        return next(
          new HttpError("Bad Request Error", httpStatus.BAD_REQUEST, {
            message: `SUPER ADMIN user ${userId} cannot be reassigned to a different role`,
            current_state: {
              role_type: roleType,
              current_count: currentRoles.count,
              limit: ORGANISATIONS_LIMIT,
              remaining: currentRoles.remaining,
              existing_roles: currentRoles.roles,
            },
          })
        );
      }

      const VALID_USER_TYPES = constants.VALID_USER_TYPES;
      let assignedUserType = userType || "guest";

      // Validate userType if provided
      if (userType && !VALID_USER_TYPES.includes(userType)) {
        return next(
          new HttpError("Invalid User Type", httpStatus.BAD_REQUEST, {
            message: `Invalid userType: ${userType}. Valid values are: ${VALID_USER_TYPES.join(
              ", "
            )}`,
          })
        );
      }

      logObject("🔍 [DEBUG] Assigning with userType:", assignedUserType);

      // Validate associatedId before database operation
      if (!mongoose.Types.ObjectId.isValid(associatedId)) {
        return next(
          new HttpError("Bad Request Error", httpStatus.BAD_REQUEST, {
            message: "Invalid associated ID format",
          })
        );
      }

      const updateQuery = {
        $addToSet: {
          [isNetworkRole ? "network_roles" : "group_roles"]: {
            ...(isNetworkRole
              ? { network: associatedId }
              : { group: associatedId }),
            role: role_id,
            userType: assignedUserType,
            createdAt: new Date(),
          },
        },
      };

      // Enhanced database update with better error handling
      let updatedUser;
      try {
        updatedUser = await UserModel(actualTenant).findOneAndUpdate(
          { _id: userId },
          updateQuery,
          {
            new: true,
            runValidators: true,
          }
        );
      } catch (updateError) {
        logger.error("❌ [DEBUG] Database update error:", updateError.message);
        return next(
          new HttpError("Database Error", httpStatus.INTERNAL_SERVER_ERROR, {
            message: `Failed to assign user to role: ${updateError.message}`,
          })
        );
      }

      if (!updatedUser) {
        return next(
          new HttpError(
            "Internal Server Error",
            httpStatus.INTERNAL_SERVER_ERROR,
            {
              message: "Failed to assign user to role - update returned null",
            }
          )
        );
      }

      // Get updated role summary
      const updatedSummary = await rolePermissionUtil.getUserRoleSummary(
        userId,
        actualTenant
      );

      return {
        success: true,
        message: `User successfully assigned to ${roleType} role`,
        operation: "assign_role",
        role_info: {
          role_id: role_id,
          role_name: role.role_name,
          role_type: roleType,
          associated_id: associatedId,
          user_type: assignedUserType,
        },
        before_assignment: initialSummary,
        after_assignment: updatedSummary,
        status: httpStatus.OK,
      };
    } catch (error) {
      logObject("🐛 [DEBUG] Error in enhancedAssignUserToRole:", error);
      logger.error(`🐛🐛 Internal Server Error ${error.message}`);
      return next(
        new HttpError(
          "Internal Server Error",
          httpStatus.INTERNAL_SERVER_ERROR,
          {
            message: error.message,
          }
        )
      );
    }
  },

  /**
   * Enhanced unassign user from role with detailed response
   */
  enhancedUnAssignUserFromRole: async (request, next) => {
    try {
      logObject("🔍 [DEBUG] enhancedUnAssignUserFromRole called");

      const { query, params } = request;
      const { role_id, user_id, tenant } = { ...query, ...params };

      logObject("📋 [DEBUG] Request params:", { role_id, user_id, tenant });

      // Fix 1: Properly handle default tenant
      const defaultTenant = constants.DEFAULT_TENANT || "airqo";
      const actualTenant = isEmpty(tenant) ? defaultTenant : tenant;

      logObject("✅ [DEBUG] Using tenant:", actualTenant);

      // Fix 2: Use the simpler getUserRoleSummary (without populate)
      const initialSummary = await rolePermissionUtil.getUserRoleSummary(
        user_id,
        actualTenant
      );

      logObject("📋 [DEBUG] Initial summary result:", !!initialSummary);

      if (!initialSummary) {
        logObject("❌ [DEBUG] User not found:", user_id);
        return next(
          new HttpError("User not found", httpStatus.BAD_REQUEST, {
            message: `User ${user_id} not found`,
          })
        );
      }

      logObject("✅ [DEBUG] User found, fetching role and user details...");

      // Fix 3: Use simpler queries without complex populate operations
      const [userExists, roleExists] = await Promise.all([
        UserModel(actualTenant).exists({ _id: user_id }),
        RoleModel(actualTenant).exists({ _id: role_id }),
      ]);

      logObject("📋 [DEBUG] Existence checks:", {
        userExists: !!userExists,
        roleExists: !!roleExists,
      });

      if (!userExists || !roleExists) {
        return next(
          new HttpError("User or Role not found", httpStatus.BAD_REQUEST, {
            message: `User ${user_id} or Role ${role_id} not found`,
          })
        );
      }

      // Fix 4: Get user and role data separately with better error handling
      const [userObject, role] = await Promise.all([
        UserModel(actualTenant).findById(user_id).lean(),
        RoleModel(actualTenant).findById(role_id).lean(),
      ]);

      if (!userObject || !role) {
        logObject("❌ [DEBUG] Failed to fetch user or role data");
        return next(
          new HttpError("User or Role data not found", httpStatus.BAD_REQUEST, {
            message: `Failed to fetch user or role data`,
          })
        );
      }

      logObject("✅ [DEBUG] User and role data fetched successfully");

      const roleType = isGroupRoleOrNetworkRole(role);
      logObject("📋 [DEBUG] Role type:", roleType);

      if (roleType === "none") {
        return next(
          new HttpError("Bad Request Error", httpStatus.BAD_REQUEST, {
            message: `Role ${role_id.toString()} is not associated with any network or group`,
          })
        );
      }

      const { network_roles, group_roles } = userObject;
      const roles = roleType === "network" ? network_roles : group_roles;
      const currentRoles =
        roleType === "network"
          ? initialSummary.network_roles
          : initialSummary.group_roles;

      logObject("📋 [DEBUG] Current roles for user:", {
        roleType,
        rolesCount: roles?.length || 0,
        currentRolesCount: currentRoles?.count || 0,
      });

      // Check if role is actually assigned
      const isRoleAssigned = isRoleAlreadyAssigned(roles, role_id);
      logObject("📋 [DEBUG] Is role assigned?", isRoleAssigned);

      if (!isRoleAssigned) {
        return next(
          new HttpError("Role Not Assigned", httpStatus.BAD_REQUEST, {
            message: `User is not assigned to this ${roleType} role`,
            current_state: {
              role_type: roleType,
              current_count: currentRoles.count,
              limit: ORGANISATIONS_LIMIT,
              remaining: currentRoles.remaining,
              existing_roles: currentRoles.roles,
            },
          })
        );
      }

      logObject("🔍 [DEBUG] Finding associated ID...");
      const associatedId = await findAssociatedIdForRole({
        role_id,
        roles,
        tenant: actualTenant,
      });

      logObject("📋 [DEBUG] Associated ID found:", associatedId);

      if (isEmpty(associatedId)) {
        return next(
          new HttpError("Bad Request Error", httpStatus.BAD_REQUEST, {
            message: `The role ${role_id} is not associated with any of the ${roleType.toUpperCase()}s already assigned to user ${user_id}`,
          })
        );
      }

      logObject("🔍 [DEBUG] Checking super admin status...");
      // Check for super admin restrictions
      const isSuperAdmin = await isAssignedUserSuperAdmin({
        associatedId,
        roles,
        tenant: actualTenant,
      });

      logObject("📋 [DEBUG] Is super admin?", isSuperAdmin);

      if (isSuperAdmin) {
        return next(
          new HttpError("Bad Request Error", httpStatus.BAD_REQUEST, {
            message: `SUPER_ADMIN User ${user_id.toString()} may not be unassigned from their role`,
            current_state: {
              role_type: roleType,
              current_count: currentRoles.count,
              limit: ORGANISATIONS_LIMIT,
              remaining: currentRoles.remaining,
              existing_roles: currentRoles.roles,
            },
          })
        );
      }

      logObject("🔄 [DEBUG] Performing unassignment...");

      // Fix 5: Safer database update operation
      const filter = {
        _id: user_id,
        [`${roleType}_roles.${roleType}`]: associatedId,
      };
      const update = {
        $set: { [`${roleType}_roles.$[elem].role`]: null },
      };
      const arrayFilters = [{ "elem.role": role_id }];

      logObject("📋 [DEBUG] Update operation:", {
        filter,
        update,
        arrayFilters,
      });

      const updatedUser = await UserModel(actualTenant).findOneAndUpdate(
        filter,
        update,
        { new: true, arrayFilters }
      );

      if (isEmpty(updatedUser)) {
        logObject("❌ [DEBUG] Update operation failed");
        return next(
          new HttpError("Bad Request Error", httpStatus.BAD_REQUEST, {
            message:
              "User not found or not assigned to the specified Role in the Network or Group provided",
          })
        );
      }

      logObject("✅ [DEBUG] User successfully updated");

      // Get updated role summary
      const updatedSummary = await rolePermissionUtil.getUserRoleSummary(
        user_id,
        actualTenant
      );

      logObject("✅ [DEBUG] Operation completed successfully");

      return {
        success: true,
        message: `User successfully unassigned from ${roleType} role`,
        operation: "unassign_role",
        role_info: {
          role_id: role_id,
          role_name: role.role_name,
          role_type: roleType,
          associated_id: associatedId,
        },
        before_unassignment: initialSummary,
        after_unassignment: updatedSummary,
        status: httpStatus.OK,
      };
    } catch (error) {
      logObject("🐛 [DEBUG] Error in enhancedUnAssignUserFromRole:", error);
      logger.error(`🐛🐛 Internal Server Error ${error.message}`);
      logger.error(`Stack trace: ${error.stack}`);
      return next(
        new HttpError(
          "Internal Server Error",
          httpStatus.INTERNAL_SERVER_ERROR,
          {
            message: error.message,
          }
        )
      );
    }
  },

  /**
   * Get user's network roles only
   */
  getUserNetworkRoles: async (request, next) => {
    try {
      const { query, params } = request;
      const { user_id, tenant } = { ...query, ...params };

      // Handle default tenant
      const defaultTenant = constants.DEFAULT_TENANT || "airqo";
      const actualTenant = isEmpty(tenant) ? defaultTenant : tenant;

      logObject(
        "🔍 [DEBUG] Getting network roles for user:",
        user_id,
        "in tenant:",
        actualTenant
      );

      // Use the getUserRoleSummary method that already works
      const roleSummary = await rolePermissionUtil.getUserRoleSummary(
        user_id,
        actualTenant
      );

      if (!roleSummary) {
        return next(
          new HttpError("User not found", httpStatus.BAD_REQUEST, {
            message: `User ${user_id} not found`,
          })
        );
      }

      // Return the network roles from the summary
      const response = {
        success: true,
        message: "Network roles retrieved successfully",
        data: {
          user_id: user_id,
          network_roles: roleSummary.network_roles,
          summary: {
            total_network_roles: roleSummary.network_roles.count,
            limit: roleSummary.network_roles.limit,
            remaining: roleSummary.network_roles.remaining,
          },
        },
        status: httpStatus.OK,
      };

      return response;
    } catch (error) {
      logger.error(`🐛🐛 Internal Server Error ${error.message}`);
      return next(
        new HttpError(
          "Internal Server Error",
          httpStatus.INTERNAL_SERVER_ERROR,
          {
            message: error.message,
          }
        )
      );
    }
  },

  /**
   * Get user's group roles only
   */
  getUserGroupRoles: async (request, next) => {
    try {
      const { query, params } = request;
      const { user_id, tenant } = { ...query, ...params };

      // Handle default tenant
      const defaultTenant = constants.DEFAULT_TENANT || "airqo";
      const actualTenant = isEmpty(tenant) ? defaultTenant : tenant;

      logObject(
        "🔍 [DEBUG] Getting group roles for user:",
        user_id,
        "in tenant:",
        actualTenant
      );

      // Use the getUserRoleSummary method that already works
      const roleSummary = await rolePermissionUtil.getUserRoleSummary(
        user_id,
        actualTenant
      );

      if (!roleSummary) {
        return next(
          new HttpError("User not found", httpStatus.BAD_REQUEST, {
            message: `User ${user_id} not found`,
          })
        );
      }

      // Return the group roles from the summary
      const response = {
        success: true,
        message: "Group roles retrieved successfully",
        data: {
          user_id: user_id,
          group_roles: roleSummary.group_roles,
          summary: {
            total_group_roles: roleSummary.group_roles.count,
            limit: roleSummary.group_roles.limit,
            remaining: roleSummary.group_roles.remaining,
          },
        },
        status: httpStatus.OK,
      };

      return response;
    } catch (error) {
      logger.error(`🐛🐛 Internal Server Error ${error.message}`);
      return next(
        new HttpError(
          "Internal Server Error",
          httpStatus.INTERNAL_SERVER_ERROR,
          {
            message: error.message,
          }
        )
      );
    }
  },
  /**
   * Audit deprecated field usage across all users
   */
  auditDeprecatedFieldUsage: async (request, next) => {
    try {
      const { query } = request;
      const { tenant, include_user_details, export_format } = query;

      // Get the audit report from the User model
      const auditResult = await UserModel(tenant).auditDeprecatedFieldUsage(
        next
      );

      if (!auditResult || auditResult.success === false) {
        return auditResult;
      }

      let enhancedReport = auditResult.data;

      // If detailed user information is requested, fetch users with deprecated fields
      if (include_user_details) {
        const usersWithDeprecatedFields = await UserModel(tenant)
          .find({
            $or: [
              { role: { $exists: true, $ne: null } },
              { privilege: { $exists: true, $ne: null } },
              { organization: { $exists: true, $ne: null } },
              { long_organization: { $exists: true, $ne: null } },
            ],
          })
          .select(
            "_id email firstName lastName role privilege organization long_organization createdAt"
          )
          .lean();

        enhancedReport.users_with_deprecated_fields =
          usersWithDeprecatedFields.map((user) => ({
            user_id: user._id,
            email: user.email,
            name: `${user.firstName} ${user.lastName}`,
            deprecated_fields_present: {
              role: !!user.role,
              privilege: !!user.privilege,
              organization: !!user.organization,
              long_organization: !!user.long_organization,
            },
            created_at: user.createdAt,
          }));
      }

      // Add migration recommendations
      enhancedReport.migration_recommendations = {
        immediate_actions: [],
        next_steps: [],
        timeline_suggestion: "",
      };

      const { deprecated_field_usage, migration_readiness } = enhancedReport;

      if (migration_readiness.safe_to_migrate) {
        enhancedReport.migration_recommendations.immediate_actions.push(
          "✅ Safe to remove deprecated fields - no users are using them"
        );
        enhancedReport.migration_recommendations.next_steps.push(
          "Update database schema to remove deprecated fields",
          "Update API documentation to reflect changes",
          "Deploy changes to production"
        );
        enhancedReport.migration_recommendations.timeline_suggestion =
          "Can proceed immediately";
      } else {
        const percentage =
          migration_readiness.percentage_using_deprecated_fields;

        if (percentage > 50) {
          enhancedReport.migration_recommendations.immediate_actions.push(
            "⚠️ High usage of deprecated fields detected",
            "Identify and update frontend applications using deprecated fields",
            "Create migration plan for affected users"
          );
          enhancedReport.migration_recommendations.timeline_suggestion =
            "3-6 months migration period recommended";
        } else if (percentage > 10) {
          enhancedReport.migration_recommendations.immediate_actions.push(
            "🔄 Moderate usage of deprecated fields detected",
            "Update remaining frontend applications",
            "Prepare migration notices for affected users"
          );
          enhancedReport.migration_recommendations.timeline_suggestion =
            "1-3 months migration period recommended";
        } else {
          enhancedReport.migration_recommendations.immediate_actions.push(
            "✨ Low usage of deprecated fields detected",
            "Complete final frontend updates",
            "Schedule deprecated field removal"
          );
          enhancedReport.migration_recommendations.timeline_suggestion =
            "2-4 weeks migration period recommended";
        }

        enhancedReport.migration_recommendations.next_steps.push(
          "Send migration notices to affected users",
          "Update API documentation with deprecation warnings",
          "Set up monitoring for deprecated field usage",
          "Plan phased removal of deprecated fields"
        );
      }

      // Add timestamp and audit metadata
      enhancedReport.audit_metadata = {
        audit_timestamp: new Date().toISOString(),
        audited_by: request.user ? request.user.email : "system",
        tenant: tenant,
        total_users_scanned: enhancedReport.total_users,
        audit_scope: include_user_details ? "detailed" : "summary",
      };

      return {
        success: true,
        message: "Deprecated field usage audit completed successfully",
        data: enhancedReport,
        status: httpStatus.OK,
      };
    } catch (error) {
      logger.error(`🐛🐛 Internal Server Error ${error.message}`);
      return next(
        new HttpError(
          "Internal Server Error",
          httpStatus.INTERNAL_SERVER_ERROR,
          {
            message: error.message,
          }
        )
      );
    }
  },
  getEnhancedUserDetails: async (request, next) => {
    try {
      const { user_id } = request.params;
      const { tenant, include_deprecated = false } = request.query;
      const defaultTenant = constants.DEFAULT_TENANT || "airqo";
      const actualTenant = isEmpty(tenant) ? defaultTenant : tenant;

      const filter = user_id ? { _id: user_id } : {};
      const includeDeprecated = include_deprecated === "true";

      const result = await UserModel(actualTenant).getEnhancedUserDetails(
        { filter, includeDeprecated },
        next
      );

      if (isEmpty(result)) {
        return {
          success: false,
          message: "No user found",
          status: httpStatus.NOT_FOUND,
          errors: { message: "User not found" },
        };
      }

      return result;
    } catch (error) {
      logger.error(`🐛🐛 Internal Server Error ${error.message}`);
      next(
        new HttpError(
          "Internal Server Error",
          httpStatus.INTERNAL_SERVER_ERROR,
          { message: error.message }
        )
      );
    }
  },
  getSystemRoleHealth: async (request, next) => {
    try {
      const { tenant } = request.query;
      const defaultTenant = constants.DEFAULT_TENANT || "airqo";
      const actualTenant = isEmpty(tenant) ? defaultTenant : tenant;

      // Get role distribution statistics
      const roleStats = await UserModel(actualTenant).aggregate([
        {
          $facet: {
            groupRoleStats: [
              {
                $unwind: {
                  path: "$group_roles",
                  preserveNullAndEmptyArrays: true,
                },
              },
              {
                $lookup: {
                  from: "roles",
                  localField: "group_roles.role",
                  foreignField: "_id",
                  as: "group_role_details",
                },
              },
              {
                $group: {
                  _id: "$group_role_details.role_name",
                  count: { $sum: 1 },
                },
              },
            ],
            networkRoleStats: [
              {
                $unwind: {
                  path: "$network_roles",
                  preserveNullAndEmptyArrays: true,
                },
              },
              {
                $lookup: {
                  from: "roles",
                  localField: "network_roles.role",
                  foreignField: "_id",
                  as: "network_role_details",
                },
              },
              {
                $group: {
                  _id: "$network_role_details.role_name",
                  count: { $sum: 1 },
                },
              },
            ],
            usersWithoutRoles: [
              {
                $match: {
                  $and: [
                    {
                      $or: [
                        { group_roles: { $size: 0 } },
                        { group_roles: { $exists: false } },
                      ],
                    },
                    {
                      $or: [
                        { network_roles: { $size: 0 } },
                        { network_roles: { $exists: false } },
                      ],
                    },
                  ],
                },
              },
              { $count: "count" },
            ],
            totalUsers: [{ $count: "count" }],
          },
        },
      ]);

      const stats = roleStats[0];
      const totalUsers = stats.totalUsers[0]?.count || 0;
      const usersWithoutRoles = stats.usersWithoutRoles[0]?.count || 0;

      const health = {
        total_users: totalUsers,
        users_without_roles: usersWithoutRoles,
        users_with_roles: totalUsers - usersWithoutRoles,
        coverage_percentage:
          totalUsers > 0
            ? Math.round(((totalUsers - usersWithoutRoles) / totalUsers) * 100)
            : 0,
        group_role_distribution: stats.groupRoleStats.filter(
          (stat) => stat._id && stat._id.length > 0
        ),
        network_role_distribution: stats.networkRoleStats.filter(
          (stat) => stat._id && stat._id.length > 0
        ),
        health_status:
          usersWithoutRoles === 0
            ? "healthy"
            : usersWithoutRoles < totalUsers * 0.1
            ? "good"
            : "needs_attention",
        recommendations: [],
      };

      // Add recommendations based on health status
      if (health.health_status === "needs_attention") {
        health.recommendations.push(
          "Assign roles to users without role assignments"
        );
        health.recommendations.push("Review user onboarding process");
      }

      if (health.coverage_percentage < 90) {
        health.recommendations.push("Improve role assignment coverage");
      }

      return {
        success: true,
        message: "System role health retrieved successfully",
        status: httpStatus.OK,
        data: health,
      };
    } catch (error) {
      logger.error(`🐛🐛 Internal Server Error ${error.message}`);
      next(
        new HttpError(
          "Internal Server Error",
          httpStatus.INTERNAL_SERVER_ERROR,
          { message: error.message }
        )
      );
    }
  },
  /**
   * Get comprehensive user roles and permissions organized by groups/networks
   * @param {Object} request - Express request object
   * @param {Function} next - Express next function
   * @returns {Promise<Object>} Standard response object
   */
  getUserRolesAndPermissionsDetailed: async (request, next) => {
    try {
      const { user_id } = request.params;
      const { tenant, group_id, network_id, include_all_groups } =
        request.query;

      if (!user_id) {
        return {
          success: false,
          message: "user_id parameter is required",
          status: httpStatus.BAD_REQUEST,
          errors: { message: "user_id parameter is required" },
        };
      }

      // Prepare filters object
      const filters = {};
      if (group_id) {
        filters.group_id = group_id;
      }
      if (network_id) {
        filters.network_id = network_id;
      }
      if (include_all_groups !== undefined) {
        filters.include_all_groups = include_all_groups === "true";
      }

      const result = await getDetailedUserRolesAndPermissions(
        user_id,
        tenant,
        filters
      );

      if (!result) {
        return {
          success: false,
          message: `User ${user_id} not found`,
          status: httpStatus.NOT_FOUND,
          errors: { message: "User not found" },
        };
      }

      return {
        success: true,
        message: "Successfully retrieved detailed user roles and permissions",
        data: {
          ...result,
          tenant,
          generated_at: new Date().toISOString(),
          filters_applied: filters,
        },
        status: httpStatus.OK,
      };
    } catch (error) {
      logger.error(
        `getUserRolesAndPermissionsDetailed error: ${error.message}`
      );
      return {
        success: false,
        message: "Failed to retrieve user roles and permissions",
        status: httpStatus.INTERNAL_SERVER_ERROR,
        errors: { message: error.message },
      };
    }
  },

  /**
   * Get user permissions for a specific group (convenience method)
   * @param {Object} request - Express request object
   * @param {Function} next - Express next function
   * @returns {Promise<Object>} Standard response object with group-specific permissions
   */
  getUserPermissionsForGroup: async (request, next) => {
    try {
      const { user_id } = request.params;
      const { tenant } = request.query;

      // Support both URL param and query param for group_id
      const group_id = request.params.group_id || request.query.group_id;

      if (!user_id) {
        return {
          success: false,
          message: "user_id parameter is required",
          status: httpStatus.BAD_REQUEST,
          errors: { message: "user_id parameter is required" },
        };
      }

      if (!group_id) {
        return {
          success: false,
          message: "group_id parameter is required",
          status: httpStatus.BAD_REQUEST,
          errors: { message: "group_id parameter is required" },
        };
      }

      const filters = { group_id };
      const result = await getDetailedUserRolesAndPermissions(
        user_id,
        tenant,
        filters
      );

      if (!result) {
        return {
          success: false,
          message: `User ${user_id} not found`,
          status: httpStatus.NOT_FOUND,
          errors: { message: "User not found" },
        };
      }

      // Extract permissions for easy frontend consumption
      const groupPermissions =
        result.group_roles.length > 0 ? result.group_roles[0].permissions : [];
      const hasEditPermission =
        groupPermissions.includes("EDIT") ||
        groupPermissions.includes("GROUP_EDIT");
      const hasDeletePermission =
        groupPermissions.includes("DELETE") ||
        groupPermissions.includes("GROUP_DELETE");
      const hasUpdatePermission =
        groupPermissions.includes("UPDATE") ||
        groupPermissions.includes("GROUP_UPDATE");

      return {
        success: true,
        message: "Successfully retrieved user permissions for group",
        data: {
          user_id,
          group_id,
          group_info:
            result.group_roles.length > 0 ? result.group_roles[0].group : null,
          role_info:
            result.group_roles.length > 0 ? result.group_roles[0].role : null,
          permissions: groupPermissions,
          access_control: {
            can_edit: hasEditPermission,
            can_delete: hasDeletePermission,
            can_update: hasUpdatePermission,
          },
          tenant,
          generated_at: new Date().toISOString(),
        },
        status: httpStatus.OK,
      };
    } catch (error) {
      logger.error(`getUserPermissionsForGroup error: ${error.message}`);
      return {
        success: false,
        message: "Failed to retrieve user permissions for group",
        status: httpStatus.INTERNAL_SERVER_ERROR,
        errors: { message: error.message },
      };
    }
  },

  /**
   * Bulk permissions check for multiple groups
   * @param {Object} request - Express request object
   * @param {Function} next - Express next function
   * @returns {Promise<Object>} Standard response object
   */
  bulkPermissionsCheck: async (request, next) => {
    try {
      const { user_id } = request.params;
      const { group_ids, permissions } = request.body;
      const { tenant } = request.query;

      if (!user_id) {
        return {
          success: false,
          message: "user_id parameter is required",
          status: httpStatus.BAD_REQUEST,
          errors: { message: "user_id parameter is required" },
        };
      }

      if (!group_ids || !Array.isArray(group_ids) || group_ids.length === 0) {
        return {
          success: false,
          message: "group_ids array is required and cannot be empty",
          status: httpStatus.BAD_REQUEST,
          errors: {
            message: "group_ids array is required and cannot be empty",
          },
        };
      }

      const results = [];

      for (const group_id of group_ids) {
        try {
          // Create a temporary request object for each group
          const tempReq = {
            params: { user_id },
            query: { tenant, group_id },
          };

          const groupResult =
            await rolePermissionUtil.getUserPermissionsForGroup(tempReq, next);

          if (groupResult.success) {
            const groupData = groupResult.data;
            let permissionChecks = {};

            // If specific permissions were requested, check for them
            if (permissions && permissions.length > 0) {
              permissions.forEach((permission) => {
                permissionChecks[permission] =
                  groupData.permissions.includes(permission);
              });
            } else {
              // Return all permissions
              permissionChecks = groupData.access_control;
            }

            results.push({
              group_id,
              group_name: groupData.group_info?.name || "Unknown Group",
              role_name: groupData.role_info?.name || "No Role",
              permissions: groupData.permissions,
              permission_checks: permissionChecks,
              access_control: groupData.access_control,
            });
          } else {
            // Include failed group checks
            results.push({
              group_id,
              error: groupResult.message,
              permissions: [],
              permission_checks: {},
              access_control: {
                can_edit: false,
                can_delete: false,
                can_update: false,
              },
            });
          }
        } catch (error) {
          results.push({
            group_id,
            error: error.message,
            permissions: [],
            permission_checks: {},
            access_control: {
              can_edit: false,
              can_delete: false,
              can_update: false,
            },
          });
        }
      }

      return {
        success: true,
        message: `Successfully checked permissions for ${group_ids.length} groups`,
        data: {
          user_id,
          groups_checked: group_ids.length,
          results,
          summary: {
            total_groups: results.length,
            groups_with_access: results.filter((r) => !r.error).length,
            groups_with_errors: results.filter((r) => r.error).length,
          },
          generated_at: new Date().toISOString(),
        },
        status: httpStatus.OK,
      };
    } catch (error) {
      logger.error(`bulkPermissionsCheck error: ${error.message}`);
      return {
        success: false,
        message: "Failed to complete bulk permissions check",
        status: httpStatus.INTERNAL_SERVER_ERROR,
        errors: { message: error.message },
      };
    }
  },

  /**
   * Get simplified permissions for frontend components
   * @param {Object} request - Express request object
   * @param {Function} next - Express next function
   * @returns {Promise<Object>} Standard response object
   */
  getSimplifiedPermissionsForGroup: async (request, next) => {
    try {
      const result = await rolePermissionUtil.getUserPermissionsForGroup(
        request,
        next
      );

      if (!result.success) {
        return result;
      }

      // Return only the essential information for frontend
      return {
        success: true,
        message: "Successfully retrieved simplified permissions",
        data: {
          user_id: result.data.user_id,
          group_id: result.data.group_id,
          permissions: result.data.permissions,
          can_edit: result.data.access_control.can_edit,
          can_delete: result.data.access_control.can_delete,
          can_update: result.data.access_control.can_update,
          role_name: result.data.role_info?.name,
        },
        status: httpStatus.OK,
      };
    } catch (error) {
      logger.error(`getSimplifiedPermissionsForGroup error: ${error.message}`);
      return {
        success: false,
        message: "Failed to retrieve simplified permissions",
        status: httpStatus.INTERNAL_SERVER_ERROR,
        errors: { message: error.message },
      };
    }
  },

  /**
   * Check user permissions for specific actions
   * @param {Object} request - Express request object
   * @param {Function} next - Express next function
   * @returns {Promise<Object>} Standard response object
   */
  checkUserPermissionsForActions: async (request, next) => {
    try {
      const { user_id } = request.params;
      const { tenant, group_id } = request.query;
      const { actions } = request.body;

      if (!actions || !Array.isArray(actions)) {
        return {
          success: false,
          message: "actions array is required",
          status: httpStatus.BAD_REQUEST,
          errors: { message: "actions array is required" },
        };
      }

      const result = await rolePermissionUtil.getUserPermissionsForGroup(
        { params: { user_id }, query: { tenant, group_id } },
        next
      );

      if (!result.success) {
        return result;
      }

      const userPermissions = result.data.permissions;
      const actionChecks = {};

      actions.forEach((action) => {
        actionChecks[action] = userPermissions.includes(action);
      });

      return {
        success: true,
        message: "Successfully checked user permissions for actions",
        data: {
          user_id,
          group_id,
          actions_checked: actions,
          action_permissions: actionChecks,
          all_actions_allowed: Object.values(actionChecks).every(
            (allowed) => allowed
          ),
          generated_at: new Date().toISOString(),
        },
        status: httpStatus.OK,
      };
    } catch (error) {
      logger.error(`checkUserPermissionsForActions error: ${error.message}`);
      return {
        success: false,
        message: "Failed to check user permissions for actions",
        status: httpStatus.INTERNAL_SERVER_ERROR,
        errors: { message: error.message },
      };
    }
  },

  /**
   * Get user roles filtered by group with enhanced details
   * @param {Object} request - Express request object
   * @param {Function} next - Express next function
   * @returns {Promise<Object>} Standard response object
   */
  getUserRolesByGroup: async (request, next) => {
    try {
      const result =
        await rolePermissionUtil.getUserRolesAndPermissionsDetailed(
          request,
          next
        );

      if (!result.success) {
        return result;
      }

      // Focus on group roles only
      return {
        success: true,
        message: "Successfully retrieved user roles for group",
        data: {
          user: result.data.user,
          group_roles: result.data.group_roles,
          summary: {
            total_group_roles: result.data.group_roles.length,
            total_permissions: result.data.summary.total_unique_permissions,
            permissions: result.data.summary.all_permissions,
          },
          filters_applied: result.data.filters_applied,
          generated_at: new Date().toISOString(),
        },
        status: httpStatus.OK,
      };
    } catch (error) {
      logger.error(`getUserRolesByGroup error: ${error.message}`);
      return {
        success: false,
        message: "Failed to retrieve user roles for group",
        status: httpStatus.INTERNAL_SERVER_ERROR,
        errors: { message: error.message },
      };
    }
  },

  /**
   * Get all groups with user's permissions summary
   * @param {Object} request - Express request object
   * @param {Function} next - Express next function
   * @returns {Promise<Object>} Standard response object
   */
  getUserGroupsWithPermissionsSummary: async (request, next) => {
    try {
      // Get all groups for the user (no filtering)
      const tempReq = {
        ...request,
        query: { ...request.query },
      };

      tempReq.query.group_id = undefined;
      const result =
        await rolePermissionUtil.getUserRolesAndPermissionsDetailed(
          tempReq,
          next
        );

      if (!result.success) {
        return result;
      }

      // Create summary for each group
      const groupsSummary = result.data.group_roles.map((groupRole) => ({
        group: groupRole.group,
        role: groupRole.role,
        permissions_count: groupRole.permissions_count,
        key_permissions: {
          can_edit:
            groupRole.permissions.includes("GROUP_EDIT") ||
            groupRole.permissions.includes("EDIT"),
          can_delete:
            groupRole.permissions.includes("GROUP_DELETE") ||
            groupRole.permissions.includes("DELETE"),
          can_update:
            groupRole.permissions.includes("GROUP_UPDATE") ||
            groupRole.permissions.includes("UPDATE"),
          can_manage_users: groupRole.permissions.includes("USER_MANAGEMENT"),
          can_manage_members:
            groupRole.permissions.includes("MEMBER_INVITE") ||
            groupRole.permissions.includes("MEMBER_REMOVE"),
        },
        user_type: groupRole.user_type,
        assigned_at: groupRole.assigned_at,
      }));

      return {
        success: true,
        message: "Successfully retrieved groups with permissions summary",
        data: {
          user: result.data.user,
          groups_summary: groupsSummary,
          overall_summary: {
            total_groups: groupsSummary.length,
            groups_with_edit_access: groupsSummary.filter(
              (g) => g.key_permissions.can_edit
            ).length,
            groups_with_delete_access: groupsSummary.filter(
              (g) => g.key_permissions.can_delete
            ).length,
            groups_with_user_management: groupsSummary.filter(
              (g) => g.key_permissions.can_manage_users
            ).length,
            total_unique_permissions:
              result.data.summary.total_unique_permissions,
          },
          generated_at: new Date().toISOString(),
        },
        status: httpStatus.OK,
      };
    } catch (error) {
      logger.error(
        `getUserGroupsWithPermissionsSummary error: ${error.message}`
      );
      return {
        success: false,
        message: "Failed to retrieve groups with permissions summary",
        status: httpStatus.INTERNAL_SERVER_ERROR,
        errors: { message: error.message },
      };
    }
  },

  getCurrentUserRolesAndPermissions: async (request, next) => {
    try {
      if (!request.user || !request.user._id) {
        return {
          success: false,
          message: "Authentication required",
          status: httpStatus.UNAUTHORIZED,
          errors: { message: "User not authenticated" },
        };
      }

      const result = await getDetailedUserRolesAndPermissions(
        request.user._id,
        request.query.tenant
      );

      if (!result) {
        return {
          success: false,
          message: "User not found",
          status: httpStatus.NOT_FOUND,
          errors: { message: "User not found" },
        };
      }

      return {
        success: true,
        message: "Successfully retrieved your detailed roles and permissions",
        data: {
          ...result,
          tenant: request.query.tenant,
          generated_at: new Date().toISOString(),
        },
        status: httpStatus.OK,
      };
    } catch (error) {
      logger.error(`getCurrentUserRolesAndPermissions error: ${error.message}`);
      return {
        success: false,
        message: "Failed to retrieve current user roles and permissions",
        status: httpStatus.INTERNAL_SERVER_ERROR,
        errors: { message: error.message },
      };
    }
  },

  /**
   * Get user roles and permissions using RBAC service for enhanced functionality
   * @param {Object} request - Express request object
   * @param {Function} next - Express next function
   * @returns {Promise<Object>} Standard response object
   */
  getUserRolesAndPermissionsViaRBAC: async (request, next) => {
    try {
      const { user_id } = request.params;
      const { tenant, include_inherited = false } = request.query;

      if (!user_id) {
        return {
          success: false,
          message: "user_id parameter is required",
          status: httpStatus.BAD_REQUEST,
          errors: { message: "user_id parameter is required" },
        };
      }

      // Use RBAC service for comprehensive role analysis
      const rbacService = new RBACService(tenant);

      // Get effective permissions from RBAC service
      const effectivePermissions =
        await rbacService.getUserEffectivePermissions(user_id);

      if (
        !effectivePermissions ||
        Object.keys(effectivePermissions).length === 0
      ) {
        return {
          success: false,
          message: `User ${user_id} not found or has no role assignments`,
          status: httpStatus.NOT_FOUND,
          errors: { message: "User not found or no roles assigned" },
        };
      }

      // Get basic user info
      const user = await UserModel(tenant)
        .findById(user_id)
        .select("_id email firstName lastName isActive verified")
        .lean();

      if (!user) {
        return {
          success: false,
          message: `User ${user_id} not found`,
          status: httpStatus.NOT_FOUND,
          errors: { message: "User not found" },
        };
      }

      // Transform group permissions into desired format
      const groupDetails = [];
      for (const [groupId, groupData] of Object.entries(
        effectivePermissions.group_permissions || {}
      )) {
        groupDetails.push({
          group: {
            _id: groupId,
            name: groupData.group_name,
          },
          role: groupData.role,
          permissions: groupData.permissions,
          permissions_count: groupData.permissions.length,
        });
      }

      // Transform network permissions into desired format
      const networkDetails = [];
      for (const [networkId, networkData] of Object.entries(
        effectivePermissions.network_permissions || {}
      )) {
        networkDetails.push({
          network: {
            _id: networkId,
            name: networkData.network_name,
          },
          role: networkData.role,
          permissions: networkData.permissions,
          permissions_count: networkData.permissions.length,
        });
      }

      const responseData = {
        user: {
          _id: user._id,
          email: user.email,
          first_name: user.firstName,
          last_name: user.lastName,
          full_name: `${user.firstName} ${user.lastName}`,
          is_active: user.isActive,
          verified: user.verified,
        },
        tenant: tenant,
        group_roles: groupDetails,
        network_roles: networkDetails,
        summary: {
          total_groups: groupDetails.length,
          total_networks: networkDetails.length,
          total_unique_permissions:
            effectivePermissions.global_permissions.length,
          all_permissions: effectivePermissions.global_permissions.sort(),
          is_system_super_admin: effectivePermissions.is_system_super_admin,
        },
        rbac_analysis: {
          is_system_super_admin: effectivePermissions.is_system_super_admin,
          global_permissions: effectivePermissions.global_permissions,
        },
        generated_at: new Date().toISOString(),
      };

      return {
        success: true,
        message:
          "Successfully retrieved detailed user roles and permissions via RBAC",
        data: responseData,
        status: httpStatus.OK,
      };
    } catch (error) {
      logger.error(`getUserRolesAndPermissionsViaRBAC error: ${error.message}`);
      return {
        success: false,
        message: "Failed to retrieve user roles and permissions via RBAC",
        status: httpStatus.INTERNAL_SERVER_ERROR,
        errors: { message: error.message },
      };
    }
  },

  /**
   * Get simplified user roles and permissions
   * @param {Object} request - Express request object
   * @param {Function} next - Express next function
   * @returns {Promise<Object>} Standard response object
   */
  getUserRolesSimplified: async (request, next) => {
    try {
      const { user_id } = request.params;
      const { tenant } = request.query;

      if (!user_id) {
        return {
          success: false,
          message: "user_id parameter is required",
          status: httpStatus.BAD_REQUEST,
          errors: { message: "user_id parameter is required" },
        };
      }

      // Get user data without populate to avoid schema registration issues
      const user = await UserModel(tenant).findById(user_id).lean();

      if (!user) {
        return {
          success: false,
          message: `User ${user_id} not found`,
          status: httpStatus.NOT_FOUND,
          errors: { message: "User not found" },
        };
      }

      // Manual population for group roles
      const groupRolesData = [];
      for (const groupRole of user.group_roles || []) {
        try {
          // Fetch group details
          const group = groupRole.group
            ? await GroupModel(tenant)
                .findById(groupRole.group)
                .select("_id grp_title")
                .lean()
            : null;

          // Fetch role details without populate, then manually populate permissions
          let role = null;
          let permissions = [];

          if (groupRole.role) {
            try {
              role = await RoleModel(tenant).findById(groupRole.role).lean();
              if (role) {
                const populatedRole = await manuallyPopulateRolePermissions(
                  role,
                  tenant
                );
                role = populatedRole;
                permissions = (role.role_permissions || []).map(
                  (p) => p.permission
                );
              }
            } catch (roleError) {
              logger.error(`Error fetching role: ${roleError.message}`);
            }
          }

          groupRolesData.push({
            group_id: group?._id,
            group_name: group?.grp_title,
            role_id: role?._id,
            role_name: role?.role_name,
            permissions: permissions,
          });
        } catch (error) {
          logger.error(`Error processing group role: ${error.message}`);
          // Continue with next role even if one fails
          groupRolesData.push({
            group_id: groupRole.group,
            group_name: "Unknown Group",
            role_id: groupRole.role,
            role_name: "Unknown Role",
            permissions: [],
          });
        }
      }

      // Manual population for network roles
      const networkRolesData = [];
      for (const networkRole of user.network_roles || []) {
        try {
          // For network, we might not have a NetworkModel, so we'll handle it gracefully
          let network = null;
          if (networkRole.network) {
            try {
              // Try to get network details if NetworkModel exists
              // Since NetworkModel might not exist, we'll create a placeholder
              network = {
                _id: networkRole.network,
                net_name: "Network", // Placeholder name
              };
            } catch (networkError) {
              logger.warn(
                `Could not fetch network details: ${networkError.message}`
              );
            }
          }

          // Fetch role details without populate, then manually populate permissions
          let role = null;
          let permissions = [];

          if (networkRole.role) {
            try {
              role = await RoleModel(tenant).findById(networkRole.role).lean();
              if (role) {
                const populatedRole = await manuallyPopulateRolePermissions(
                  role,
                  tenant
                );
                role = populatedRole;
                permissions = (role.role_permissions || []).map(
                  (p) => p.permission
                );
              }
            } catch (roleError) {
              logger.error(`Error fetching network role: ${roleError.message}`);
            }
          }

          networkRolesData.push({
            network_id: network?._id,
            network_name: network?.net_name,
            role_id: role?._id,
            role_name: role?.role_name,
            permissions: permissions,
          });
        } catch (error) {
          logger.error(`Error processing network role: ${error.message}`);
          // Continue with next role even if one fails
          networkRolesData.push({
            network_id: networkRole.network,
            network_name: "Unknown Network",
            role_id: networkRole.role,
            role_name: "Unknown Role",
            permissions: [],
          });
        }
      }

      // Simplified structure
      const responseData = {
        user_id: user._id,
        groups: groupRolesData,
        networks: networkRolesData,
      };

      return {
        success: true,
        message: "Successfully retrieved simplified user roles",
        data: responseData,
        status: httpStatus.OK,
      };
    } catch (error) {
      logger.error(`getUserRolesSimplified error: ${error.message}`);
      return {
        success: false,
        message: "Failed to retrieve simplified user roles",
        status: httpStatus.INTERNAL_SERVER_ERROR,
        errors: { message: error.message },
      };
    }
  },

  /**
   * Get user roles and permissions for current authenticated user
   * @param {Object} request - Express request object
   * @param {Function} next - Express next function
   * @returns {Promise<Object>} Standard response object
   */
  getCurrentUserRolesAndPermissions: async (request, next) => {
    try {
      // Set user_id from authenticated user
      if (!request.user || !request.user._id) {
        return {
          success: false,
          message: "Authentication required",
          status: httpStatus.UNAUTHORIZED,
          errors: { message: "User not authenticated" },
        };
      }

      // Create a new request object with the current user's ID
      const modifiedRequest = {
        ...request,
        params: {
          ...request.params,
          user_id: request.user._id,
        },
      };

      // Use the detailed method for current user
      return await rolePermissionUtil.getUserRolesAndPermissionsDetailed(
        modifiedRequest,
        next
      );
    } catch (error) {
      logger.error(`getCurrentUserRolesAndPermissions error: ${error.message}`);
      return {
        success: false,
        message: "Failed to retrieve current user roles and permissions",
        status: httpStatus.INTERNAL_SERVER_ERROR,
        errors: { message: error.message },
      };
    }
  },
};

module.exports = {
  ...rolePermissionUtil,
  setupDefaultPermissions,
  createDefaultRolesForOrganization,
  createOrUpdateRole,
  resetRBACData,
  updateTenantSettingsWithDefaultRoles,
  ensureSuperAdminRole,
  generateRoleCode,
};<|MERGE_RESOLUTION|>--- conflicted
+++ resolved
@@ -221,20 +221,12 @@
 const manuallyPopulateRolePermissions = async (role, tenant) => {
   try {
     if (!role) {
-<<<<<<< HEAD
-      logObject("⚠️ [DEBUG] No role provided to populate permissions");
-=======
       // logObject("⚠️ [DEBUG] No role provided to populate permissions");
->>>>>>> 473b4953
       return { role_permissions: [] };
     }
 
     if (!role.role_permissions || role.role_permissions.length === 0) {
-<<<<<<< HEAD
-      logObject("✅ [DEBUG] Role has no permissions to populate");
-=======
       // logObject("✅ [DEBUG] Role has no permissions to populate");
->>>>>>> 473b4953
       return { ...role, role_permissions: [] };
     }
 
@@ -242,22 +234,14 @@
     const validPermissionIds = role.role_permissions.filter((permId) => {
       if (!permId) return false;
       if (!mongoose.Types.ObjectId.isValid(permId)) {
-<<<<<<< HEAD
-        logObject("⚠️ [DEBUG] Invalid permission ID:", permId);
-=======
         // logObject("⚠️ [DEBUG] Invalid permission ID:", permId);
->>>>>>> 473b4953
         return false;
       }
       return true;
     });
 
     if (validPermissionIds.length === 0) {
-<<<<<<< HEAD
-      logObject("⚠️ [DEBUG] No valid permission IDs found");
-=======
       // logObject("⚠️ [DEBUG] No valid permission IDs found");
->>>>>>> 473b4953
       return { ...role, role_permissions: [] };
     }
 
@@ -266,17 +250,10 @@
       .select("permission description")
       .lean();
 
-<<<<<<< HEAD
-    logObject("✅ [DEBUG] Successfully populated permissions:", {
-      requested: validPermissionIds.length,
-      found: permissions.length,
-    });
-=======
     // logObject("✅ [DEBUG] Successfully populated permissions:", {
     //   requested: validPermissionIds.length,
     //   found: permissions.length,
     // });
->>>>>>> 473b4953
 
     return {
       ...role,
@@ -284,11 +261,7 @@
     };
   } catch (error) {
     logger.error(`Error populating role permissions: ${error.message}`);
-<<<<<<< HEAD
-    logObject("❌ [DEBUG] Error in manuallyPopulateRolePermissions:", error);
-=======
     // logObject("❌ [DEBUG] Error in manuallyPopulateRolePermissions:", error);
->>>>>>> 473b4953
     return { ...role, role_permissions: [] };
   }
 };
@@ -644,10 +617,7 @@
           success: true,
           data: updatedRole,
           message: `Role ${roleData.role_name} permissions synchronized`,
-<<<<<<< HEAD
-=======
           action: "updated",
->>>>>>> 473b4953
           status: httpStatus.OK,
           role_name: roleData.role_name,
           permissions_synced: expectedPermissionIds.length,
@@ -660,10 +630,7 @@
           success: true,
           data: existingRole,
           message: `Role ${roleData.role_name} is already up to date`,
-<<<<<<< HEAD
-=======
           action: "unchanged",
->>>>>>> 473b4953
           status: httpStatus.OK,
           role_name: roleData.role_name,
         };
@@ -790,33 +757,6 @@
   let rolesCreated = 0;
   let rolesUpdated = 0;
   let rolesUpToDate = 0;
-<<<<<<< HEAD
-
-  for (const roleData of rolesList) {
-    try {
-      // Ensure group_id is set for AirQo roles
-      const data = { ...roleData, group_id: airqoGroupId };
-      const result = await createOrUpdateRoleWithPermissionSync(tenant, data);
-
-      if (result) {
-        if (result.message && result.message.includes("synchronized")) {
-          rolesUpdated++;
-        } else if (result.message && result.message.includes("created")) {
-          rolesCreated++;
-        } else if (result.message && result.message.includes("up to date")) {
-          rolesUpToDate++;
-        }
-
-        roleCreationResults.push(result);
-        if (
-          result.data &&
-          (result.data.role_name === "AIRQO_SUPER_ADMIN" ||
-            result.data.role_code === "AIRQO_SUPER_ADMIN")
-        ) {
-          airqoSuperAdminExists = true;
-          airqoSuperAdminRoleId = result.data._id;
-        }
-=======
 
   for (const result of roleCreationResults) {
     if (result && result.success) {
@@ -839,7 +779,6 @@
       ) {
         airqoSuperAdminExists = true;
         airqoSuperAdminRoleId = result.data._id;
->>>>>>> 473b4953
       }
     }
   }
@@ -863,54 +802,6 @@
       })
       .lean();
 
-<<<<<<< HEAD
-    // Define standard permissions for each role type
-    const rolePermissionTemplates = {
-      SUPER_ADMIN: constants.DEFAULTS.SUPER_ADMIN,
-      ADMIN: constants.DEFAULTS.DEFAULT_ADMIN,
-      TECHNICIAN: [
-        constants.GROUP_VIEW,
-        constants.DEVICE_VIEW,
-        constants.DEVICE_DEPLOY,
-        constants.DEVICE_MAINTAIN,
-        constants.SITE_VIEW,
-        constants.DASHBOARD_VIEW,
-        constants.DATA_VIEW,
-        constants.MEMBER_VIEW,
-      ],
-      ANALYST: [
-        constants.GROUP_VIEW,
-        constants.ANALYTICS_VIEW,
-        constants.DASHBOARD_VIEW,
-        constants.DATA_VIEW,
-        constants.DATA_EXPORT,
-        constants.DATA_COMPARE,
-        constants.DEVICE_VIEW,
-        constants.SITE_VIEW,
-        constants.MEMBER_VIEW,
-      ],
-      DEVELOPER: [
-        constants.GROUP_VIEW,
-        constants.API_ACCESS,
-        constants.TOKEN_GENERATE,
-        constants.TOKEN_MANAGE,
-        constants.DATA_VIEW,
-        constants.DATA_EXPORT,
-        constants.DEVICE_VIEW,
-        constants.SITE_VIEW,
-        constants.DASHBOARD_VIEW,
-      ],
-      VIEWER: [
-        constants.GROUP_VIEW,
-        constants.DEVICE_VIEW,
-        constants.SITE_VIEW,
-        constants.DASHBOARD_VIEW,
-        constants.DATA_VIEW,
-        constants.MEMBER_VIEW,
-      ],
-      DEFAULT_MEMBER: constants.DEFAULTS.DEFAULT_MEMBER,
-    };
-=======
     // Use the centralized role definitions from constants
     const rolePermissionTemplates = Object.entries(
       constants.DEFAULT_ROLE_DEFINITIONS
@@ -920,7 +811,6 @@
       acc[roleType] = value.permissions;
       return acc;
     }, {});
->>>>>>> 473b4953
 
     // OPTIMIZATION: Fetch all possible permissions once
     const allPermissionNames = Object.values(rolePermissionTemplates).flat();
@@ -1140,11 +1030,7 @@
     );
 
     // Step 1: Synchronize all permissions
-<<<<<<< HEAD
-    const defaultPermissions = constants.ALL.map((p) => ({
-=======
     const allPermissionsList = constants.ALL.map((p) => ({
->>>>>>> 473b4953
       permission: p,
       description: p.replace(/_/g, " ").toLowerCase(),
     }));
@@ -1155,23 +1041,6 @@
 
     // Step 2: Ensure AirQo group exists
     const airqoGroup = await getOrCreateAirqoGroup(tenant);
-<<<<<<< HEAD
-
-    // Step 3: Synchronize core AirQo system roles
-    const defaultRoles = getDefaultAirqoRoles(airqoGroup._id);
-    const roleSyncResult = await syncAirqoRoles(
-      tenant,
-      defaultRoles,
-      airqoGroup._id
-    );
-
-    // Step 4: Audit and sync permissions for existing non-system roles
-    const auditStats = await auditAndSyncExistingRoles(tenant);
-
-    logText("🎉 Default permissions and roles setup completed successfully!");
-
-    // Step 5: Consolidate and return results
-=======
 
     // Step 3: Synchronize core AirQo system roles
     const defaultAirqoRoles = getDefaultAirqoRoles(airqoGroup._id);
@@ -1194,7 +1063,6 @@
     logText("🎉 Default permissions and roles setup completed successfully!");
 
     // Step 6: Consolidate and return results
->>>>>>> 473b4953
     return {
       success: true,
       message: "Default permissions and roles setup completed successfully",
@@ -1203,20 +1071,6 @@
           created: permissionSyncResult.createdPermissions.length,
           updated: permissionSyncResult.updatedPermissions.length,
           existing: permissionSyncResult.existingPermissions.length,
-<<<<<<< HEAD
-          total: defaultPermissions.length,
-        },
-        roles: {
-          created: roleSyncResult.stats.rolesCreated,
-          updated: roleSyncResult.stats.rolesUpdated,
-          up_to_date: roleSyncResult.stats.rolesUpToDate,
-          processed: defaultRoles.length,
-          successful: roleSyncResult.roleCreationResults.filter(
-            (r) => r.success
-          ).length,
-          failed: roleSyncResult.roleCreationResults.filter((r) => !r.success)
-            .length,
-=======
           total: allPermissionsList.length,
         },
         airqo_roles: {
@@ -1242,22 +1096,11 @@
           failed: globalRoleSyncResult.roleCreationResults.filter(
             (r) => !r.success
           ).length,
->>>>>>> 473b4953
         },
         audit: {
           organization_roles_audited: auditStats.rolesUpdated,
           permissions_added_to_roles: auditStats.permissionsAdded,
         },
-<<<<<<< HEAD
-        airqo_super_admin_exists: roleSyncResult.airqoSuperAdminExists,
-        airqo_super_admin_role_id: roleSyncResult.airqoSuperAdminRoleId,
-        role_errors: roleSyncResult.roleCreationResults
-          .filter((r) => !r.success)
-          .map((r) => ({
-            role_name: r.role_name || "unknown",
-            error: r.message || "unknown error",
-          })),
-=======
         airqo_super_admin_exists: airqoRoleSyncResult.airqoSuperAdminExists,
         airqo_super_admin_role_id: airqoRoleSyncResult.airqoSuperAdminRoleId,
         role_errors: [
@@ -1274,7 +1117,6 @@
               error: r.message || "unknown error",
             })),
         ],
->>>>>>> 473b4953
       },
     };
   } catch (error) {
@@ -1463,28 +1305,16 @@
         ...constants.DEFAULT_ROLE_DEFINITIONS.AIRQO_SUPER_ADMIN,
         role_name: `${orgName}_SUPER_ADMIN`,
         role_description: `Super Administrator for ${organizationName}`,
-<<<<<<< HEAD
-        permissions: constants.DEFAULTS.SUPER_ADMIN,
-=======
->>>>>>> 473b4953
       },
       {
         ...constants.DEFAULT_ROLE_DEFINITIONS.AIRQO_ADMIN,
         role_name: `${orgName}_ADMIN`,
         role_description: `Administrator for ${organizationName}`,
-<<<<<<< HEAD
-        permissions: constants.DEFAULTS.DEFAULT_ADMIN,
-=======
->>>>>>> 473b4953
       },
       {
         ...constants.DEFAULT_ROLE_DEFINITIONS.DEFAULT_MEMBER,
         role_name: `${orgName}_DEFAULT_MEMBER`,
         role_description: `Default Member role for ${organizationName}`,
-<<<<<<< HEAD
-        permissions: constants.DEFAULTS.DEFAULT_MEMBER,
-=======
->>>>>>> 473b4953
       },
     ];
 
@@ -2220,13 +2050,7 @@
             })
           );
         }
-<<<<<<< HEAD
-        organizationName = group.grp_title
-          .toUpperCase()
-          .replace(/[^A-Z0-9]/g, "_");
-=======
         organizationName = normalizeName(group.grp_title);
->>>>>>> 473b4953
         queryFilter = { group_id: body.group_id };
       } else if (body.network_id) {
         const NetworkModel = require("@models/Network");
@@ -2238,13 +2062,7 @@
             })
           );
         }
-<<<<<<< HEAD
-        organizationName = network.net_name
-          .toUpperCase()
-          .replace(/[^A-Z0-9]/g, "_");
-=======
         organizationName = normalizeName(network.net_name);
->>>>>>> 473b4953
         queryFilter = { network_id: body.network_id };
       } else {
         return next(
