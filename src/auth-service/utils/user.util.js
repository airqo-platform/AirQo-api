const UserModel = require("@models/User");
const SubscriptionModel = require("@models/Subscription");
const VerifyTokenModel = require("@models/VerifyToken");
const AccessRequestModel = require("@models/AccessRequest");
const RoleModel = require("@models/Role");
const PermissionModel = require("@models/Permission");
const { LogModel } = require("@models/log");
const NetworkModel = require("@models/Network");
const bcrypt = require("bcrypt");
const mongoose = require("mongoose");
const ObjectId = mongoose.Types.ObjectId;
const crypto = require("crypto");
const isEmpty = require("is-empty");
const { getAuth } = require("firebase-admin/auth");
const httpStatus = require("http-status");
const constants = require("@config/constants");
const mailchimp = require("@config/mailchimp");
const md5 = require("md5");
const accessCodeGenerator = require("generate-password");
const createGroupUtil = require("@utils/group.util.js");
const registrationLocks = new Map();
const moment = require("moment-timezone");
const admin = require("firebase-admin");
const { db } = require("@config/firebase-admin");
const {
  redisGetAsync,
  redisSetAsync,
  redisExpireAsync,
  redisDelAsync,
  redisSetWithTTLAsync,
} = require("@config/redis");
const { tokenConfig } = require("@config/tokenStrategyConfig");

const log4js = require("log4js");
const GroupModel = require("@models/Group");
const logger = log4js.getLogger(`${constants.ENVIRONMENT} -- user util`);
const { logObject, logText, HttpError, stringify } = require("@utils/shared");

const {
  mailer,
  generateFilter,
  generateDateFormatWithoutHrs,
} = require("@utils/common");

const RBACService = require("@services/rbac.service");
const { AbstractTokenFactory } = require("@services/atf.service");

function generateNumericToken(length) {
  const charset = "0123456789";
  let token = "";

  const byteLength = Math.ceil(length * 0.5); // Each byte can represent two characters from the charset

  while (token.length < length) {
    const randomBytes = crypto.randomBytes(byteLength);

    for (let i = 0; i < randomBytes.length && token.length < length; i++) {
      const randomIndex = randomBytes[i] % charset.length;
      token += charset[randomIndex];
    }
  }

  return token;
}

const normalizeName = (name) => {
  if (!name || typeof name !== "string") {
    return "";
  }
  return name.toUpperCase().replace(/[^A-Z0-9_]/g, "_");
};
async function deleteCollection({ db, collectionPath, batchSize } = {}) {
  const collectionRef = db.collection(collectionPath);
  const query = collectionRef.orderBy("__name__").limit(batchSize);

  return new Promise((resolve, reject) => {
    deleteQueryBatch({ db, query, batchSize, resolve, reject });
  });
}
function deleteQueryBatch({ db, query, batchSize, resolve, reject } = {}) {
  query
    .get()
    .then((snapshot) => {
      // When there are no documents left, we are done
      if (snapshot.size === 0) {
        return 0;
      }

      // Delete documents in a batch
      const batch = db.batch();
      snapshot.docs.forEach((doc) => {
        batch.delete(doc.ref);
      });

      return batch.commit().then(() => {
        return snapshot.size;
      });
    })
    .then((numDeleted) => {
      if (numDeleted === 0) {
        resolve();
        return;
      }

      // Recurse on the next process tick, to avoid
      // exploding the stack.
      process.nextTick(() => {
        deleteQueryBatch({ db, query, batchSize, resolve, reject });
      });
    })
    .catch(reject);
}

const cascadeUserDeletion = async ({ userId, tenant } = {}, next) => {
  try {
    const user = await UserModel(tenant.toLowerCase()).findById(userId);

    if (isEmpty(user)) {
      next(
        new HttpError("Bad Request Error", httpStatus.BAD_REQUEST, {
          message: `User ${userId} not found in the system`,
        })
      );
    }

    const updatedGroup = await GroupModel(tenant).updateMany(
      { grp_manager: userId },
      {
        $set: {
          grp_manager: null,
          grp_manager_username: null,
          grp_manager_firstname: null,
          grp_manager_lastname: null,
        },
      }
    );

    if (!isEmpty(updatedGroup.err)) {
      logger.error(
        `error while attempting to delete User from the corresponding Group ${stringify(
          updatedGroup.err
        )}`
      );
    }

    const updatedNetwork = await NetworkModel(tenant).updateMany(
      { net_manager: userId },
      {
        $set: {
          net_manager: null,
          net_manager_username: null,
          net_manager_firstname: null,
          net_manager_lastname: null,
        },
      }
    );

    if (!isEmpty(updatedNetwork.err)) {
      logger.error(
        `error while attempting to delete User from the corresponding Network ${stringify(
          updatedNetwork.err
        )}`
      );
    }

    return {
      success: true,
      message: "Successfully Cascaded the User deletion",
      data: [],
      status: httpStatus.OK,
    };
  } catch (error) {
    logger.error(`🐛🐛 Internal Server Error --- ${stringify(error)}`);
    next(
      new HttpError("Internal Server Error", httpStatus.INTERNAL_SERVER_ERROR, {
        message: error.message,
      })
    );
  }
};
const generateCacheID = (request, next) => {
  const {
    privilege,
    id,
    userName,
    active,
    email_address,
    role_id,
    email,
    resetPasswordToken,
    user,
    user_id,
  } = { ...request.body, ...request.query, ...request.params };
  const currentTime = new Date().toISOString();
  const day = generateDateFormatWithoutHrs(currentTime, next);
  return `list_users_${privilege ? privilege : "no_privilege"}_${
    id ? id : "no_id"
  }_${userName ? userName : "no_userName"}_${active ? active : "no_active"}_${
    email_address ? email_address : "no_email_address"
  }_${role_id ? role_id : "no_role_id"}_${email ? email : "no_email"}_${
    resetPasswordToken ? resetPasswordToken : "no_resetPasswordToken"
  }_${user ? user : "no_user"}_${user_id ? user_id : "no_user_id"}_${
    day ? day : "noDay"
  }`;
};
const setCache = async ({ data, request } = {}, next) => {
  try {
    const cacheID = generateCacheID(request, next);
    await redisSetAsync(
      cacheID,
      stringify({
        isCache: true,
        success: true,
        message: "Successfully retrieved the users",
        data,
      })
    );
    // FIX: Change from 0 to 600 (10 minutes = 600 seconds)
    await redisExpireAsync(cacheID, 600); // 10 minutes = 600 seconds

    return {
      success: true,
      message: "Response stored in cache",
      status: httpStatus.OK,
    };
  } catch (error) {
    logger.error(`🐛🐛 Internal Server Error ${error.message}`);
    next(
      new HttpError("Internal Server Error", httpStatus.INTERNAL_SERVER_ERROR, {
        message: error.message,
      })
    );
  }
};
const getCache = async (request, next) => {
  try {
    const cacheID = generateCacheID(request, next);
    logObject("cacheID", cacheID);

    const result = await redisGetAsync(cacheID);

    logObject("result", result);
    const resultJSON = JSON.parse(result);
    logObject("resultJSON", resultJSON);

    if (result) {
      return {
        success: true,
        message: "Utilizing cache...",
        data: resultJSON,
        status: httpStatus.OK,
      };
    } else {
      next(
        new HttpError(
          "Internal Server Error",
          httpStatus.INTERNAL_SERVER_ERROR,
          {
            message: "No cache present",
          }
        )
      );
    }
  } catch (error) {
    logger.error(`🐛🐛 Internal Server Error ${error.message}`);
    next(
      new HttpError("Internal Server Error", httpStatus.INTERNAL_SERVER_ERROR, {
        message: error.message,
      })
    );
  }
};

const createUserModule = {
  listLogs: async (request, next) => {
    try {
      const { tenant, limit = 1000, skip = 0 } = request.query;
      const filter = generateFilter.logs(request, next);
      const responseFromListLogs = await LogModel(tenant).list(
        {
          filter,
          limit,
          skip,
        },
        next
      );
      if (responseFromListLogs.success === true) {
        return {
          success: true,
          message: responseFromListLogs.message,
          data: responseFromListLogs.data,
          status: responseFromListLogs.status
            ? responseFromListLogs.status
            : httpStatus.OK,
        };
      } else if (responseFromListLogs.success === false) {
        const errorObject = responseFromListLogs.errors
          ? responseFromListLogs.errors
          : { message: "Internal Server Error" };
        next(
          new HttpError(
            "Internal Server Error",
            httpStatus.INTERNAL_SERVER_ERROR,
            {
              message: responseFromListLogs.message,
              ...errorObject,
            }
          )
        );
      }
    } catch (error) {
      logger.error(`🐛🐛 Internal Server Error ${error.message}`);
      next(
        new HttpError(
          "Internal Server Error",
          httpStatus.INTERNAL_SERVER_ERROR,
          { message: error.message }
        )
      );
    }
  },
  getUserStats: async (request, next) => {
    try {
      const { tenant, limit = 1000, skip = 0 } = request.query;
      const filter = generateFilter.logs(request, next);

      const pipeline = [
        { $match: filter },
        {
          $group: {
            _id: { email: "$meta.email", endpoint: "$meta.endpoint" },
            service: { $first: "$meta.service" },
            username: { $first: "$meta.username" },
            count: { $sum: 1 },
          },
        },
        {
          $project: {
            _id: 0,
            email: "$_id.email",
            endpoint: "$_id.endpoint",
            count: 1,
            service: "$service",
            username: "$username",
          },
        },
      ];

      const getUserStatsResponse = await LogModel(tenant).aggregate(pipeline);
      return {
        success: true,
        message: "Successfully retrieved the user statistics",
        data: getUserStatsResponse,
        status: httpStatus.OK,
      };
    } catch (error) {
      logger.error(`🐛🐛 Internal Server Error ${error.message}`);
      next(
        new HttpError(
          "Internal Server Error",
          httpStatus.INTERNAL_SERVER_ERROR,
          { message: error.message }
        )
      );
      return;
    }
  },
  listStatistics: async (tenant, next) => {
    try {
      const responseFromListStatistics = await UserModel(tenant).listStatistics(
        tenant
      );
      return responseFromListStatistics;
    } catch (error) {
      logger.error(`🐛🐛 Internal Server Error ${error.message}`);
      next(
        new HttpError(
          "Internal Server Error",
          httpStatus.INTERNAL_SERVER_ERROR,
          { message: error.message }
        )
      );
    }
  },
  listUsersAndAccessRequests: async (request, next) => {
    try {
      const { tenant } = request.query;
      const filter = generateFilter.users(request, next);
      const combinedData = await UserModel(tenant)
        .aggregate([
          {
            $lookup: {
              from: "access_requests",
              localField: "email",
              foreignField: "email",
              as: "accessRequests",
            },
          },
          {
            $project: {
              _id: 1,
              email: 1,
              firstName: 1,
              lastName: 1,
              isActive: 1,
              jobTitle: 1,
              createdAt: {
                $dateToString: {
                  format: "%Y-%m-%d %H:%M:%S",
                  date: "$_id",
                },
              },
              verified: 1,
              accessRequests: {
                $cond: [
                  {
                    $eq: [{ $size: "$accessRequests" }, 0],
                  },
                  [null],
                  {
                    $map: {
                      input: "$accessRequests",
                      as: "ar",
                      in: {
                        _id: "$$ar._id",
                        status: "$$ar.status",
                        targetId: "$$ar.targetId",
                        requestType: "$$ar.requestType",
                        createdAt: "$$ar.createdAt",
                      },
                    },
                  },
                ],
              },
            },
          },
        ])
        .match(filter)
        .exec();

      return {
        success: true,
        message: "User and access request data retrieved successfully",
        data: combinedData,
        status: httpStatus.OK,
      };
    } catch (error) {
      logger.error(`🐛🐛 Internal Server Error ${error.message}`);
      next(
        new HttpError(
          "Internal Server Error",
          httpStatus.INTERNAL_SERVER_ERROR,
          { message: error.message }
        )
      );
    }
  },
  listCache: async (request, next) => {
    try {
      return {
        success: false,
        status: httpStatus.SERVICE_UNAVAILABLE,
        message: "Service Unavailable",
        errors: { message: "Service Temporarily Disabled" },
      };
      let missingDataMessage = "";
      const { query } = request;
      const { tenant, limit, skip } = query;

      try {
        const cacheResult = await Promise.race([
          getCache(request),
          new Promise((resolve) =>
            setTimeout(resolve, 60000, {
              success: false,
              message: "Internal Server Error",
              status: httpStatus.INTERNAL_SERVER_ERROR,
              errors: { message: "Cache timeout" },
            })
          ),
        ]);

        logObject("Cache result", cacheResult);

        if (cacheResult.success === true) {
          logText(cacheResult.message);
          return cacheResult.data;
        }
      } catch (error) {
        logger.error(`🐛🐛 Internal Server Errors -- ${stringify(error)}`);
      }

      const filter = generateFilter.users(request, next);
      const responseFromListUser = await UserModel(tenant).list(
        {
          filter,
          limit,
          skip,
        },
        next
      );

      if (responseFromListUser.success === true) {
        const data = responseFromListUser.data;
        logObject("data", data);
        data[0].data = !isEmpty(missingDataMessage) ? [] : data[0].data;

        logText("Setting cache...");

        try {
          const resultOfCacheOperation = await Promise.race([
            setCache(data, request),
            new Promise((resolve) =>
              setTimeout(resolve, 60000, {
                success: false,
                message: "Internal Server Error",
                status: httpStatus.INTERNAL_SERVER_ERROR,
                errors: { message: "Cache timeout" },
              })
            ),
          ]);
          if (resultOfCacheOperation.success === false) {
            const errors = resultOfCacheOperation.errors
              ? resultOfCacheOperation.errors
              : { message: "Internal Server Error" };
            logger.error(`🐛🐛 Internal Server Error -- ${stringify(errors)}`);
          }
        } catch (error) {
          logger.error(`🐛🐛 Internal Server Errors -- ${stringify(error)}`);
        }

        logText("Cache set.");

        return {
          success: true,
          message: !isEmpty(missingDataMessage)
            ? missingDataMessage
            : isEmpty(data[0].data)
            ? "no users for this search"
            : responseFromListUser.message,
          data,
          status: responseFromListUser.status || "",
          isCache: false,
        };
      } else {
        logger.error(
          `Unable to retrieve events --- ${stringify(
            responseFromListUser.errors
          )}`
        );

        const errorObject = responseFromListUser.errors || { message: "" };
        next(
          new HttpError(
            "Internal Server Error",
            responseFromListUser.status || httpStatus.INTERNAL_SERVER_ERROR,
            {
              message: responseFromListUser.message,
              ...errorObject,
            }
          )
        );
      }
    } catch (error) {
      logger.error(`🐛🐛 Internal Server Error ${error.message}`);
      next(
        new HttpError(
          "Internal Server Error",
          httpStatus.INTERNAL_SERVER_ERROR,
          { message: error.message }
        )
      );
    }
  },
  list: async (request, next) => {
    try {
      const { query } = request;
      const { tenant, limit, skip } = query;

      const filter = generateFilter.users(request, next);
      const responseFromListUser = await UserModel(tenant).list(
        {
          filter,
          limit,
          skip,
        },
        next
      );

      return responseFromListUser;
    } catch (error) {
      logger.error(`🐛🐛 Internal Server Error ${error.message}`);
      next(
        new HttpError(
          "Internal Server Error",
          httpStatus.INTERNAL_SERVER_ERROR,
          { message: error.message }
        )
      );
    }
  },
  getDetailedUserInfo: async (request, next) => {
    try {
      const { query, params } = request;
      const { tenant } = query;
      const { user_id } = params;

      const filter = { _id: user_id };
      const responseFromListUser = await UserModel(tenant).list(
        {
          filter,
          limit: 1,
          skip: 0,
        },
        next
      );

      return responseFromListUser;
    } catch (error) {
      logger.error(`🐛🐛 Internal Server Error ${error.message}`);
      next(
        new HttpError(
          "Internal Server Error",
          httpStatus.INTERNAL_SERVER_ERROR,
          {
            message: error.message,
          }
        )
      );
    }
  },
  update: async (request, next) => {
    try {
      const { query, body, params } = request;
      const { tenant } = {
        ...body,
        ...query,
        ...params,
      };
      const update = body;

      if (!isEmpty(update.password)) {
        delete update.password;
      }
      if (!isEmpty(update._id)) {
        delete update._id;
      }

      const filter = generateFilter.users(request, next);
      const user = await UserModel(tenant.toLowerCase())
        .find(filter)
        .lean()
        .select("email firstName lastName");
      const responseFromModifyUser = await UserModel(
        tenant.toLowerCase()
      ).modify(
        {
          filter,
          update,
        },
        next
      );

      logObject("responseFromModifyUser", responseFromModifyUser);

      if (responseFromModifyUser.success === true) {
        const { _id, ...updatedUserDetails } = responseFromModifyUser.data;

        if (
          constants.ENVIRONMENT &&
          constants.ENVIRONMENT !== "PRODUCTION ENVIRONMENT"
        ) {
          return {
            success: true,
            message: responseFromModifyUser.message,
            data: responseFromModifyUser.data,
          };
        } else {
          const email = user[0].email;
          const firstName = user[0].firstName;
          const lastName = user[0].lastName;

          const responseFromSendEmail = await mailer.update(
            { email, firstName, lastName, updatedUserDetails },
            next
          );
          if (responseFromSendEmail) {
            if (responseFromSendEmail.success === true) {
              return {
                success: true,
                message: responseFromModifyUser.message,
                data: responseFromModifyUser.data,
              };
            } else if (responseFromSendEmail.success === false) {
              return responseFromSendEmail;
            }
          } else {
            logger.error("mailer.update did not return a response");
            return next(
              new HttpError(
                "Internal Server Error",
                httpStatus.INTERNAL_SERVER_ERROR,
                { message: "Failed to send update email" }
              )
            );
          }
        }
      } else if (responseFromModifyUser.success === false) {
        return responseFromModifyUser;
      }
    } catch (error) {
      logObject("the util error", error);
      logger.error(`🐛🐛 Internal Server Error ${error.message}`);
      next(
        new HttpError(
          "Internal Server Error",
          httpStatus.INTERNAL_SERVER_ERROR,
          { message: error.message }
        )
      );
    }
  },
  lookUpFirebaseUser: async (request, next) => {
    try {
      const { body } = request;
      const { email, phoneNumber, providerId, providerUid } = body;
      let userIdentificationArray = [];

      if (isEmpty(email) && !isEmpty(phoneNumber)) {
        userIdentificationArray.push({ phoneNumber });
      } else if (!isEmpty(email) && isEmpty(phoneNumber)) {
        userIdentificationArray.push({ email });
      } else {
        userIdentificationArray.push({ phoneNumber });
        userIdentificationArray.push({ email });
      }

      const getUsersResult = await getAuth().getUsers(userIdentificationArray);
      logObject("getUsersResult", getUsersResult);

      const successResponses = getUsersResult.users.map((userRecord) => ({
        success: true,
        message: "Successfully fetched user data",
        status: httpStatus.OK,
        data: [],
        userRecord,
      }));

      const errorResponses = getUsersResult.notFound.map((user_identifier) => ({
        success: false,
        message: "Unable to find users corresponding to these identifiers",
        status: httpStatus.NOT_FOUND,
        data: user_identifier,
      }));

      return [...successResponses, ...errorResponses];
    } catch (error) {
      logObject("Internal Server Error", error);
      next(
        new HttpError(
          "Internal Server Error",
          httpStatus.INTERNAL_SERVER_ERROR,
          {
            message: error.message,
          }
        )
      );
      // return [
      //   {
      //     success: false,
      //     message: "Internal Server Error",
      //     status: httpStatus.INTERNAL_SERVER_ERROR,
      //     errors: { message: error.message },
      //   },
      // ];
    }
  },
  createFirebaseUser: async (request, next) => {
    try {
      const { body } = request;
      const { email, password, phoneNumber } = body;
      logText("createFirebaseUser util......");

      // Check if either email or phoneNumber is provided
      if (isEmpty(email) && isEmpty(phoneNumber)) {
        next(
          new HttpError("Bad Request Error", httpStatus.BAD_REQUEST, {
            message: "Please provide either email or phoneNumber",
          })
        );
        // return [
        //   {
        //     success: false,
        //     message: "Please provide either email or phoneNumber",
        //     status: httpStatus.BAD_REQUEST,
        //   },
        // ];
      }

      if (!isEmpty(email) && isEmpty(phoneNumber) && isEmpty(password)) {
        next(
          new HttpError("Bad Request Error", httpStatus.BAD_REQUEST, {
            message: "password must be provided when using email",
          })
        );

        // return [
        //   {
        //     success: false,
        //     message: "Bad Request",
        //     errors: { message: "password must be provided when using email" },
        //     status: httpStatus.BAD_REQUEST,
        //   },
        // ];
      }

      // Create the user object with either email or phoneNumber
      let userObject;
      if (!isEmpty(email)) {
        userObject = {
          email,
          password, // Password is required when creating a user with email
        };
      } else {
        userObject = {
          phoneNumber,
        };
      }

      // Create the user using the createUser method from Firebase Auth
      const userRecord = await getAuth().createUser(userObject);

      // Extract the user ID from the created user record
      const { uid } = userRecord;

      // You can add more data to the userRecord using the update method if needed
      // For example, to set custom claims, use: await updateCustomClaims(getAuth(), uid, { isAdmin: true });

      // Return the success response with the user ID
      return [
        {
          success: true,
          message: "User created successfully",
          status: httpStatus.CREATED,
          data: { uid },
        },
      ];
    } catch (error) {
      logObject("Internal Server Error:", error);
      logObject("error.code", error.code);
      if (error.code && error.code === "auth/email-already-exists") {
        next(
          new HttpError("Bad Request Error", httpStatus.BAD_REQUEST, {
            message: error.message,
          })
        );

        // return [
        //   {
        //     success: false,
        //     message: "Bad Request Error",
        //     errors: { message: error.message },
        //     status: httpStatus.BAD_REQUEST,
        //   },
        // ];
      }

      next(
        new HttpError(
          "Internal Server Error",
          httpStatus.INTERNAL_SERVER_ERROR,
          {
            message: error.message,
          }
        )
      );
      // return [
      //   {
      //     success: false,
      //     message: "Internal Server Error",
      //     errors: { message: error.message },
      //     status: httpStatus.INTERNAL_SERVER_ERROR,
      //   },
      // ];
    }
  },
  syncAnalyticsAndMobile: async (request, next) => {
    try {
      const { body, query } = request;
      const { tenant } = query;
      const { email, phoneNumber, firebase_uid } = body;
      let { firstName, lastName } = body;
      const password = accessCodeGenerator.generate(
        constants.RANDOM_PASSWORD_CONFIGURATION(10)
      );

      const userExistsLocally = await UserModel(tenant).findOne({
        $or: [{ email }],
      });

      if (!userExistsLocally) {
        let newAnalyticsUserDetails = {};
        newAnalyticsUserDetails.firebase_uid = firebase_uid;
        newAnalyticsUserDetails.userName = email;
        newAnalyticsUserDetails.email = email;
        newAnalyticsUserDetails.phoneNumber = phoneNumber || null;
        newAnalyticsUserDetails.firstName = firstName || "Unknown";
        newAnalyticsUserDetails.lastName = lastName || "Unknown";
        newAnalyticsUserDetails.password = password;

        logObject("newAnalyticsUserDetails:", newAnalyticsUserDetails);

        const responseFromCreateUser = await UserModel(tenant).register(
          newAnalyticsUserDetails,
          next
        );
        if (responseFromCreateUser.success === true) {
          const createdUser = await responseFromCreateUser.data;
          logObject("created user in util", createdUser._doc);
          if (firstName === "Unknown" || firstName === undefined) {
            firstName = "User";
          }
          if (lastName === "Unknown" || lastName === undefined) {
            lastName = "";
          }

          const responseFromSendEmail = await mailer.user(
            {
              firstName,
              lastName,
              email,
              password,
              tenant,
              type: "user",
            },
            next
          );
          logObject("responseFromSendEmail", responseFromSendEmail);
          if (responseFromSendEmail.success === false) {
            return responseFromSendEmail;
          }
        } else if (responseFromCreateUser.success === false) {
          return responseFromCreateUser;
        }
        return {
          success: true,
          message: "User created successfully.",
          status: httpStatus.CREATED,
          user: responseFromCreateUser.data,
          syncOperation: "Created",
        };
      } else if (userExistsLocally) {
        let updatedAnalyticsUserDetails = {};
        updatedAnalyticsUserDetails.firebase_uid = firebase_uid;
        if (!userExistsLocally.phoneNumber) {
          updatedAnalyticsUserDetails.phoneNumber = phoneNumber || null;
        }
        if (!userExistsLocally.firstName) {
          updatedAnalyticsUserDetails.firstName = firstName || "Unknown";
        }
        if (!userExistsLocally.lastName) {
          updatedAnalyticsUserDetails.lastName = lastName || "Unknown";
        }

        const responseFromUpdateUser = await UserModel(tenant).modify(
          {
            filter: { _id: userExistsLocally._id },
            update: updatedAnalyticsUserDetails,
          },
          next
        );
        const updatedUser = await UserModel(tenant).list(
          {
            filter: { _id: userExistsLocally._id },
          },
          next
        );

        if (responseFromUpdateUser.success === true) {
          logObject("updated user in util", updatedUser);
          return {
            success: true,
            message: "User updated successfully.",
            status: httpStatus.OK,
            user: updatedUser.data,
            syncOperation: "Updated",
          };
        }
      }
    } catch (error) {
      logger.error(`🐛🐛 Internal Server Error ${error.message}`);
      next(
        new HttpError(
          "Internal Server Error",
          httpStatus.INTERNAL_SERVER_ERROR,
          { message: error.message }
        )
      );
    }
  },
  signUpWithFirebase: async (request, next) => {
    try {
      const { body, query } = request;
      const { tenant } = query;
      const { email, phoneNumber, firstName, lastName, userName, password } =
        body;

      // Step 1: Check if the user exists on Firebase using lookUpFirebaseUser function
      const firebaseUserResponse = await createUserModule.lookUpFirebaseUser(
        request
      );
      logObject("firebaseUserResponse[0]:", firebaseUserResponse[0]);

      if (
        firebaseUserResponse[0].success === true &&
        firebaseUserResponse[0].data.length > 0
      ) {
        // Step 2: User exists on Firebase, send error message

        next(
          new HttpError("Bad Request Error", httpStatus.BAD_REQUEST, {
            message:
              "User already exists on Firebase. Please login using Firebase.",
          })
        );
      } else {
        // Step 3: User does not exist on Firebase, create user on Firebase first
        // Create the user on Firebase using createFirebaseUser function
        const firebaseCreateResponse =
          await createUserModule.createFirebaseUser({
            body: { email, phoneNumber, password },
          });
        logObject("firebaseCreateResponse[0]:", firebaseCreateResponse[0]);

        if (firebaseCreateResponse[0].success === false) {
          return firebaseCreateResponse[0];
        } else if (firebaseCreateResponse[0].success === true) {
          // Step 4: Firebase user created successfully, proceed with local user creation
          // Check if user exists locally in your MongoDB using UserModel
          const userExistsLocally = await UserModel(tenant).findOne({
            $or: [{ email }, { phoneNumber }],
          });

          if (!userExistsLocally) {
            // User does not exist locally, perform create operation
            let newAnalyticsUserDetails = {
              ...(!isEmpty(phoneNumber) && { phoneNumber }),
            };
            newAnalyticsUserDetails.userName = userName || email;
            newAnalyticsUserDetails.firstName = firstName || "Unknown";
            newAnalyticsUserDetails.lastName = lastName || "Unknown";
            newAnalyticsUserDetails.password = accessCodeGenerator.generate(
              constants.RANDOM_PASSWORD_CONFIGURATION(10)
            );

            logObject("newAnalyticsUserDetails:", newAnalyticsUserDetails);
            const newUser = await UserModel(tenant).create(
              newAnalyticsUserDetails
            );
            return {
              success: true,
              message: "User created successfully.",
              status: httpStatus.CREATED,
              data: newUser,
            };
          }
        }
      }
    } catch (error) {
      logger.error(`🐛🐛 Internal Server Error ${error.message}`);
      next(
        new HttpError(
          "Internal Server Error",
          httpStatus.INTERNAL_SERVER_ERROR,
          { message: error.message }
        )
      );
    }
  },
  generateMobileUserCacheID: (request) => {
    const { tenant } = request.query;
    const { context } = request;
    if (isEmpty(context) || isEmpty(tenant)) {
      logger.error(`the request is either missing the context or the tenant`);

      next(
        new HttpError("Bad Request Error", httpStatus.BAD_REQUEST, {
          message: "the request is either missing the context or tenant",
        })
      );
    }
    return `${context}_${tenant}`;
  },
  setMobileUserCache: async ({ data, cacheID } = {}, next) => {
    try {
      logObject("cacheID supplied to setMobileUserCache", cacheID);
      // Use the consistent wrapper function
      const result = await redisSetWithTTLAsync(cacheID, stringify(data), 3600);
      return result;
    } catch (error) {
      logger.error(`🐛🐛 Internal Server Error ${error.message}`);
      next(
        new HttpError(
          "Internal Server Error",
          httpStatus.INTERNAL_SERVER_ERROR,
          { message: error.message }
        )
      );
    }
  },
  getMobileUserCache: async (cacheID, next) => {
    try {
      logText("we are getting the cache......");
      logObject("cacheID supplied", cacheID);

      const result = await redisGetAsync(cacheID);
      logObject("ze result....", result);
      if (isEmpty(result)) {
        next(
          new HttpError("Bad Request Error", httpStatus.BAD_REQUEST, {
            message:
              "Invalid Request -- Either Token or Email provided is invalid",
          })
        );
      }
      return JSON.parse(result);
    } catch (error) {
      logger.error(`🐛🐛 Internal Server Error ${error.message}`);
      next(
        new HttpError(
          "Internal Server Error",
          httpStatus.INTERNAL_SERVER_ERROR,
          { message: error.message }
        )
      );
    }
  },
  deleteCachedItem: async (cacheID, next) => {
    try {
      const result = await redisDelAsync(cacheID);
      return {
        success: true,
        data: { numberOfDeletedKeys: result },
        message: "successfully deleted the cached item",
        status: httpStatus.OK,
      };
    } catch (error) {
      logger.error(`🐛🐛 Internal Server Error ${error.message}`);
      next(
        new HttpError(
          "Internal Server Error",
          httpStatus.INTERNAL_SERVER_ERROR,
          { message: error.message }
        )
      );
    }
  },
  loginWithFirebase: async (request, next) => {
    try {
      const { body } = request;
      const { email } = body;

      // Step 1: Check if the user exists on Firebase using lookUpFirebaseUser function
      const firebaseUserResponse = await createUserModule.lookUpFirebaseUser(
        request
      );
      logObject("firebaseUserResponse[0]...", firebaseUserResponse[0]);
      if (
        firebaseUserResponse &&
        firebaseUserResponse.length > 0 &&
        firebaseUserResponse[0].success === true &&
        !isEmpty(firebaseUserResponse[0].userRecord)
      ) {
        // Step 2: User exists on Firebase, update or create locally using UserModel
        const firebaseUser = firebaseUserResponse[0].userRecord;
        logObject("firebaseUser", firebaseUser);
        logObject("firebaseUser.uid", firebaseUser.uid);
        const firebase_uid = firebaseUser.uid;

        // Generate the custom token
        const token = generateNumericToken(5);

        let generateCacheRequest = Object.assign({}, request);
        const userIdentifier = firebaseUser.email
          ? firebaseUser.email
          : firebaseUser.phoneNumber;
        generateCacheRequest.context = userIdentifier;
        const cacheID =
          createUserModule.generateMobileUserCacheID(generateCacheRequest);
        logObject("cacheID", cacheID);
        if (cacheID.success && cacheID.success === false) {
          return cacheID;
        } else {
          const data = {
            token,
            ...firebaseUser,
          };

          const responseFromSettingCache =
            await createUserModule.setMobileUserCache(data, cacheID);
          if (
            responseFromSettingCache.success &&
            responseFromSettingCache.success === false
          ) {
            return responseFromSettingCache;
          } else {
            logObject("Cache set successfully", responseFromSettingCache);
            logObject("token", token);

            const responseFromSendEmail = await mailer.verifyMobileEmail(
              {
                token,
                email,
                firebase_uid,
              },
              next
            );

            if (responseFromSendEmail) {
              logObject("responseFromSendEmail", responseFromSendEmail);
              if (responseFromSendEmail.success === true) {
                return {
                  success: true,
                  message: "An Email sent to your account, please verify",
                  data: firebaseUser,
                  status: responseFromSendEmail.status
                    ? responseFromSendEmail.status
                    : "",
                };
              } else if (responseFromSendEmail.success === false) {
                return responseFromSendEmail;
              }
            } else {
              logger.error(
                "mailer.verifyMobileEmail did not return a response"
              );
              return next(
                new HttpError(
                  "Internal Server Error",
                  httpStatus.INTERNAL_SERVER_ERROR,
                  { message: "Failed to send after email verification email" }
                )
              );
            }
          }
        }
      } else {
        next(
          new HttpError("Bad Request Error", httpStatus.BAD_REQUEST, {
            message: "Unable to Login, User does not exist on Firebase",
          })
        );
      }
    } catch (error) {
      logger.error(`🐛🐛 Internal Server Error ${error.message}`);
      next(
        new HttpError(
          "Internal Server Error",
          httpStatus.INTERNAL_SERVER_ERROR,
          { message: error.message }
        )
      );
    }
  },
  verifyFirebaseCustomToken: async (request, next) => {
    try {
      logText("we are in verifying things");
      const { tenant } = request.query;
      const { email, phoneNumber, token } = request.body;

      let generateCacheRequest = Object.assign({}, request);
      const userIdentifier = email ? email : phoneNumber;
      generateCacheRequest.context = userIdentifier;

      const cacheID =
        createUserModule.generateMobileUserCacheID(generateCacheRequest);
      logObject("the cacheID search results", cacheID);

      if (cacheID.success && cacheID.success === false) {
        return cacheID;
      }

      const cachedData = await createUserModule.getMobileUserCache(
        cacheID,
        next
      );

      if (!cachedData) {
        return next(
          new HttpError("Bad Request Error", httpStatus.BAD_REQUEST, {
            message: "Invalid or expired token",
          })
        );
      }

      if (cachedData.success === false) {
        return cachedData;
      } else {
        logObject("the cachedData", cachedData);

        if (!isEmpty(cachedData.token) && cachedData.token !== token) {
          return next(
            new HttpError("Bad Request Error", httpStatus.BAD_REQUEST, {
              message: "Either Token or Email are Incorrect",
            })
          );
        }

        const firebaseUser = cachedData;

        if (!firebaseUser.email && !firebaseUser.phoneNumber) {
          return next(
            new HttpError("Bad Request Error", httpStatus.BAD_REQUEST, {
              message: "Email or phoneNumber is required.",
            })
          );
        }

        let filter = {};
        if (email) {
          filter.email = email;
        }
        if (phoneNumber) {
          filter.phoneNumber = phoneNumber;
        }
        const userExistsLocally = await UserModel(tenant)
          .findOne(filter)
          .exec();

        logObject("userExistsLocally", userExistsLocally);

        if (userExistsLocally) {
          const updatedFields = {};
          if (firebaseUser.firstName !== null) {
            updatedFields.firstName = firebaseUser.firstName;
          }
          if (firebaseUser.lastName !== null) {
            updatedFields.lastName = firebaseUser.lastName;
          }
          const updatedUser = await UserModel(tenant).updateOne(
            { _id: userExistsLocally._id },
            {
              $set: updatedFields,
            }
          );
          logObject("updatedUser", updatedUser);
          const responseFromDeleteCachedItem =
            await createUserModule.deleteCachedItem(cacheID, next);
          logObject(
            "responseFromDeleteCachedItem after updating existing user",
            responseFromDeleteCachedItem
          );
          if (
            responseFromDeleteCachedItem &&
            responseFromDeleteCachedItem.success === true
          ) {
            return {
              success: true,
              message: "Successful login!",
              status: httpStatus.CREATED,
              data: userExistsLocally.toAuthJSON(),
            };
          } else {
            return next(
              new HttpError(
                "Internal Sever Error",
                httpStatus.INTERNAL_SERVER_ERROR,
                {
                  message:
                    "Unable to delete the token after successful operation",
                }
              )
            );
          }
        } else {
          // User does not exist locally, perform create operation
          logText("this user does not exist locally");
          const generatedUserName =
            firebaseUser.displayName || firebaseUser.email;
          const generatedFirstName = firebaseUser.firstName || "Unknown";
          const generatedLastName = firebaseUser.lastName || "Unknown";
          const generatedPassword = accessCodeGenerator.generate(
            constants.RANDOM_PASSWORD_CONFIGURATION(10)
          );
          const generatedProfilePicture = firebaseUser.photoURL || "";
          const newUser = await UserModel(tenant).create({
            email: firebaseUser.email,
            phoneNumber: firebaseUser.phoneNumber,
            firstName: generatedFirstName,
            lastName: generatedLastName,
            userName: generatedUserName,
            password: generatedPassword,
            firebase_uid: firebaseUser.uid,
            profilePicture: generatedProfilePicture,
          });
          logObject("newUser", newUser);
          const responseFromDeleteCachedItem =
            await createUserModule.deleteCachedItem(cacheID, next);
          logObject(
            "responseFromDeleteCachedItem after creating new user",
            responseFromDeleteCachedItem
          );
          if (
            responseFromDeleteCachedItem &&
            responseFromDeleteCachedItem.success === true
          ) {
            return {
              success: true,
              message: "Successful login!",
              status: httpStatus.CREATED,
              data: newUser.toAuthJSON(),
            };
          } else {
            return next(
              new HttpError(
                "Internal Sever Error",
                httpStatus.INTERNAL_SERVER_ERROR,
                {
                  message:
                    "Unable to delete the token after successful operation",
                }
              )
            );
          }
        }
      }
    } catch (error) {
      logger.error(`🐛🐛 Internal Server Error ${error.message}`);
      return next(
        new HttpError(
          "Internal Server Error",
          httpStatus.INTERNAL_SERVER_ERROR,
          { message: error.message }
        )
      );
    }
  },
  generateSignInWithEmailLink: async (request, next) => {
    try {
      const { body, query } = request;
      const { email } = body;
      const { purpose } = query;

      const link = await getAuth().generateSignInWithEmailLink(
        email,
        constants.ACTION_CODE_SETTINGS
      );

      let linkSegments = link.split("%").filter((segment) => segment);
      const indexBeforeCode = linkSegments.indexOf("26oobCode", 0);
      const indexOfCode = indexBeforeCode + 1;
      let emailLinkCode = linkSegments[indexOfCode].substring(2);

      let responseFromSendEmail = {};
      let token = 100000;
      if (email !== constants.EMAIL) {
        token = Math.floor(Math.random() * (999999 - 100000) + 100000);
      }
      if (purpose === "mobileAccountDelete") {
        responseFromSendEmail = await mailer.deleteMobileAccountEmail(
          {
            email,
            token,
          },
          next
        );
      }
      if (purpose === "auth") {
        responseFromSendEmail = await mailer.authenticateEmail(
          { email, token },
          next
        );
      }
      if (purpose === "login") {
        responseFromSendEmail = await mailer.signInWithEmailLink(
          { email, token },
          next
        );
      }

      if (responseFromSendEmail && responseFromSendEmail.success === true) {
        return {
          success: true,
          message: "process successful, check your email for token",
          status: httpStatus.OK,
          data: {
            link,
            token,
            email,
            emailLinkCode,
          },
        };
      } else {
        logger.error(`email sending process unsuccessful`);
        const errorObject =
          responseFromSendEmail && responseFromSendEmail.errors
            ? responseFromSendEmail.errors
            : {};
        return next(
          new HttpError(
            "Internal Sever Error",
            httpStatus.INTERNAL_SERVER_ERROR,
            {
              message: "email sending process unsuccessful",
              ...errorObject,
            }
          )
        );
      }
    } catch (error) {
      logger.error(`🐛🐛 Internal Server Error ${error.message}`);
      return next(
        new HttpError(
          "Internal Server Error",
          httpStatus.INTERNAL_SERVER_ERROR,
          { message: error.message }
        )
      );
    }
  },

  delete: async (request, next) => {
    try {
      const { tenant } = request.query;
      const filter = generateFilter.users(request, next);
      const userId = filter._id;
      const responseFromCascadeDeletion = await cascadeUserDeletion(
        { userId, tenant },
        next
      );
      if (
        responseFromCascadeDeletion &&
        responseFromCascadeDeletion.success === true
      ) {
        const responseFromRemoveUser = await UserModel(
          tenant.toLowerCase()
        ).remove(
          {
            filter,
          },
          next
        );
        return responseFromRemoveUser;
      } else {
        return responseFromCascadeDeletion;
      }
    } catch (error) {
      logger.error(`🐛🐛 Internal Server Error ${error.message}`);
      return next(
        new HttpError(
          "Internal Server Error",
          httpStatus.INTERNAL_SERVER_ERROR,
          { message: error.message }
        )
      );
    }
  },

  sendFeedback: async (request, next) => {
    try {
      const { body } = request;
      const { email, message, subject } = body;
      const responseFromSendEmail = await mailer.feedback(
        {
          email,
          message,
          subject,
        },
        next
      );

      logObject("responseFromSendEmail ....", responseFromSendEmail);

      if (responseFromSendEmail && responseFromSendEmail.success === true) {
        return {
          success: true,
          message: "email successfully sent",
          status: httpStatus.OK,
        };
      } else {
        return responseFromSendEmail;
      }
    } catch (error) {
      logger.error(`🐛🐛 Internal Server Error ${error.message}`);
      return next(
        new HttpError(
          "Internal Server Error",
          httpStatus.INTERNAL_SERVER_ERROR,
          { message: error.message }
        )
      );
    }
  },

  registerMobileUser: async (request, next) => {
    try {
      const { tenant, email, firstName, lastName, password } = {
        ...request.body,
        ...request.query,
        ...request.params,
      };

      // ✅ STEP 1: Enhanced input validation
      if (!email || !firstName || !password) {
        return {
          success: false,
          message: "Missing required fields for mobile registration",
          errors: {
            email: !email ? "Email is required" : undefined,
            firstName: !firstName ? "First name is required" : undefined,
            password: !password ? "Password is required" : undefined,
          },
        };
      }

      const normalizedEmail = email.toLowerCase().trim();

      // ✅ STEP 2: Create mobile registration lock
      const lockKey = `mobile-reg-${normalizedEmail}-${tenant}`;

      if (registrationLocks.has(lockKey)) {
        logger.warn(
          `Duplicate mobile registration attempt blocked for ${normalizedEmail}`,
          {
            email: normalizedEmail,
            tenant,
            lockExists: true,
            userAgent: request.headers?.["user-agent"]?.substring(0, 100),
          }
        );

        return {
          success: false,
          message: "Registration already in progress",
          errors: {
            email:
              "A mobile registration for this email is currently being processed. Please wait a moment and try again.",
          },
        };
      }

      // Set lock with automatic cleanup
      registrationLocks.set(lockKey, {
        createdAt: Date.now(),
        type: "mobile",
        userAgent: request.headers?.["user-agent"]?.substring(0, 100),
      });

      setTimeout(() => {
        registrationLocks.delete(lockKey);
      }, 30000); // 30 second lock

      try {
        // ✅ STEP 3: Check for existing user with enhanced feedback
        const existingUser = await UserModel(tenant)
          .findOne({
            email: normalizedEmail,
          })
          .lean();

        if (!isEmpty(existingUser)) {
          // ✅ Provide specific guidance for mobile users
          if (existingUser.verified) {
            // For verified users, direct them to login
            return {
              success: false,
              message: "Account already exists",
              errors: {
                email:
                  "This email is already registered. Please use the login option or 'Forgot Password' if needed.",
              },
              data: {
                accountExists: true,
                verified: true,
                shouldLogin: true,
                userId: existingUser._id,
              },
            };
          } else {
            // For unverified users, offer to resend verification

            try {
              await createUserModule.mobileVerificationReminder(
                {
                  tenant,
                  email: normalizedEmail,
                },
                next
              );

              return {
                success: false,
                message: "Account exists but not verified",
                errors: {
                  email:
                    "This email is already registered but not verified. A new verification code has been sent to your email.",
                },
                data: {
                  accountExists: true,
                  verified: false,
                  verificationEmailSent: true,
                  userId: existingUser._id,
                },
              };
            } catch (emailError) {
              logger.error(
                `Failed to send mobile verification reminder: ${emailError.message}`
              );

              return {
                success: false,
                message: "Account exists but not verified",
                errors: {
                  email:
                    "This email is already registered but not verified. Please check your email for the verification code or contact support.",
                },
                data: {
                  accountExists: true,
                  verified: false,
                  verificationEmailFailed: true,
                },
              };
            }
          }
        }

        // ✅ STEP 4: Prepare user data for mobile registration
        const userData = {
          ...request.body,
          email: normalizedEmail,
          userName: normalizedEmail,
          analyticsVersion: 4, // Mobile users get version 4
          ...(request.body.interests && { interests: request.body.interests }),
          ...(request.body.interestsDescription && {
            interestsDescription: request.body.interestsDescription,
          }),
          ...(request.body.country && { country: request.body.country }),
          // Add mobile-specific metadata
          registrationSource: "mobile_app",
          userAgent: request.headers?.["user-agent"]?.substring(0, 200),
        };

        // ✅ STEP 5: Create user with enhanced error handling
        const newUserResponse = await UserModel(tenant).register(
          userData,
          next,
          {
            sendDuplicateEmail: false, // Mobile handles its own verification flow
          }
        );

        if (newUserResponse && newUserResponse.success === true) {
          const newUser = newUserResponse.data;
          const userId = newUser._doc._id;

          // ✅ STEP 6: Generate mobile verification token
          const verificationToken = generateNumericToken(5);
          const tokenExpiry = 86400; // 24hrs in seconds

          const tokenCreationBody = {
            token: verificationToken,
            name: newUser._doc.firstName,
            expires: new Date(Date.now() + tokenExpiry * 1000),
          };

          const verifyTokenResponse = await VerifyTokenModel(
            tenant.toLowerCase()
          ).register(tokenCreationBody, next);

          if (verifyTokenResponse && verifyTokenResponse.success === false) {
            logger.error(
              `Failed to create verification token for mobile user ${normalizedEmail}: ${verifyTokenResponse.message}`,
              {
                email: normalizedEmail,
                userId,
                tenant,
                tokenError: verifyTokenResponse.message,
              }
            );

            // Consider rolling back user creation
            try {
              await UserModel(tenant).findByIdAndDelete(userId);
              logger.info(
                `Rolled back user creation due to token failure: ${userId}`
              );
            } catch (rollbackError) {
              logger.error(
                `Failed to rollback user creation: ${rollbackError.message}`
              );
            }

            return verifyTokenResponse;
          }

          // ✅ STEP 7: Send verification email with enhanced monitoring
          try {
            const emailResult = await mailer.sendVerificationEmail({
              email: normalizedEmail,
              token: verificationToken,
              tenant,
            });

            if (emailResult && emailResult.success === true) {
              return {
                success: true,
                message:
                  "Mobile user registered successfully. Please verify your email.",
                data: {
                  user: {
                    _id: newUser._doc._id,
                    email: newUser._doc.email,
                    firstName: newUser._doc.firstName,
                    lastName: newUser._doc.lastName,
                    verified: newUser._doc.verified,
                    analyticsVersion: newUser._doc.analyticsVersion,
                  },
                  verificationEmailSent: true,
                  nextStep: "Check your email for a 5-digit verification code",
                },
              };
            } else {
              logger.error("Mobile verification email failed", {
                email: normalizedEmail,
                userId,
                tenant,
                emailError: emailResult?.message || "Unknown email error",
              });

              return {
                success: false,
                message: "User created but verification email failed",
                data: {
                  user: {
                    _id: newUser._doc._id,
                    email: newUser._doc.email,
                    firstName: newUser._doc.firstName,
                    lastName: newUser._doc.lastName,
                    verified: false,
                  },
                  verificationEmailSent: false,
                  emailError:
                    emailResult?.message || "Email service unavailable",
                },
              };
            }
          } catch (emailError) {
            logger.error(
              `Mobile verification email exception: ${emailError.message}`,
              {
                email: normalizedEmail,
                userId,
                tenant,
                error: emailError.message,
                stack: emailError.stack?.substring(0, 500),
              }
            );

            return {
              success: false,
              message: "User created but email delivery failed",
              data: {
                user: {
                  _id: newUser._doc._id,
                  email: newUser._doc.email,
                  firstName: newUser._doc.firstName,
                  lastName: newUser._doc.lastName,
                  verified: false,
                },
                verificationEmailSent: false,
                emailError: emailError.message,
              },
            };
          }
        } else {
          logger.error("Mobile user creation failed", {
            email: normalizedEmail,
            tenant,
            error: newUserResponse?.message || "Unknown creation error",
            errors: newUserResponse?.errors,
          });

          return (
            newUserResponse || {
              success: false,
              message: "Failed to create mobile user account",
            }
          );
        }
      } finally {
        // ✅ STEP 8: Always cleanup the lock
        registrationLocks.delete(lockKey);
      }
    } catch (error) {
      logger.error(`🐛🐛 Mobile registration error: ${error.message}`, {
        email: request.body?.email,
        tenant: request.query?.tenant,
        stack: error.stack,
        userAgent: request.headers?.["user-agent"]?.substring(0, 100),
      });

      return {
        success: false,
        message: "An unexpected error occurred during mobile registration",
        errors: {
          server:
            "Please try again or contact support if the problem persists.",
        },
      };
    }
  },

  verificationReminder: async (request, next) => {
    try {
      const { tenant, email } = request;

      if (!email) {
        return {
          success: false,
          message: "Email is required for verification reminder",
          status: httpStatus.BAD_REQUEST,
          errors: { email: "Email address is required" },
        };
      }

      const normalizedEmail = email.toLowerCase().trim();

      // ✅ STEP 1: Rate limiting for verification reminders
      const reminderKey = `verify-reminder-${normalizedEmail}-${tenant}`;

      if (registrationLocks.has(reminderKey)) {
        const lockData = registrationLocks.get(reminderKey);
        const timeElapsed = Date.now() - lockData.createdAt;
        const remainingTime = Math.ceil((300000 - timeElapsed) / 1000); // 5 minutes lock

        logger.warn(
          `Verification reminder rate limited for ${normalizedEmail}`,
          {
            email: normalizedEmail,
            tenant,
            timeElapsed: timeElapsed / 1000,
            remainingSeconds: remainingTime,
          }
        );

        return {
          success: false,
          message: "Please wait before requesting another verification email",
          status: httpStatus.TOO_MANY_REQUESTS,
          errors: {
            rateLimit: `Please wait ${remainingTime} seconds before requesting another verification email.`,
          },
        };
      }

      // Set rate limiting lock
      registrationLocks.set(reminderKey, {
        createdAt: Date.now(),
        type: "verification_reminder",
      });

      setTimeout(() => {
        registrationLocks.delete(reminderKey);
      }, 300000); // 5 minute rate limit

      // ✅ STEP 2: Enhanced user lookup with verification status check
      const user = await UserModel(tenant)
        .findOne({ email: normalizedEmail })
        .select(
          "_id email firstName lastName verified createdAt lastLogin analyticsVersion"
        )
        .lean();

      if (isEmpty(user)) {
        logger.warn(
          `Verification reminder requested for non-existent user: ${normalizedEmail}`,
          {
            email: normalizedEmail,
            tenant,
          }
        );

        return {
          success: false,
          message: "User not found",
          status: httpStatus.NOT_FOUND,
          errors: {
            email:
              "No account found with this email address. Please check the email or register a new account.",
          },
        };
      }

      // ✅ STEP 3: Check if user is already verified
      if (user.verified) {
        return {
          success: false,
          message: "Account is already verified",
          status: httpStatus.BAD_REQUEST,
          errors: {
            verification:
              "Your account is already verified. You can proceed to login.",
          },
          data: {
            alreadyVerified: true,
            canLogin: true,
          },
        };
      }

      const user_id = user._id;

      // ✅ STEP 4: Generate new verification token with enhanced security
      const token = accessCodeGenerator
        .generate(
          constants.RANDOM_PASSWORD_CONFIGURATION(constants.TOKEN_LENGTH)
        )
        .toUpperCase();

      const tokenCreationBody = {
        token,
        name: user.firstName,
        expires: new Date(Date.now() + 24 * 60 * 60 * 1000), // 24 hours
      };

      // ✅ STEP 5: Create verification token with cleanup of old tokens
      try {
        // Clean up any existing tokens for this user first
        await VerifyTokenModel(tenant.toLowerCase()).deleteMany({
          name: user.firstName,
          expires: { $lt: new Date() }, // Delete expired tokens
        });

        const responseFromCreateToken = await VerifyTokenModel(
          tenant.toLowerCase()
        ).register(tokenCreationBody, next);

        if (!responseFromCreateToken) {
          logger.error(
            `🐛🐛 Error creating verification reminder token: responseFromCreateToken is undefined`,
            { email: normalizedEmail, userId: user_id, tenant }
          );
          return {
            success: false,
            message: "Failed to create verification token",
            status: httpStatus.INTERNAL_SERVER_ERROR,
            errors: { token: "Unable to generate verification token" },
          };
        }

        if (responseFromCreateToken.success === false) {
          logger.error("Verification token creation failed", {
            email: normalizedEmail,
            userId: user_id,
            tenant,
            tokenError: responseFromCreateToken.message,
          });
          return responseFromCreateToken;
        }

        // ✅ STEP 6: Send verification email with enhanced monitoring
        try {
          const responseFromSendEmail = await mailer.verifyEmail(
            {
              user_id,
              token,
              email: normalizedEmail,
              firstName: user.firstName,
              category: "reminder", // Mark as reminder for analytics
            },
            next
          );

          if (responseFromSendEmail) {
            if (responseFromSendEmail.success === true) {
              const userDetails = {
                firstName: user.firstName,
                lastName: user.lastName,
                email: user.email,
                verified: user.verified,
              };

              return {
                success: true,
                message: "Verification email sent successfully",
                data: {
                  ...userDetails,
                  reminderSent: true,
                  expiresIn: "24 hours",
                },
                status: responseFromSendEmail.status || httpStatus.OK,
              };
            } else if (responseFromSendEmail.success === false) {
              logger.error("Verification reminder email failed", {
                email: normalizedEmail,
                userId: user_id,
                tenant,
                emailError: responseFromSendEmail.message,
              });
              return responseFromSendEmail;
            }
          } else {
            logger.error(
              "mailer.verifyEmail did not return a response for reminder"
            );
            return {
              success: false,
              message: "Email service unavailable",
              status: httpStatus.SERVICE_UNAVAILABLE,
              errors: {
                email: "Unable to send verification email at this time",
              },
            };
          }
        } catch (emailError) {
          logger.error(
            `Verification reminder email exception: ${emailError.message}`,
            {
              email: normalizedEmail,
              userId: user_id,
              tenant,
              error: emailError.message,
            }
          );

          return {
            success: false,
            message: "Failed to send verification email",
            status: httpStatus.INTERNAL_SERVER_ERROR,
            errors: { email: emailError.message },
          };
        }
      } catch (tokenError) {
        logger.error(
          `Token creation error for verification reminder: ${tokenError.message}`,
          {
            email: normalizedEmail,
            userId: user_id,
            tenant,
            error: tokenError.message,
          }
        );

        return {
          success: false,
          message: "Failed to create verification token",
          status: httpStatus.INTERNAL_SERVER_ERROR,
          errors: { token: tokenError.message },
        };
      }
    } catch (error) {
      logger.error(`🐛🐛 Verification reminder error: ${error.message}`, {
        email: request.email,
        tenant: request.tenant,
        stack: error.stack,
      });

      return {
        success: false,
        message: "Internal Server Error",
        status: httpStatus.INTERNAL_SERVER_ERROR,
        errors: { server: "An unexpected error occurred" },
      };
    }
  },
  mobileVerificationReminder: async (request, next) => {
    try {
      const { tenant, email } = request;

      if (!email) {
        return {
          success: false,
          message: "Email is required for mobile verification reminder",
          errors: { email: "Email address is required" },
        };
      }

      const normalizedEmail = email.toLowerCase().trim();

      // ✅ STEP 1: Enhanced rate limiting for mobile
      const reminderKey = `mobile-verify-reminder-${normalizedEmail}-${tenant}`;

      if (registrationLocks.has(reminderKey)) {
        const lockData = registrationLocks.get(reminderKey);
        const timeElapsed = Date.now() - lockData.createdAt;
        const remainingTime = Math.ceil((180000 - timeElapsed) / 1000); // 3 minutes lock for mobile

        logger.warn(
          `Mobile verification reminder rate limited for ${normalizedEmail}`,
          {
            email: normalizedEmail,
            tenant,
            timeElapsed: timeElapsed / 1000,
            remainingSeconds: remainingTime,
          }
        );

        return {
          success: false,
          message: "Please wait before requesting another verification code",
          errors: {
            rateLimit: `Please wait ${remainingTime} seconds before requesting another code.`,
          },
        };
      }

      // Set rate limiting lock (shorter for mobile UX)
      registrationLocks.set(reminderKey, {
        createdAt: Date.now(),
        type: "mobile_verification_reminder",
      });

      setTimeout(() => {
        registrationLocks.delete(reminderKey);
      }, 180000); // 3 minute rate limit for mobile

      // ✅ STEP 2: Enhanced user lookup
      const user = await UserModel(tenant)
        .findOne({ email: normalizedEmail })
        .select(
          "_id email firstName lastName verified analyticsVersion createdAt"
        )
        .lean();

      if (isEmpty(user)) {
        logger.warn(
          `Mobile verification reminder for non-existent user: ${normalizedEmail}`,
          {
            email: normalizedEmail,
            tenant,
          }
        );

        return {
          success: false,
          message: "User not found",
          errors: {
            email:
              "No mobile account found with this email. Please register first.",
          },
        };
      }

      // ✅ STEP 3: Check verification status
      if (user.verified) {
        return {
          success: false,
          message: "Account already verified",
          errors: {
            verification:
              "Your mobile account is already verified. You can proceed to login.",
          },
          data: {
            alreadyVerified: true,
            canLogin: true,
          },
        };
      }

      // ✅ STEP 4: Generate mobile verification token (5-digit numeric)
      const token = generateNumericToken(5);

      const tokenCreationBody = {
        token,
        name: user.firstName,
        expires: new Date(Date.now() + 24 * 60 * 60 * 1000), // 24 hours
      };

      // ✅ STEP 5: Create token with cleanup
      try {
        // Clean up old mobile tokens first
        await VerifyTokenModel(tenant.toLowerCase()).deleteMany({
          name: user.firstName,
          token: { $regex: /^\d{5}$/ }, // Delete old 5-digit tokens
          expires: { $lt: new Date() },
        });

        const responseFromCreateToken = await VerifyTokenModel(
          tenant.toLowerCase()
        ).register(tokenCreationBody, next);

        if (responseFromCreateToken.success === false) {
          logger.error("Mobile verification token creation failed", {
            email: normalizedEmail,
            userId: user._id,
            tenant,
            error: responseFromCreateToken.message,
          });
          return responseFromCreateToken;
        }

        // ✅ STEP 6: Send mobile verification email
        try {
          const emailResponse = await mailer.sendVerificationEmail(
            {
              email: normalizedEmail,
              token,
              tenant,
            },
            next
          );

          if (emailResponse && emailResponse.success === true) {
            const userDetails = {
              firstName: user.firstName,
              lastName: user.lastName,
              email: user.email,
              verified: user.verified,
            };

            return {
              success: true,
              message: "Verification code sent to your email.",
              data: {
                ...userDetails,
                reminderSent: true,
                codeLength: 5,
                expiresIn: "24 hours",
              },
            };
          } else {
            logger.error("Mobile verification reminder email failed", {
              email: normalizedEmail,
              userId: user._id,
              tenant,
              emailError: emailResponse?.message,
            });
            return (
              emailResponse || {
                success: false,
                message: "Failed to send verification code",
              }
            );
          }
        } catch (emailError) {
          logger.error(
            `Mobile verification reminder email exception: ${emailError.message}`,
            {
              email: normalizedEmail,
              userId: user._id,
              tenant,
              error: emailError.message,
            }
          );

          return {
            success: false,
            message: "Email delivery failed",
            errors: { email: emailError.message },
          };
        }
      } catch (tokenError) {
        logger.error(
          `Mobile verification token creation error: ${tokenError.message}`,
          {
            email: normalizedEmail,
            userId: user._id,
            tenant,
            error: tokenError.message,
          }
        );

        return {
          success: false,
          message: "Failed to generate verification code",
          errors: { token: tokenError.message },
        };
      }
    } catch (error) {
      logger.error(
        `🐛🐛 Mobile verification reminder error: ${error.message}`,
        {
          email: request.email,
          tenant: request.tenant,
          stack: error.stack,
        }
      );

      return {
        success: false,
        message: "An unexpected error occurred",
        errors: { server: "Please try again or contact support" },
      };
    }
  },
  verifyMobileEmail: async (request, next) => {
    try {
      const {
        email,
        token,
        tenant,
        skip = 0,
        limit = 1000,
      } = {
        ...request.body,
        ...request.query,
        ...request.params,
      };

      // ✅ STEP 1: Enhanced input validation
      if (!email || !token) {
        return {
          success: false,
          message: "Email and verification code are required",
          errors: {
            email: !email ? "Email is required" : undefined,
            token: !token ? "Verification code is required" : undefined,
          },
        };
      }

      const normalizedEmail = email.toLowerCase().trim();

      // ✅ STEP 2: Token format validation for mobile (5-digit numeric)
      if (!/^\d{5}$/.test(token)) {
        logger.warn(
          `Invalid mobile verification token format for ${normalizedEmail}`,
          {
            email: normalizedEmail,
            tenant,
            tokenFormat: "invalid",
            providedToken: token.replace(/./g, "*"), // Mask token in logs
          }
        );

        return {
          success: false,
          message: "Invalid verification code format",
          errors: {
            token: "Verification code must be a 5-digit number",
          },
        };
      }

      // ✅ STEP 3: Rate limiting for verification attempts
      const verifyKey = `mobile-verify-${normalizedEmail}-${tenant}`;

      if (registrationLocks.has(verifyKey)) {
        const lockData = registrationLocks.get(verifyKey);
        const attempts = lockData.attempts || 0;

        if (attempts >= 5) {
          // Max 5 attempts per 15 minutes
          const timeElapsed = Date.now() - lockData.createdAt;
          const remainingTime = Math.ceil((900000 - timeElapsed) / 1000); // 15 minutes

          logger.warn(
            `Mobile verification rate limited for ${normalizedEmail}`,
            {
              email: normalizedEmail,
              tenant,
              attempts,
              remainingSeconds: remainingTime,
            }
          );

          return {
            success: false,
            message: "Too many verification attempts",
            errors: {
              rateLimit: `Please wait ${Math.ceil(
                remainingTime / 60
              )} minutes before trying again.`,
            },
          };
        }

        // Increment attempts
        lockData.attempts = attempts + 1;
        registrationLocks.set(verifyKey, lockData);
      } else {
        // First attempt
        registrationLocks.set(verifyKey, {
          createdAt: Date.now(),
          attempts: 1,
          type: "mobile_verification",
        });

        setTimeout(() => {
          registrationLocks.delete(verifyKey);
        }, 900000); // 15 minute window
      }

      const timeZone = moment.tz.guess();
      let filter = {
        token,
        expires: {
          $gt: moment().tz(timeZone).toDate(),
        },
      };

      // ✅ STEP 4: Enhanced user lookup with verification status
      const userDetails = await UserModel(tenant)
        .find({ email: normalizedEmail })
        .select(
          "_id firstName lastName userName email verified analyticsVersion"
        )
        .lean();

      const user = userDetails[0];

      if (isEmpty(user)) {
        logger.warn(
          `Mobile verification attempted for non-existent user: ${normalizedEmail}`,
          {
            email: normalizedEmail,
            tenant,
            token: token.replace(/./g, "*"),
          }
        );

        return {
          success: false,
          message: "User not found",
          errors: {
            email: "No account found with this email address",
          },
        };
      }

      // ✅ STEP 5: Check if already verified
      if (user.verified) {
        // Clear rate limiting on successful verification check
        registrationLocks.delete(verifyKey);

        return {
          success: true,
          message: "Account already verified",
          data: {
            user: {
              _id: user._id,
              email: user.email,
              firstName: user.firstName,
              lastName: user.lastName,
              verified: true,
            },
            alreadyVerified: true,
          },
        };
      }

      // ✅ STEP 6: Validate verification token

      const responseFromListAccessToken = await VerifyTokenModel(tenant).list(
        {
          skip,
          limit,
          filter,
        },
        next
      );

      if (responseFromListAccessToken.success === true) {
        if (responseFromListAccessToken.status === httpStatus.NOT_FOUND) {
          logger.warn(
            `Invalid or expired mobile verification token for ${normalizedEmail}`,
            {
              email: normalizedEmail,
              userId: user._id,
              tenant,
              tokenStatus: "not_found_or_expired",
            }
          );

          return {
            success: false,
            message: "Invalid or expired verification code",
            errors: {
              token:
                "The verification code is invalid or has expired. Please request a new code.",
            },
          };
        } else if (responseFromListAccessToken.status === httpStatus.OK) {
          // ✅ STEP 7: Update user as verified
          filter = { email: normalizedEmail };
          let update = { verified: true };

          const responseFromUpdateUser = await UserModel(tenant).modify(
            {
              filter,
              update,
            },
            next
          );

          if (responseFromUpdateUser.success === true) {
            if (responseFromUpdateUser.status === httpStatus.BAD_REQUEST) {
              return responseFromUpdateUser;
            }

            // ✅ STEP 8: Delete verification token
            filter = { token };
            const responseFromDeleteToken = await VerifyTokenModel(
              tenant
            ).remove({ filter }, next);

            if (responseFromDeleteToken.success === true) {
              // ✅ STEP 9: Send welcome email for mobile users
              try {
                const responseFromSendEmail =
                  await mailer.afterEmailVerification(
                    {
                      firstName: user.firstName,
                      username: user.userName,
                      email: user.email,
                      analyticsVersion: user.analyticsVersion || 4,
                    },
                    next
                  );

                // Clear rate limiting on successful verification
                registrationLocks.delete(verifyKey);

                if (
                  responseFromSendEmail &&
                  responseFromSendEmail.success === true
                ) {
                  return {
                    success: true,
                    message: "Email verified successfully! Welcome to AirQo.",
                    data: {
                      user: {
                        _id: user._id,
                        email: user.email,
                        firstName: user.firstName,
                        lastName: user.lastName,
                        verified: true,
                        analyticsVersion: user.analyticsVersion,
                      },
                      verificationCompleted: true,
                      welcomeEmailSent: true,
                    },
                    status: httpStatus.OK,
                  };
                } else {
                  // Verification successful but welcome email failed
                  return {
                    success: true,
                    message: "Email verified successfully!",
                    data: {
                      user: {
                        _id: user._id,
                        email: user.email,
                        firstName: user.firstName,
                        lastName: user.lastName,
                        verified: true,
                        analyticsVersion: user.analyticsVersion,
                      },
                      verificationCompleted: true,
                      welcomeEmailSent: false,
                      welcomeEmailError: responseFromSendEmail?.message,
                    },
                    status: httpStatus.OK,
                  };
                }
              } catch (emailError) {
                logger.error(
                  `Welcome email error after mobile verification: ${emailError.message}`,
                  {
                    email: normalizedEmail,
                    userId: user._id,
                    tenant,
                    error: emailError.message,
                  }
                );

                // Still return success since verification completed
                return {
                  success: true,
                  message: "Email verified successfully!",
                  data: {
                    user: {
                      _id: user._id,
                      email: user.email,
                      firstName: user.firstName,
                      lastName: user.lastName,
                      verified: true,
                    },
                    verificationCompleted: true,
                    welcomeEmailSent: false,
                  },
                  status: httpStatus.OK,
                };
              }
            } else if (responseFromDeleteToken.success === false) {
              logger.error(
                "Failed to delete verification token after mobile verification",
                {
                  email: normalizedEmail,
                  userId: user._id,
                  tenant,
                  deleteError: responseFromDeleteToken.message,
                }
              );

              return {
                success: false,
                message: "Verification process incomplete",
                status:
                  responseFromDeleteToken.status ||
                  httpStatus.INTERNAL_SERVER_ERROR,
                errors: responseFromDeleteToken.errors || {
                  message: "Token cleanup failed",
                },
              };
            }
          } else if (responseFromUpdateUser.success === false) {
            logger.error("Failed to update user verification status", {
              email: normalizedEmail,
              userId: user._id,
              tenant,
              updateError: responseFromUpdateUser.message,
            });

            return {
              success: false,
              message: "Failed to update verification status",
              status:
                responseFromUpdateUser.status ||
                httpStatus.INTERNAL_SERVER_ERROR,
              errors: responseFromUpdateUser.errors || {
                message: "Database update failed",
              },
            };
          }
        }
      } else if (responseFromListAccessToken.success === false) {
        logger.error("Token lookup failed for mobile verification", {
          email: normalizedEmail,
          userId: user._id,
          tenant,
          tokenError: responseFromListAccessToken.message,
        });

        return responseFromListAccessToken;
      }
    } catch (error) {
      logger.error(`🐛🐛 Mobile email verification error: ${error.message}`, {
        email: request.body?.email,
        tenant: request.query?.tenant,
        stack: error.stack,
      });

      return {
        success: false,
        message: "An unexpected error occurred during verification",
        errors: {
          server:
            "Please try again or contact support if the problem persists.",
        },
      };
    }
  },
  verifyEmail: async (request, next) => {
    try {
      const {
        tenant,
        limit = 1000,
        skip = 0,
        user_id,
        token,
      } = {
        ...request.query,
        ...request.params,
      };

      // ✅ STEP 1: Enhanced input validation
      if (!user_id || !token) {
        return {
          success: false,
          message: "User ID and verification token are required",
          status: httpStatus.BAD_REQUEST,
          errors: {
            user_id: !user_id ? "User ID is required" : undefined,
            token: !token ? "Verification token is required" : undefined,
          },
        };
      }

      // ✅ STEP 2: Enhanced user lookup
      const userDetails = await UserModel(tenant)
        .find({ _id: ObjectId(user_id) })
        .select(
          "_id firstName lastName userName email verified analyticsVersion"
        )
        .lean();

      if (isEmpty(userDetails)) {
        logger.warn(
          `Web verification attempted for non-existent user ID: ${user_id}`,
          {
            userId: user_id,
            tenant,
            token: token.substring(0, 5) + "...",
          }
        );

        return {
          success: false,
          message: "User not found",
          status: httpStatus.NOT_FOUND,
          errors: { user: "User account not found" },
        };
      }

      const user = userDetails[0];

      // ✅ STEP 3: Check if already verified
      if (user.verified) {
        return {
          success: true,
          message: "Account already verified",
          status: httpStatus.OK,
          data: {
            user: {
              _id: user._id,
              email: user.email,
              firstName: user.firstName,
              lastName: user.lastName,
              verified: true,
            },
            alreadyVerified: true,
          },
        };
      }

      // ✅ STEP 4: Validate token with expiration check
      const timeZone = moment.tz.guess();
      let filter = {
        token,
        expires: {
          $gt: moment().tz(timeZone).toDate(),
        },
      };

      const responseFromListAccessToken = await VerifyTokenModel(tenant).list(
        {
          skip,
          limit,
          filter,
        },
        next
      );

      if (responseFromListAccessToken.success === true) {
        if (responseFromListAccessToken.status === httpStatus.NOT_FOUND) {
          logger.warn(
            `Invalid or expired web verification token for user: ${user.email}`,
            {
              email: user.email,
              userId: user_id,
              tenant,
              tokenStatus: "not_found_or_expired",
            }
          );

          return {
            success: false,
            message: "Invalid or expired verification link",
            status: httpStatus.BAD_REQUEST,
            errors: {
              token:
                "The verification link is invalid or has expired. Please request a new verification email.",
            },
          };
        } else if (responseFromListAccessToken.status === httpStatus.OK) {
          // ✅ STEP 5: Update user as verified
          let update = { verified: true };
          filter = { _id: user_id };

          const responseFromUpdateUser = await UserModel(tenant).modify(
            {
              filter,
              update,
            },
            next
          );

          if (responseFromUpdateUser.success === true) {
            if (responseFromUpdateUser.status === httpStatus.BAD_REQUEST) {
              return responseFromUpdateUser;
            }

            // ✅ STEP 6: Delete verification token
            filter = { token };
            const responseFromDeleteToken = await VerifyTokenModel(
              tenant
            ).remove({ filter }, next);

            if (responseFromDeleteToken.success === true) {
              // ✅ STEP 7: Send welcome email
              try {
                const responseFromSendEmail =
                  await mailer.afterEmailVerification(
                    {
                      firstName: user.firstName,
                      username: user.userName,
                      email: user.email,
                      analyticsVersion: user.analyticsVersion || 3,
                    },
                    next
                  );

                if (
                  responseFromSendEmail &&
                  responseFromSendEmail.success === true
                ) {
                  return {
                    success: true,
                    message: "Email verified successfully! Welcome to AirQo.",
                    status: httpStatus.OK,
                    data: {
                      user: {
                        _id: user._id,
                        email: user.email,
                        firstName: user.firstName,
                        lastName: user.lastName,
                        verified: true,
                      },
                      verificationCompleted: true,
                      welcomeEmailSent: true,
                    },
                  };
                } else if (
                  responseFromSendEmail &&
                  responseFromSendEmail.success === false
                ) {
                  // Verification successful but welcome email failed
                  return {
                    success: true,
                    message: "Email verified successfully!",
                    status: httpStatus.OK,
                    data: {
                      user: {
                        _id: user._id,
                        email: user.email,
                        firstName: user.firstName,
                        lastName: user.lastName,
                        verified: true,
                      },
                      verificationCompleted: true,
                      welcomeEmailSent: false,
                    },
                  };
                }
              } catch (emailError) {
                logger.error(
                  `Welcome email error after web verification: ${emailError.message}`,
                  {
                    email: user.email,
                    userId: user_id,
                    tenant,
                    error: emailError.message,
                  }
                );

                // Still return success since verification completed
                return {
                  success: true,
                  message: "Email verified successfully!",
                  status: httpStatus.OK,
                  data: {
                    user: {
                      _id: user._id,
                      email: user.email,
                      firstName: user.firstName,
                      lastName: user.lastName,
                      verified: true,
                    },
                    verificationCompleted: true,
                    welcomeEmailSent: false,
                  },
                };
              }
            } else if (responseFromDeleteToken.success === false) {
              logger.error(
                "Failed to delete verification token after web verification",
                {
                  email: user.email,
                  userId: user_id,
                  tenant,
                  deleteError: responseFromDeleteToken.message,
                }
              );

              return {
                success: false,
                message: "Verification process incomplete",
                status:
                  responseFromDeleteToken.status ||
                  httpStatus.INTERNAL_SERVER_ERROR,
                errors: responseFromDeleteToken.errors || {
                  message: "Token cleanup failed",
                },
              };
            }
          } else if (responseFromUpdateUser.success === false) {
            logger.error("Failed to update user verification status", {
              email: user.email,
              userId: user_id,
              tenant,
              updateError: responseFromUpdateUser.message,
            });

            return {
              success: false,
              message: "Failed to update verification status",
              status:
                responseFromUpdateUser.status ||
                httpStatus.INTERNAL_SERVER_ERROR,
              errors: responseFromUpdateUser.errors || {
                message: "Database update failed",
              },
            };
          }
        }
      } else if (responseFromListAccessToken.success === false) {
        logger.error("Token lookup failed for web verification", {
          email: user.email,
          userId: user_id,
          tenant,
          tokenError: responseFromListAccessToken.message,
        });

        return responseFromListAccessToken;
      }
    } catch (error) {
      logger.error(`🐛🐛 Web email verification error: ${error.message}`, {
        userId: request.params?.user_id,
        tenant: request.query?.tenant,
        stack: error.stack,
      });

      return {
        success: false,
        message: "Internal Server Error",
        status: httpStatus.INTERNAL_SERVER_ERROR,
        errors: { server: "An unexpected error occurred during verification" },
      };
    }
  },
  create: async (request, next) => {
    try {
      const { tenant, firstName, email, password, category } = {
        ...request.body,
        ...request.query,
        ...request.params,
      };

      // ✅ STEP 1: Create registration lock to prevent race conditions
      const lockKey = `reg-${email.toLowerCase()}-${tenant}`;

      if (registrationLocks.has(lockKey)) {
        logger.warn(`Duplicate registration attempt blocked for ${email}`, {
          email,
          tenant,
          lockExists: true,
        });

        return {
          success: false,
          message: "Registration already in progress for this email",
          status: httpStatus.CONFLICT,
          errors: [
            {
              param: "email",
              message:
                "A registration for this email is already being processed. Please wait a moment and try again.",
              location: "body",
            },
          ],
        };
      }

      // Set lock with automatic cleanup
      registrationLocks.set(lockKey, Date.now());
      setTimeout(() => {
        registrationLocks.delete(lockKey);
      }, 30000); // 30 second lock

      try {
        // ✅ STEP 2: Check for existing user with enhanced logging
        const existingUser = await UserModel(tenant)
          .findOne({
            email: email.toLowerCase(),
          })
          .lean();

        if (!isEmpty(existingUser)) {
          // ✅ ENHANCED RESPONSE: Provide helpful information based on verification status
          if (existingUser.verified) {
            // User exists and is verified - send them to login
            return {
              success: false,
              message:
                "An account with this email already exists and is verified",
              status: httpStatus.CONFLICT,
              errors: [
                {
                  param: "email",
                  message:
                    "This email is already registered. Please use the 'Forgot Password' feature if you need to reset your password.",
                  location: "body",
                },
              ],
              data: {
                accountExists: true,
                verified: true,
                loginUrl: `${constants.ANALYTICS_BASE_URL}/user/login`,
                forgotPasswordUrl: `${constants.ANALYTICS_BASE_URL}/user/forgotPwd`,
              },
            };
          } else {
            // User exists but not verified - offer to resend verification

            // Trigger verification email resend
            try {
              await createUserModule.verificationReminder(
                {
                  tenant,
                  email: existingUser.email,
                },
                next
              );

              return {
                success: false,
                message:
                  "Account exists but is not verified. A new verification email has been sent.",
                status: httpStatus.CONFLICT,
                errors: [
                  {
                    param: "email",
                    message:
                      "This email is already registered but not verified. We've sent a new verification email.",
                    location: "body",
                  },
                ],
                data: {
                  accountExists: true,
                  verified: false,
                  verificationEmailSent: true,
                },
              };
            } catch (emailError) {
              logger.error(
                `Failed to send verification reminder: ${emailError.message}`
              );

              return {
                success: false,
                message: "Account exists but is not verified",
                status: httpStatus.CONFLICT,
                errors: [
                  {
                    param: "email",
                    message:
                      "This email is already registered but not verified. Please check your email for the verification link or contact support.",
                    location: "body",
                  },
                ],
              };
            }
          }
        }

        // ✅ STEP 3: Proceed with normal user creation
        const userBody = request.body;
        const newRequest = Object.assign(
          {
            userName: email,
            password,
            analyticsVersion: 3,
            ...(userBody.interests && { interests: userBody.interests }),
            ...(userBody.interestsDescription && {
              interestsDescription: userBody.interestsDescription,
            }),
            ...(userBody.country && { country: userBody.country }),
          },
          userBody
        );

        const responseFromCreateUser = await UserModel(tenant).register(
          newRequest,
          next,
          { sendDuplicateEmail: true }
        );

        if (!responseFromCreateUser) {
          return {
            success: false,
            message: "Failed to create user",
            status: httpStatus.INTERNAL_SERVER_ERROR,
            errors: [{ message: "User creation failed" }],
          };
        }

        if (responseFromCreateUser.success === true) {
          if (responseFromCreateUser.status === httpStatus.NO_CONTENT) {
            return responseFromCreateUser;
          }

          const createdUser = await responseFromCreateUser.data;
          const user_id = createdUser._doc._id;

          const token = accessCodeGenerator
            .generate(
              constants.RANDOM_PASSWORD_CONFIGURATION(constants.TOKEN_LENGTH)
            )
            .toUpperCase();

          const tokenCreationBody = {
            token,
            name: createdUser._doc.firstName,
          };

          const responseFromCreateToken = await VerifyTokenModel(
            tenant.toLowerCase()
          ).register(tokenCreationBody, next);

          if (responseFromCreateToken.success === false) {
            return responseFromCreateToken;
          }

          // ✅ STEP 4: Enhanced email sending with monitoring
          const responseFromSendEmail = await mailer.verifyEmail(
            {
              user_id,
              token,
              email,
              firstName,
              category,
            },
            next
          );

          if (responseFromSendEmail) {
            if (responseFromSendEmail.success === true) {
              const userDetails = {
                firstName: createdUser._doc.firstName,
                lastName: createdUser._doc.lastName,
                email: createdUser._doc.email,
                verified: createdUser._doc.verified,
              };

              return {
                success: true,
                message:
                  "Registration successful! Please check your email for verification instructions.",
                data: userDetails,
                status: responseFromSendEmail.status || httpStatus.OK,
              };
            } else if (responseFromSendEmail.success === false) {
              return responseFromSendEmail;
            }
          } else {
            logger.error("mailer.verifyEmail did not return a response");
            return {
              success: false,
              message: "User created but verification email failed to send",
              status: httpStatus.PARTIAL_CONTENT,
              errors: [
                {
                  message:
                    "Please contact support to resend verification email",
                },
              ],
            };
          }
        } else if (responseFromCreateUser.success === false) {
          return responseFromCreateUser;
        }
      } finally {
        // ✅ STEP 5: Always cleanup the lock
        registrationLocks.delete(lockKey);
      }
    } catch (error) {
      logger.error(
        `🐛🐛 Internal Server Error in user creation: ${error.message}`,
        {
          email: request.body?.email,
          tenant: request.query?.tenant,
          stack: error.stack,
        }
      );

      return {
        success: false,
        message: "Internal Server Error",
        status: httpStatus.INTERNAL_SERVER_ERROR,
        errors: [
          { message: "An unexpected error occurred during registration" },
        ],
      };
    }
  },
  // Enhanced register function in user.util.js
  register: async (request, next) => {
    try {
      const {
        firstName,
        lastName,
        email,
        organization,
        long_organization,
        privilege,
        network_id,
        tenant,
      } = {
        ...request.body,
        ...request.query,
        ...request.params,
      };

      // ✅ STEP 1: Input validation and normalization
      if (!email || !firstName || !lastName) {
        return {
          success: false,
          message: "Missing required fields",
          status: httpStatus.BAD_REQUEST,
          errors: {
            email: !email ? "Email is required" : undefined,
            firstName: !firstName ? "First name is required" : undefined,
            lastName: !lastName ? "Last name is required" : undefined,
          },
        };
      }

      const normalizedEmail = email.toLowerCase().trim();

      // ✅ STEP 2: Create registration lock to prevent race conditions
      const lockKey = `admin-reg-${normalizedEmail}-${tenant}`;

      if (registrationLocks.has(lockKey)) {
        logger.warn(
          `Duplicate admin registration attempt blocked for ${normalizedEmail}`,
          {
            email: normalizedEmail,
            tenant,
            lockExists: true,
            requestedBy: request.user?.email || "unknown",
          }
        );

        return {
          success: false,
          message: "Registration already in progress for this user",
          status: httpStatus.CONFLICT,
          errors: {
            email:
              "A registration for this email is currently being processed. Please wait and try again.",
          },
        };
      }

      // Set lock with automatic cleanup
      registrationLocks.set(lockKey, {
        createdAt: Date.now(),
        createdBy: request.user?.email || "unknown",
      });

      setTimeout(() => {
        registrationLocks.delete(lockKey);
      }, 45000); // 45 second lock (longer for admin operations)

      try {
        // ✅ STEP 3: Enhanced duplicate user checking
        const existingUser = await UserModel(tenant)
          .findOne({
            email: normalizedEmail,
          })
          .lean();

        if (!isEmpty(existingUser)) {
          // ✅ Enhanced response with actionable information
          if (existingUser.verified && existingUser.isActive) {
            return {
              success: false,
              message: "User already exists and is active",
              status: httpStatus.CONFLICT,
              errors: {
                email:
                  "This email is already registered with an active, verified account.",
              },
              data: {
                accountExists: true,
                verified: true,
                isActive: true,
                userId: existingUser._id,
                createdAt: existingUser.createdAt,
              },
            };
          } else if (existingUser.verified && !existingUser.isActive) {
            // User exists but is inactive - could reactivate
            return {
              success: false,
              message: "User exists but account is inactive",
              status: httpStatus.CONFLICT,
              errors: {
                email:
                  "This email belongs to an inactive account. Consider reactivating instead of creating new account.",
              },
              data: {
                accountExists: true,
                verified: true,
                isActive: false,
                canReactivate: true,
                userId: existingUser._id,
              },
            };
          } else {
            // User exists but not verified - could resend verification
            return {
              success: false,
              message: "User exists but is not verified",
              status: httpStatus.CONFLICT,
              errors: {
                email:
                  "This email is registered but not verified. Consider resending verification email instead.",
              },
              data: {
                accountExists: true,
                verified: false,
                canResendVerification: true,
                userId: existingUser._id,
              },
            };
          }
        }

        // ✅ STEP 4: Generate secure password with enhanced logging
        const password = accessCodeGenerator.generate(
          constants.RANDOM_PASSWORD_CONFIGURATION(10)
        );

        const requestBody = {
          firstName,
          lastName,
          email: normalizedEmail,
          organization,
          long_organization,
          privilege,
          userName: normalizedEmail,
          password,
          network_id,
          ...(request.body.interests && { interests: request.body.interests }),
          ...(request.body.interestsDescription && {
            interestsDescription: request.body.interestsDescription,
          }),
          ...(request.body.country && { country: request.body.country }),
          // Add metadata for admin-created users
          createdByAdmin: true,
          adminCreatorEmail: request.user?.email || "unknown",
        };

        // ✅ STEP 5: Create user with enhanced error handling
        const responseFromCreateUser = await UserModel(tenant).register(
          requestBody,
          next,
          { sendDuplicateEmail: false } // Admin creation shouldn't send duplicate emails
        );

        if (responseFromCreateUser.success === true) {
          const createdUser = responseFromCreateUser.data;

          // ✅ STEP 6: Enhanced email sending with monitoring
          try {
            const responseFromSendEmail = await mailer.user(
              {
                firstName,
                lastName,
                email: normalizedEmail,
                password,
                tenant,
                type: "user",
              },
              next
            );

            if (responseFromSendEmail) {
              if (responseFromSendEmail.success === true) {
                // ✅ Log successful email delivery

                return {
                  success: true,
                  message: "User successfully created and welcome email sent",
                  data: {
                    user: createdUser._doc,
                    emailSent: true,
                    loginUrl: `${constants.LOGIN_PAGE}`,
                    tempPassword: "Sent via email", // Don't return actual password in response
                  },
                  status: responseFromSendEmail.status || httpStatus.OK,
                };
              } else if (responseFromSendEmail.success === false) {
                // User created but email failed
                logger.error("Admin registration email failed", {
                  email: normalizedEmail,
                  userId: createdUser._doc._id,
                  tenant,
                  emailError: responseFromSendEmail.message,
                });

                return {
                  success: true, // User was created successfully
                  message: "User created but welcome email failed to send",
                  data: {
                    user: createdUser._doc,
                    emailSent: false,
                    tempPassword: password, // Return password since email failed
                    emailError: responseFromSendEmail.message,
                  },
                  status: httpStatus.PARTIAL_CONTENT,
                };
              }
            } else {
              logger.error("mailer.user did not return a response");
              return {
                success: true, // User was created
                message: "User created but email service unavailable",
                data: {
                  user: createdUser._doc,
                  emailSent: false,
                  tempPassword: password, // Return password since email failed
                },
                status: httpStatus.PARTIAL_CONTENT,
              };
            }
          } catch (emailError) {
            logger.error(
              `Admin registration email error: ${emailError.message}`,
              {
                email: normalizedEmail,
                userId: createdUser._doc._id,
                tenant,
                error: emailError.message,
              }
            );

            return {
              success: true, // User was created successfully
              message: "User created but email delivery failed",
              data: {
                user: createdUser._doc,
                emailSent: false,
                tempPassword: password, // Return password since email failed
                emailError: emailError.message,
              },
              status: httpStatus.PARTIAL_CONTENT,
            };
          }
        } else if (responseFromCreateUser.success === false) {
          logger.error("Admin user creation failed", {
            email: normalizedEmail,
            tenant,
            error: responseFromCreateUser.message,
            errors: responseFromCreateUser.errors,
          });

          return responseFromCreateUser;
        }
      } finally {
        // ✅ STEP 7: Always cleanup the lock
        registrationLocks.delete(lockKey);
      }
    } catch (error) {
      logger.error(`🐛🐛 Admin registration error: ${error.message}`, {
        email: request.body?.email,
        tenant: request.query?.tenant,
        requestedBy: request.user?.email || "unknown",
        stack: error.stack,
      });

      return {
        success: false,
        message: "Internal Server Error during user registration",
        status: httpStatus.INTERNAL_SERVER_ERROR,
        errors: {
          server:
            "An unexpected error occurred. Please try again or contact support.",
        },
      };
    }
  },
  forgotPassword: async (request, next) => {
    try {
      const { query, body } = request;
      const { version, slug } = body;
      const { tenant } = query;

      const filter = generateFilter.users(request, next);

      const userExists = await UserModel(tenant).exists(filter);

      if (!userExists) {
        next(
          new HttpError("Bad Request Error", httpStatus.BAD_REQUEST, {
            message:
              "Sorry, the provided email or username does not belong to a registered user. Please make sure you have entered the correct information or sign up for a new account.",
          })
        );
      }

      const responseFromGenerateResetToken =
        createUserModule.generateResetToken();

      if (responseFromGenerateResetToken.success === true) {
        const token = responseFromGenerateResetToken.data;
        const update = {
          resetPasswordToken: token,
          resetPasswordExpires: Date.now() + 3600000,
        };
        const responseFromModifyUser = await UserModel(
          tenant.toLowerCase()
        ).modify(
          {
            filter,
            update,
          },
          next
        );
        if (responseFromModifyUser.success === true) {
          /**
           * Based on the version number, return something different
           */
          const responseFromSendEmail = await mailer.forgot(
            {
              email: filter.email,
              token,
              tenant,
              version,
              slug,
            },
            next
          );

          if (responseFromSendEmail) {
            logObject("responseFromSendEmail", responseFromSendEmail);
            if (responseFromSendEmail.success === true) {
              return {
                success: true,
                message: "forgot email successfully sent",
                status: httpStatus.OK,
              };
            } else if (responseFromSendEmail.success === false) {
              return responseFromSendEmail;
            }
          } else {
            logger.error("mailer.forgot did not return a response");
            return next(
              new HttpError(
                "Internal Server Error",
                httpStatus.INTERNAL_SERVER_ERROR,
                { message: "Failed to send forgot password email" }
              )
            );
          }
        } else if (responseFromModifyUser.success === false) {
          return responseFromModifyUser;
        }
      } else if (responseFromGenerateResetToken.success === false) {
        return responseFromGenerateResetToken;
      }
    } catch (error) {
      logger.error(`🐛🐛 Internal Server Error ${error.message}`);
      next(
        new HttpError(
          "Internal Server Error",
          httpStatus.INTERNAL_SERVER_ERROR,
          { message: error.message }
        )
      );
    }
  },
  updateForgottenPassword: async (request, next) => {
    try {
      const { resetPasswordToken, password } = request.body;
      const { tenant } = request.query;
      const timeZone = moment.tz.guess();
      let filter = {
        resetPasswordToken,
        resetPasswordExpires: {
          $gt: moment().tz(timeZone).toDate(),
        },
      };

      logObject("isPasswordTokenValid FILTER", filter);
      const responseFromCheckTokenValidity =
        await createUserModule.isPasswordTokenValid(
          {
            tenant,
            filter,
          },
          next
        );

      logObject(
        "responseFromCheckTokenValidity",
        responseFromCheckTokenValidity
      );

      if (responseFromCheckTokenValidity.success === true) {
        const update = {
          resetPasswordToken: null,
          resetPasswordExpires: null,
          password,
        };
        const userDetails = responseFromCheckTokenValidity.data;
        logObject("userDetails", userDetails);
        filter = { _id: ObjectId(userDetails._id) };
        logObject("updateForgottenPassword FILTER", filter);
        const responseFromModifyUser = await UserModel(tenant).modify(
          {
            filter,
            update,
          },
          next
        );

        if (responseFromModifyUser.success === true) {
          const { email, firstName, lastName } = userDetails;
          const responseFromSendEmail = await mailer.updateForgottenPassword(
            {
              email,
              firstName,
              lastName,
            },
            next
          );

          if (responseFromSendEmail.success === true) {
            return responseFromModifyUser;
          } else if (responseFromSendEmail.success === false) {
            return responseFromSendEmail;
          }
        } else if (responseFromModifyUser.success === false) {
          return responseFromModifyUser;
        }
      } else if (responseFromCheckTokenValidity.success === false) {
        return responseFromCheckTokenValidity;
      }
    } catch (error) {
      logger.error(`🐛🐛 Internal Server Error ${error.message}`);
      next(
        new HttpError(
          "Internal Server Error",
          httpStatus.INTERNAL_SERVER_ERROR,
          { message: error.message }
        )
      );
    }
  },
  updateKnownPassword: async (request, next) => {
    try {
      const { query, body } = request;
      const { password, old_password, tenant } = { ...body, ...query };
      const filter = generateFilter.users(request, next);
      const user = await UserModel(tenant).find(filter).lean();
      logObject("the user details with lean(", user);

      if (isEmpty(user)) {
        logger.error(
          ` ${user[0].email} --- either your old password is incorrect or the provided user does not exist`
        );
        next(
          new HttpError("Bad Request Error", httpStatus.BAD_REQUEST, {
            message:
              "either your old password is incorrect or the provided user does not exist",
          })
        );
      }

      if (isEmpty(user[0].password)) {
        logger.error(` ${user[0].email} --- unable to do password lookup`);
        next(
          new HttpError(
            "Internal Server Error",
            httpStatus.INTERNAL_SERVER_ERROR,
            {
              message: "unable to do password lookup",
            }
          )
        );
      }

      const responseFromBcrypt = await bcrypt.compare(
        old_password,
        user[0].password
      );

      if (responseFromBcrypt === false) {
        logger.error(
          ` ${user[0].email} --- either your old password is incorrect or the provided user does not exist`
        );
        next(
          new HttpError("Bad Request Error", httpStatus.BAD_REQUEST, {
            message:
              "either your old password is incorrect or the provided user does not exist",
          })
        );
      }

      const update = {
        password: password,
      };
      const responseFromUpdateUser = await UserModel(
        tenant.toLowerCase()
      ).modify(
        {
          filter,
          update,
        },
        next
      );

      if (responseFromUpdateUser.success === true) {
        const { email, firstName, lastName } = user[0];
        const responseFromSendEmail = await mailer.updateKnownPassword(
          {
            email,
            firstName,
            lastName,
          },
          next
        );

        if (responseFromSendEmail) {
          if (responseFromSendEmail.success === true) {
            return responseFromUpdateUser;
          } else if (responseFromSendEmail.success === false) {
            return responseFromSendEmail;
          }
        } else {
          logger.error("mailer.updateKnownPassword did not return a response");
          return next(
            new HttpError(
              "Internal Server Error",
              httpStatus.INTERNAL_SERVER_ERROR,
              { message: "Failed to send update password email" }
            )
          );
        }
      } else if (responseFromUpdateUser.success === false) {
        return responseFromUpdateUser;
      }
    } catch (error) {
      logger.error(`🐛🐛 Internal Server Error ${error.message}`);
      next(
        new HttpError(
          "Internal Server Error",
          httpStatus.INTERNAL_SERVER_ERROR,
          { message: error.message }
        )
      );
    }
  },
  initiatePasswordReset: async ({ email, token, tenant }, next) => {
    try {
      const update = {
        resetPasswordToken: token,
        resetPasswordExpires: Date.now() + 3600000,
      };
      const responseFromModifyUser = await UserModel(tenant)
        .findOneAndUpdate({ email }, update, { new: true })
        .select("firstName lastName email");

      if (isEmpty(responseFromModifyUser)) {
        next(
          new HttpError("Bad Request Error", httpStatus.INTERNAL_SERVER_ERROR, {
            message: "user does not exist, please crosscheck",
          })
        );
      }

      await mailer.sendPasswordResetEmail({ email, token, tenant });

      return {
        success: true,
        message: "Password reset email sent successfully",
      };
    } catch (error) {
      logger.error(`🐛🐛 Internal Server Error ${error.message}`);
      next(
        new HttpError(
          "Unable to initiate password reset",
          httpStatus.INTERNAL_SERVER_ERROR,
          { message: error.message }
        )
      );
    }
  },
  resetPassword: async ({ token, password, tenant }, next) => {
    try {
      const resetPasswordToken = token;
      const timeZone = moment.tz.guess();
      const filter = {
        resetPasswordToken,
        resetPasswordExpires: {
          $gt: moment().tz(timeZone).toDate(),
        },
      };

      const user = await UserModel(tenant).findOne(filter);
      if (!user) {
        throw new HttpError(
          "Password reset token is invalid or has expired.",
          httpStatus.BAD_REQUEST
        );
      }
      const update = {
        resetPasswordToken: null,
        resetPasswordExpires: null,
        password,
      };

      const responseFromModifyUser = await UserModel(tenant)
        .findOneAndUpdate({ _id: ObjectId(user._id) }, update, { new: true })
        .select("firstName lastName email");

      const { email, firstName, lastName } = responseFromModifyUser._doc;

      const responseFromSendEmail = await mailer.updateForgottenPassword(
        {
          email,
          firstName,
          lastName,
        },
        next
      );

      if (responseFromSendEmail) {
        logObject("responseFromSendEmail", responseFromSendEmail);

        if (responseFromSendEmail.success === true) {
          return {
            success: true,
            message: "Password reset successful",
          };
        } else if (responseFromSendEmail.success === false) {
          return responseFromSendEmail;
        }
      } else {
        logger.error(
          "mailer.updateForgottenPassword did not return a response"
        );
        return next(
          new HttpError(
            "Internal Server Error",
            httpStatus.INTERNAL_SERVER_ERROR,
            { message: "Failed to send update password email" }
          )
        );
      }
    } catch (error) {
      logObject("error", error);
      logger.error(`🐛🐛 Internal Server Error ${error.message}`);
      next(
        new HttpError(
          "Internal Server Error",
          httpStatus.INTERNAL_SERVER_ERROR,
          { message: error.message }
        )
      );
    }
  },
  generateResetToken: (next) => {
    try {
      const token = crypto.randomBytes(20).toString("hex");
      return {
        success: true,
        message: "token generated successfully",
        data: token,
      };
    } catch (error) {
      logger.error(`🐛🐛 Internal Server Error ${error.message}`);
      next(
        new HttpError(
          "Internal Server Error",
          httpStatus.INTERNAL_SERVER_ERROR,
          { message: error.message }
        )
      );
    }
  },
  isPasswordTokenValid: async (
    { tenant = "airqo", filter = {} } = {},
    next
  ) => {
    try {
      const responseFromListUser = await UserModel(tenant.toLowerCase()).list(
        {
          filter,
        },
        next
      );
      logObject("responseFromListUser", responseFromListUser);
      if (responseFromListUser.success === true) {
        if (
          isEmpty(responseFromListUser.data) ||
          responseFromListUser.data.length > 1
        ) {
          next(
            new HttpError("Bad Request Error", httpStatus.BAD_REQUEST, {
              message: "password reset link is invalid or has expired",
            })
          );
        } else if (responseFromListUser.data.length === 1) {
          return {
            success: true,
            message: "password reset link is valid",
            status: httpStatus.OK,
            data: responseFromListUser.data[0],
          };
        }
      } else if (responseFromListUser.success === false) {
        return responseFromListUser;
      }
    } catch (error) {
      logger.error(`🐛🐛 Internal Server Error ${error.message}`);
      next(
        new HttpError(
          "Internal Server Error",
          httpStatus.INTERNAL_SERVER_ERROR,
          { message: error.message }
        )
      );
    }
  },
  subscribeToNewsLetter: async (request, next) => {
    try {
      const {
        email,
        tags,
        firstName,
        lastName,
        address,
        city,
        state,
        zipCode,
      } = request.body;

      const subscriberHash = md5(email);
      const listId = constants.MAILCHIMP_LIST_ID;

      const mergeFields = {
        ...(firstName && { FNAME: firstName }),
        ...(lastName && { LNAME: lastName }),
        ...(address && { ADDRESS: address }),
        ...(city && { CITY: city }),
        ...(state && { STATE: state }),
        ...(zipCode && { ZIP: zipCode }),
      };

      const responseFromMailChimp = await mailchimp.lists.setListMember(
        listId,
        subscriberHash,
        {
          email_address: email,
          status_if_new: "subscribed",
          merge_fields: mergeFields,
        }
      );
      const existingTags = responseFromMailChimp.tags.map((tag) => tag.name);

      const allUniqueTags = [...new Set([...existingTags, ...tags])];
      const formattedTags = allUniqueTags.map((tag) => {
        return {
          name: tag,
          status: "active",
        };
      });

      const responseFromUpdateSubscriberTags =
        await mailchimp.lists.updateListMemberTags(
          constants.MAILCHIMP_LIST_ID,
          subscriberHash,
          {
            body: {
              tags: formattedTags,
            },
          }
        );

      if (responseFromUpdateSubscriberTags === null) {
        return {
          success: true,
          status: httpStatus.OK,
          message:
            "successfully subscribed the email address to the AirQo newsletter",
        };
      } else {
        next(
          new HttpError(
            "Internal Server Error",
            httpStatus.INTERNAL_SERVER_ERROR,
            {
              message:
                "unable to Update Subsriber Tags for the newsletter subscription",
            }
          )
        );
      }
    } catch (error) {
      logObject("error.response.body", error.response.body);
      logger.error(
        `🐛🐛 Internal Server Error ${stringify(error.response.body)}`
      );
      next(
        new HttpError("Internal Server Error", error.response.body.status, {
          message: error.message,
          ...error.response.body,
        })
      );
    }
  },
  unSubscribeFromNewsLetter: async (request, next) => {
    try {
      const { email } = request.body;

      const subscriberHash = md5(email.toLowerCase());
      const listId = constants.MAILCHIMP_LIST_ID;

      const responseFromMailChimp = await mailchimp.lists.setListMember(
        listId,
        subscriberHash,
        { email_address: email, status: "unsubscribed" }
      );

      logObject("responseFromMailChimp", responseFromMailChimp);

      if (responseFromMailChimp.status !== "unsubscribed") {
        return next(
          new HttpError(
            `Failed to unsubscribe from newsletter`,
            httpStatus.INTERNAL_SERVER_ERROR
          )
        );
      }

      return {
        success: true,
        status: httpStatus.OK,
        message: `Successfully unsubscribed ${email} from the AirQo newsletter`,
      };
    } catch (error) {
      logObject("error", error);
      logger.error(`🐛🐛 Internal Server Error ${error.message}`);
      next(
        new HttpError(
          "Internal Server Error",
          httpStatus.INTERNAL_SERVER_ERROR,
          { message: error.message }
        )
      );
    }
  },
  reSubscribeToNewsLetter: async (request, next) => {
    try {
      return {
        success: false,
        status: httpStatus.NOT_IMPLEMENTED,
        message: "work in progress",
        errors: {
          message: "not yet implemented, work in progress",
        },
      };
      const { email } = request.body;

      const subscriberHash = md5(email.toLowerCase());
      const listId = constants.MAILCHIMP_LIST_ID;

      // Add member to the list
      const responseFromMailChimp = await mailchimp.lists.addListMember(
        listId,
        subscriberHash,
        {
          email_address: email,
          status: "subscribed",
        }
      );

      logObject("responseFromMailChimp", responseFromMailChimp);

      return {
        status: httpStatus.OK,
        success: true,
        message: "Successfully resubscribed to the AirQo newsletter",
      };
    } catch (error) {
      logObject("resubscribe error", error.response.body);
      logger.error(
        `🐛🐛 Internal Server Error ${stringify(error.response.body)}`
      );
      next(
        new HttpError(
          "Internal Server Error",
          httpStatus.INTERNAL_SERVER_ERROR,
          { message: error.message, ...error.response.body }
        )
      );
    }
  },
  unSubscribeFromNewsLetterV2: async (request, next) => {
    try {
      const { email } = request.body;

      const subscriberHash = md5(email.toLowerCase());
      const listId = constants.MAILCHIMP_LIST_ID;

      // Delete member permanently
      const responseFromMailChimp =
        await mailchimp.lists.deleteListMemberPermanent(listId, subscriberHash);
      logObject("responseFromMailChimp", responseFromMailChimp);

      if (responseFromMailChimp.status_code !== 200) {
        logObject("responseFromMailChimp", responseFromMailChimp);
        return next(
          new HttpError(
            `Failed to unsubscribe from newsletter: ${responseFromMailChimp.error}`,
            httpStatus.INTERNAL_SERVER_ERROR
          )
        );
      }

      res.status(httpStatus.NO_CONTENT).json({
        success: true,
        message: "Successfully unsubscribed from the AirQo newsletter",
      });
    } catch (error) {
      logObject("error.response.body", error.response.body);

      logger.error(`🐛🐛 Internal Server Error ${error.message}`);
      next(
        new HttpError("Internal Server Error", error.response.body.status, {
          message: error.message,
          ...error.response.body,
        })
      );
    }
  },
  deleteMobileUserData: async (request, next) => {
    try {
      const { userId, token } = request.params;

      const userRecord = await admin.auth().getUser(userId);

      let creationTime = userRecord.metadata.creationTime;
      creationTime = creationTime.replace(/\D/g, "");

      const tokenString = `${userId}+${creationTime}`;

      const verificationToken = crypto
        .createHash("sha256")
        .update(tokenString)
        .digest("hex");

      if (token !== verificationToken) {
        next(
          new HttpError("Bad Request Error", httpStatus.BAD_REQUEST, {
            message: "Invalid token",
          })
        );
      }

      try {
        await getAuth().deleteUser(userId);
        const collectionList = [
          constants.FIREBASE_COLLECTION_KYA,
          constants.FIREBASE_COLLECTION_ANALYTICS,
          constants.FIREBASE_COLLECTION_NOTIFICATIONS,
          constants.FIREBASE_COLLECTION_FAVORITE_PLACES,
        ];
        let collectionRef = db.collection(
          `${constants.FIREBASE_COLLECTION_USERS}`
        );
        let docRef = collectionRef.doc(userId);

        docRef
          .delete()
          .then(async () => {
            for (var collection of collectionList) {
              await deleteCollection(
                db,
                `${collection}/${userId}/${userId}`,
                100
              );
              collectionRef = db.collection(`${collection}`);
              docRef = collectionRef.doc(userId);
              docRef.delete();
            }
            logText("Document successfully deleted!");
          })
          .catch((error) => {
            logger.error(`🐛🐛 Internal Server Error -- ${error.message}`);

            next(
              new HttpError(
                "Internal Server Error",
                httpStatus.INTERNAL_SERVER_ERROR,
                {
                  message: error.message,
                }
              )
            );
          });

        return {
          success: true,
          message: "User account has been deleted.",
          status: httpStatus.OK,
        };
      } catch (error) {
        logger.error(`🐛🐛 Internal Server Error ${error.message}`);
        next(
          new HttpError(
            "Internal Server Error",
            httpStatus.INTERNAL_SERVER_ERROR,
            { message: error.message }
          )
        );
      }
    } catch (error) {
      logger.error(`🐛🐛 Internal Server Error ${error.message}`);
      next(
        new HttpError(
          "Internal Server Error",
          httpStatus.INTERNAL_SERVER_ERROR,
          { message: error.message }
        )
      );
    }
  },
  emailReport: async (request, next) => {
    try {
      const { body, files } = request;
      const { senderEmail, recepientEmails } = body;
      const pdfFile = files.pdf;
      const csvFile = files.csv;

      const normalizedRecepientEmails = Array.isArray(recepientEmails)
        ? recepientEmails
        : [recepientEmails];

      let responseFromSendEmail = {};

      responseFromSendEmail = await mailer.sendReport(
        {
          senderEmail,
          normalizedRecepientEmails,
          pdfFile,
          csvFile,
        },
        next
      );

      if (responseFromSendEmail.success === true) {
        return {
          success: true,
          message: "Successfully sent the Report File",
          status: httpStatus.OK,
        };
      } else if (responseFromSendEmail.success === false) {
        logger.error(`Failed to send Report`);
        const errorObject = responseFromSendEmail.errors
          ? responseFromSendEmail.errors
          : {};
        next(
          new HttpError(
            "Internal Server Error",
            httpStatus.INTERNAL_SERVER_ERROR,
            {
              message: "Failed to send Report",
              ...errorObject,
            }
          )
        );
      }
    } catch (error) {
      logger.error(`🐛🐛 Internal Server Error ${error.message}`);
      next(
        new HttpError(
          "Internal Server Error",
          httpStatus.INTERNAL_SERVER_ERROR,
          { message: error.message }
        )
      );
    }
  },
  subscribeToNotifications: async (request, next) => {
    try {
      let { email, type, tenant, user_id } = {
        ...request.body,
        ...request.query,
        ...request.params,
      };

      if (!isEmpty(user_id)) {
        const user = await UserModel(tenant)
          .findOne({ _id: user_id })
          .select("email")
          .lean();
        if (isEmpty(user)) {
          return {
            success: false,
            message: "Bad Request Error",
            status: httpStatus.BAD_REQUEST,
            errors: { message: `Provided user_id ${user_id} does not exist` },
          };
        }
        logObject("the email", user.email);
        email = user.email;
      }

      const updatedSubscription = await SubscriptionModel(
        tenant
      ).findOneAndUpdate(
        { email },
        { $set: { [`notifications.${type}`]: true } },
        { new: true, upsert: true }
      );

      if (updatedSubscription) {
        return {
          success: true,
          message: `Successfully Subscribed to ${type} notifications`,
          status: httpStatus.OK,
        };
      } else {
        return {
          success: false,
          message: `Internal Server Error`,
          status: httpStatus.INTERNAL_SERVER_ERROR,
          errors: {
            message: `Failed to subscribe users to ${type} notifications`,
          },
        };
      }
    } catch (error) {
      logger.error(`🐛🐛 Internal Server Error ${error.message}`);
      next(
        new HttpError(
          "Internal Server Error",
          httpStatus.INTERNAL_SERVER_ERROR,
          { message: error.message }
        )
      );
      return;
    }
  },
  unSubscribeFromNotifications: async (request, next) => {
    try {
      let { email, type, tenant, user_id } = {
        ...request.body,
        ...request.query,
        ...request.params,
      };
      if (!isEmpty(user_id)) {
        const user = await UserModel(tenant)
          .findOne({ _id: user_id })
          .select("email")
          .lean();
        if (isEmpty(user)) {
          return {
            success: false,
            message: "Bad Request Error",
            status: httpStatus.BAD_REQUEST,
            errors: { message: `Provided user_id ${user_id} does not exist` },
          };
        }
        email = user.email;
      }

      const updatedSubscription = await SubscriptionModel(
        tenant
      ).findOneAndUpdate(
        { email },
        { $set: { [`notifications.${type}`]: false } },
        { new: true, upsert: true }
      );

      if (updatedSubscription) {
        return {
          success: true,
          message: `Successfully UnSubscribed user from ${type} notifications`,
          status: httpStatus.OK,
        };
      } else {
        return {
          success: false,
          message: `Internal Server Error`,
          status: httpStatus.INTERNAL_SERVER_ERROR,
          errors: {
            message: `Failed to UnSubscribe the user from ${type} notifications`,
          },
        };
      }
    } catch (error) {
      logger.error(`🐛🐛 Internal Server Error ${error.message}`);
      next(
        new HttpError(
          "Internal Server Error",
          httpStatus.INTERNAL_SERVER_ERROR,
          { message: error.message }
        )
      );
      return;
    }
  },
  checkNotificationStatus: async (request, next) => {
    try {
      let { email, type, tenant, user_id } = {
        ...request.body,
        ...request.query,
        ...request.params,
      };

      // If user_id is provided, get the email from the user record
      if (!isEmpty(user_id)) {
        const user = await UserModel(tenant)
          .findOne({ _id: user_id })
          .select("email")
          .lean();

        if (isEmpty(user)) {
          return {
            success: false,
            message: "Bad Request Error",
            status: httpStatus.BAD_REQUEST,
            errors: { message: `Provided user_id ${user_id} does not exist` },
          };
        }

        email = user.email;
      }

      // Validate that we have an email
      if (isEmpty(email)) {
        return {
          success: false,
          message: "Bad Request Error",
          status: httpStatus.BAD_REQUEST,
          errors: { message: "Email or user_id is required" },
        };
      }

      // Use the SubscriptionModel's checkNotificationStatus method
      const result = await SubscriptionModel(tenant).checkNotificationStatus(
        {
          email,
          type,
        },
        next
      );

      return result;
    } catch (error) {
      logger.error(`🐛🐛 Internal Server Error ${error.message}`);

      return {
        success: false,
        message: "Internal Server Error",
        status: httpStatus.INTERNAL_SERVER_ERROR,
        errors: { message: error.message },
      };
    }
  },
  getOrganizationBySlug: async (request, next) => {
    try {
      const { params, query } = request;
      const { org_slug } = params;
      const { tenant } = query;

      const group = await GroupModel(tenant).findOne({
        organization_slug: org_slug,
      });

      if (!group) {
        return next(
          new HttpError("Not Found", httpStatus.NOT_FOUND, {
            message: "Organization not found",
          })
        );
      }

      return {
        success: true,
        message: "Organization found successfully",
        data: {
          name: group.grp_title,
          slug: group.organization_slug,
          logo: group.grp_profile_picture,
          theme: group.theme,
        },
        status: httpStatus.OK,
      };
    } catch (error) {
      logger.error(`🐛🐛 Internal Server Error ${error.message}`);
      next(
        new HttpError(
          "Internal Server Error",
          httpStatus.INTERNAL_SERVER_ERROR,
          { message: error.message }
        )
      );
    }
  },

  registerViaOrgSlug: async (request, next) => {
    try {
      const { body, params, query } = request;
      const { org_slug } = params;
      const { tenant } = query;

      // Find the organization
      const group = await GroupModel(tenant).findOne({
        organization_slug: org_slug,
      });

      if (!group) {
        next(
          new HttpError("Not Found", httpStatus.NOT_FOUND, {
            message: "Organization not found",
          })
        );
      }

      // Create user with organization pre-populated
      const userBody = {
        ...body,
        organization: group.grp_title,
        long_organization: group.grp_title,
      };

      // Register the user
      const responseFromCreateUser = await UserModel(tenant).register(
        userBody,
        next
      );

      if (responseFromCreateUser.success === true) {
        const createdUser = responseFromCreateUser.data;
        const user_id = createdUser._doc._id;

        // Generate verification token
        const token = accessCodeGenerator
          .generate(
            constants.RANDOM_PASSWORD_CONFIGURATION(constants.TOKEN_LENGTH)
          )
          .toUpperCase();

        // Create token record
        const tokenCreationBody = {
          token,
          name: createdUser._doc.firstName,
        };

        const responseFromCreateToken = await VerifyTokenModel(
          tenant.toLowerCase()
        ).register(tokenCreationBody, next);

        if (responseFromCreateToken.success === false) {
          return responseFromCreateToken;
        }

        // Assign user to the group
        const assignRequest = {
          params: {
            grp_id: group._id,
            user_id: user_id,
          },
          query: { tenant },
        };

        await createGroupUtil.assignOneUser(assignRequest, next);

        // Send verification email with organization context
        const responseFromSendEmail = await mailer.verifyEmail(
          {
            user_id,
            token,
            email: createdUser._doc.email,
            firstName: createdUser._doc.firstName,
            organization: group.grp_title, // Add organization context
            org_slug: org_slug, // Add organization slug for branded links
          },
          next
        );

        // Track analytics event
        logObject("New user registration via branded URL", {
          user_id: user_id,
          org_slug,
          group_id: group._id,
        });

        if (responseFromSendEmail && responseFromSendEmail.success === true) {
          return {
            success: true,
            message:
              "User registered successfully. An email has been sent for verification.",
            data: {
              firstName: createdUser._doc.firstName,
              lastName: createdUser._doc.lastName,
              email: createdUser._doc.email,
              organization: group.grp_title,
              verified: createdUser._doc.verified,
            },
            status: httpStatus.CREATED,
          };
        } else if (
          responseFromSendEmail &&
          responseFromSendEmail.success === false
        ) {
          return responseFromSendEmail;
        } else {
          logger.error("mailer.verifyEmail did not return a response");
          return next(
            new HttpError(
              "Internal Server Error",
              httpStatus.INTERNAL_SERVER_ERROR,
              { message: "Failed to send verification email" }
            )
          );
        }
      }

      return responseFromCreateUser;
    } catch (error) {
      logger.error(`🐛🐛 Internal Server Error ${error.message}`);
      next(
        new HttpError(
          "Internal Server Error",
          httpStatus.INTERNAL_SERVER_ERROR,
          { message: error.message }
        )
      );
    }
  },
  /**
   * Ensures a user has the default AirQo role.
   * This is a non-blocking operation, intended to be called in a fire-and-forget manner.
   */
<<<<<<< HEAD
  ensureDefaultAirqoRole: async (user, tenant) => {
    try {
      const airqoGroup = await GroupModel(tenant)
        .findOne({ grp_title: { $regex: /^airqo$/i } })
        .lean();
      if (!airqoGroup) {
        logger.warn(
          `[Default Role] AirQo group not found for tenant ${tenant}.`
        );
        return;
      }

      const defaultRole = await RoleModel(tenant)
        .findOne({ role_code: "AIRQO_DEFAULT_USER" })
        .lean();
      if (!defaultRole) {
        logger.warn(
          `[Default Role] AIRQO_DEFAULT_USER role not found for tenant ${tenant}.`
        );
        return;
      }

      const roles = Array.isArray(user.group_roles) ? user.group_roles : [];
      const userHasDefaultRole = roles.some(
        (gr) =>
          gr.role &&
          gr.group &&
          gr.role.toString() === defaultRole._id.toString() &&
          gr.group.toString() === airqoGroup._id.toString()
      );

      if (!userHasDefaultRole) {
        await UserModel(tenant).findByIdAndUpdate(user._id, {
          $addToSet: {
            group_roles: {
              group: airqoGroup._id,
              role: defaultRole._id,
              userType: "user",
            },
          },
        });
        logger.info(
          `[Default Role] Assigned AIRQO_DEFAULT_USER role to user ${user.email}`
        );
      }
    } catch (error) {
      logger.error(
        `[Default Role] Error ensuring default AirQo role for ${user.email}: ${error.message}`
=======

  ensureDefaultAirqoRole: async (user, tenant) => {
    try {
      const updateQuery = { $set: {}, $pull: {}, $unset: {}, $addToSet: {} };
      let needsUpdate = false;
      let updateOptions = {};

      // --- Create mutable copies of the role arrays, preserving ObjectIDs ---
      const isObjectId = (v) =>
        v &&
        (v instanceof mongoose.Types.ObjectId || v._bsontype === "ObjectID");
      const toObjectId = (v) =>
        isObjectId(v)
          ? v
          : mongoose.Types.ObjectId.isValid(v)
          ? new mongoose.Types.ObjectId(v)
          : v;
      let finalGroupRoles = Array.isArray(user.group_roles)
        ? user.group_roles.map((a) => ({
            ...(a?.toObject?.() ?? a),
            group: toObjectId(a.group),
            role: toObjectId(a.role),
          }))
        : [];
      let finalNetworkRoles = Array.isArray(user.network_roles)
        ? user.network_roles.map((a) => ({
            ...(a?.toObject?.() ?? a),
            network: toObjectId(a.network),
            role: toObjectId(a.role),
          }))
        : [];

      // --- 1. Consolidate duplicate roles for all GROUPS ---
      if (user.group_roles && user.group_roles.length > 0) {
        const groupsWithRoles = new Map();
        finalGroupRoles.forEach((assignment) => {
          if (assignment && assignment.group) {
            const groupId = assignment.group.toString();
            if (!groupsWithRoles.has(groupId)) {
              groupsWithRoles.set(groupId, []);
            }
            groupsWithRoles.get(groupId).push(assignment);
          }
        });

        const groupsToPull = [];
        const rolesToAdd = [];

        for (const [groupId, assignments] of groupsWithRoles.entries()) {
          if (assignments.length === 1 && assignments[0].role) {
            logger.debug(
              `[Role Consolidation] User ${user.email} has one valid role for group ${groupId}. Skipping.`
            );
            continue;
          }
          if (assignments.length > 1) {
            logger.warn(
              `[Role Consolidation] User ${user.email} has ${assignments.length} roles for group ${groupId}. Consolidating.`
            );

            const group = await GroupModel(tenant).findById(groupId).lean();
            if (!group) {
              logger.error(
                `[Role Consolidation] Group ${groupId} not found. Cannot consolidate.`
              );
              continue;
            }

            let desiredRole;
            if (group.grp_title.toLowerCase() === "airqo") {
              const possibleRoles = await RoleModel(tenant)
                .find({ group_id: groupId })
                .lean();
              const superAdminRole = possibleRoles.find(
                (r) => r.role_code?.toUpperCase() === "AIRQO_SUPER_ADMIN"
              );
              const adminRole = possibleRoles.find(
                (r) => r.role_code?.toUpperCase() === "AIRQO_ADMIN"
              );
              const defaultUserRole = possibleRoles.find(
                (r) => r.role_code?.toUpperCase() === "AIRQO_DEFAULT_USER"
              );

              const userRoleIds = new Set(
                assignments.map((a) => a.role && a.role.toString())
              );

              if (
                superAdminRole &&
                userRoleIds.has(superAdminRole._id.toString())
              ) {
                desiredRole = superAdminRole;
                logger.info(
                  `[Role Consolidation] Prioritizing SUPER_ADMIN role for user ${user.email}.`
                );
              } else if (
                adminRole &&
                userRoleIds.has(adminRole._id.toString())
              ) {
                desiredRole = adminRole;
                logger.info(
                  `[Role Consolidation] Prioritizing AIRQO_ADMIN role for user ${user.email}.`
                );
              } else {
                desiredRole = defaultUserRole;
                logger.info(
                  `[Role Consolidation] Defaulting to AIRQO_DEFAULT_USER role for user ${user.email}.`
                );
              }
            } else {
              const orgName = normalizeName(group.grp_title);
              const defaultMemberRoleCode = `${orgName}_DEFAULT_MEMBER`;
              desiredRole = await RoleModel(tenant)
                .findOne({
                  role_code: defaultMemberRoleCode,
                  group_id: groupId,
                })
                .lean();
              logger.info(
                `[Role Consolidation] Defaulting to ${defaultMemberRoleCode} for user ${user.email} in group ${group.grp_title}.`
              );
            }

            if (desiredRole) {
              groupsToPull.push(mongoose.Types.ObjectId(groupId));
              const earliestCreatedAt = new Date(
                Math.min(
                  ...assignments.map((a) =>
                    new Date(a.createdAt || Date.now()).getTime()
                  )
                )
              );
              rolesToAdd.push({
                group: mongoose.Types.ObjectId(groupId),
                role: desiredRole._id,
                userType: "user",
                createdAt: earliestCreatedAt,
              });
              needsUpdate = true;
            } else {
              logger.error(
                `[Role Consolidation] Could not find a suitable role to consolidate to for group ${groupId}.`
              );
            }
          }
        }

        if (groupsToPull.length > 0) {
          updateQuery.$pull = updateQuery.$pull || {};
          updateQuery.$pull.group_roles = { group: { $in: groupsToPull } };
          updateQuery.$addToSet = updateQuery.$addToSet || {};
          updateQuery.$addToSet.group_roles = { $each: rolesToAdd };
        }
      }

      // --- 2. Consolidate duplicate roles for NETWORKS ---
      if (user.network_roles && user.network_roles.length > 0) {
        const networksWithRoles = new Map();
        finalNetworkRoles.forEach((assignment) => {
          if (assignment && assignment.network) {
            const networkId = assignment.network.toString();
            if (!networksWithRoles.has(networkId)) {
              networksWithRoles.set(networkId, []);
            }
            networksWithRoles.get(networkId).push(assignment);
          }
        });

        const networksToPull = [];
        const networkRolesToAdd = [];

        for (const [networkId, assignments] of networksWithRoles.entries()) {
          if (assignments.length === 1 && assignments[0].role) {
            logger.debug(
              `[Role Consolidation] User ${user.email} has one valid role for network ${networkId}. Skipping.`
            );
            continue;
          }
          if (assignments.length > 1) {
            logger.warn(
              `[Role Consolidation] User ${user.email} has ${assignments.length} roles for network ${networkId}. Consolidating.`
            );
            const network = await NetworkModel(tenant)
              .findById(networkId)
              .lean();
            if (!network) {
              logger.error(
                `[Role Consolidation] Network ${networkId} not found. Cannot consolidate.`
              );
              continue;
            }

            const orgName = normalizeName(network.net_name);
            const defaultMemberRoleCode = `${orgName}_DEFAULT_MEMBER`;
            const desiredRole = await RoleModel(tenant)
              .findOne({
                role_code: defaultMemberRoleCode,
                network_id: networkId,
              })
              .lean();

            if (desiredRole) {
              networksToPull.push(mongoose.Types.ObjectId(networkId));
              const earliestCreatedAtNet = new Date(
                Math.min(
                  ...assignments.map((a) =>
                    new Date(a.createdAt || Date.now()).getTime()
                  )
                )
              );
              networkRolesToAdd.push({
                network: mongoose.Types.ObjectId(networkId),
                role: desiredRole._id,
                userType: "user",
                createdAt: earliestCreatedAtNet,
              });
              needsUpdate = true;
            } else {
              logger.error(
                `[Role Consolidation] Could not find a default role for network ${networkId}.`
              );
            }
          }
        }

        if (networksToPull.length > 0) {
          updateQuery.$pull = updateQuery.$pull || {};
          updateQuery.$pull.network_roles = {
            network: { $in: networksToPull },
          };
          updateQuery.$addToSet = updateQuery.$addToSet || {};
          updateQuery.$addToSet.network_roles = { $each: networkRolesToAdd };
        }
      }

      // --- 3. Continue with existing cleanup logic (null roles, deprecated roles, etc.) ---
      const airqoGroup = await GroupModel(tenant)
        .findOne({ grp_title: { $regex: /^airqo$/i } })
        .lean();
      if (airqoGroup) {
        const airqoAssignments = (user.group_roles || []).filter(
          (gr) => gr.group && gr.group.toString() === airqoGroup._id.toString()
        );
        const airqoDefaultRole = await RoleModel(tenant)
          .findOne({
            role_code: "AIRQO_DEFAULT_USER",
            group_id: airqoGroup._id,
          })
          .lean();

        const airqoGroupAlreadyHandled =
          updateQuery.$pull &&
          updateQuery.$pull.group_roles &&
          updateQuery.$pull.group_roles.group &&
          updateQuery.$pull.group_roles.group.$in &&
          updateQuery.$pull.group_roles.group.$in.some(
            (id) => id.toString() === airqoGroup._id.toString()
          );

        if (!airqoGroupAlreadyHandled) {
          if (
            airqoAssignments.length === 1 &&
            airqoAssignments[0].role == null &&
            airqoDefaultRole
          ) {
            logger.warn(
              `[Role Fix] User ${user.email} has a null role for AirQo group. Attempting to fix.`
            );
            updateQuery.$set = updateQuery.$set || {};
            updateQuery.$set["group_roles.$[airqoNull].role"] =
              airqoDefaultRole._id;
            needsUpdate = true;
            updateOptions.arrayFilters = [
              {
                "airqoNull.group": airqoGroup._id,
                $or: [
                  { "airqoNull.role": { $exists: false } },
                  { "airqoNull.role": null },
                ],
              },
            ];
          } else if (
            airqoAssignments.length === 0 &&
            (user.organization || "").toLowerCase() === "airqo" &&
            airqoDefaultRole
          ) {
            logger.info(
              `[Default Role] User ${user.email} belongs to AirQo org but is not in the group. Assigning default role.`
            );
            updateQuery.$addToSet = updateQuery.$addToSet || {};
            if (!updateQuery.$addToSet.group_roles) {
              updateQuery.$addToSet.group_roles = { $each: [] };
            }
            updateQuery.$addToSet.group_roles.$each.push({
              group: airqoGroup._id,
              role: airqoDefaultRole._id,
              userType: "user",
            });
            needsUpdate = true;
          }
        }
      }

      const deprecatedRoleNames = [
        "AIRQO_DEFAULT_PRODUCTION",
        "AIRQO_AIRQO_ADMIN",
      ];
      const deprecatedRoles = await RoleModel(tenant)
        .find({ role_name: { $in: deprecatedRoleNames } })
        .select("_id")
        .lean();
      const deprecatedRoleIds = deprecatedRoles.map((r) => r._id);
      if (deprecatedRoleIds.length > 0) {
        const hasDeprecated = (user.group_roles || []).some(
          (gr) => gr.role && deprecatedRoleIds.some((id) => id.equals(gr.role))
        );
        if (hasDeprecated) {
          const deprecatedCond = { role: { $in: deprecatedRoleIds } };
          updateQuery.$pull = updateQuery.$pull || {};
          if (updateQuery.$pull.group_roles) {
            updateQuery.$pull.group_roles = updateQuery.$pull.group_roles.$or
              ? { $or: [...updateQuery.$pull.group_roles.$or, deprecatedCond] }
              : { $or: [updateQuery.$pull.group_roles, deprecatedCond] };
          } else {
            updateQuery.$pull.group_roles = deprecatedCond;
          }
          needsUpdate = true;
          logger.info(
            `[Role Cleanup] User ${user.email} has deprecated roles. Scheduling for removal.`
          );
        }
      }

      if (user.privilege) {
        updateQuery.$unset = { privilege: "" };
        needsUpdate = true;
        logger.info(
          `[Role Cleanup] User ${user.email} has legacy 'privilege' field. Scheduling for removal.`
        );
      }

      // --- 4. Execute the update ---
      if (needsUpdate) {
        if (Object.keys(updateQuery.$set || {}).length === 0)
          delete updateQuery.$set;
        if (Object.keys(updateQuery.$pull || {}).length === 0)
          delete updateQuery.$pull;
        if (Object.keys(updateQuery.$unset || {}).length === 0)
          delete updateQuery.$unset;
        if (Object.keys(updateQuery.$addToSet || {}).length === 0)
          delete updateQuery.$addToSet;

        if (Object.keys(updateQuery).length > 0) {
          await UserModel(tenant).findByIdAndUpdate(
            user._id,
            updateQuery,
            updateOptions
          );
          logger.info(
            `[Role Consolidation & Cleanup] Successfully updated roles for user ${user.email}.`
          );
        }
      }
    } catch (error) {
      logger.error(
        `[Role Cleanup] Error during role cleanup for ${user.email}: ${error.message}`
>>>>>>> 473b4953
      );
    }
  },

  /**
   * Determines the effective token strategy for a user.
   * Priority: Request override > User preference > System default.
   */
  _getEffectiveTokenStrategy: (user, preferredStrategyFromRequest) => {
<<<<<<< HEAD
    return (
      preferredStrategyFromRequest ||
      user.preferredTokenStrategy ||
      constants.TOKEN_STRATEGIES.LEGACY
=======
    return tokenConfig.getStrategyForUser(
      user._id,
      preferredStrategyFromRequest ||
        constants.TOKEN_STRATEGIES.NO_ROLES_AND_PERMISSIONS,
      user.organization
>>>>>>> 473b4953
    );
  },
  /**
   * Enhanced login with comprehensive role/permission data and optimized tokens
   */
  loginWithEnhancedTokens: async (request, next) => {
    try {
      const body = request.body || {};
      const query = request.query || {};
      const { email, password, preferredStrategy, includeDebugInfo } = body;
      const { tenant } = query;

      console.log("🔐 ENHANCED LOGIN:", {
        email,
        tenant,
        preferredStrategy,
        includeDebugInfo,
      });

      // Input validation
      if (!email || !password) {
        return {
          success: false,
          message: "Email and password are required",
          status: httpStatus.BAD_REQUEST,
          errors: {
            email: !email ? "Email is required" : undefined,
            password: !password ? "Password is required" : undefined,
          },
        };
      }

      const dbTenant = tenant || constants.DEFAULT_TENANT || "airqo";

      // Find user by email
      const user = await UserModel(dbTenant).findOne({ email }).exec();

      if (!user) {
        return {
          success: false,
          message: "Invalid login credentials provided",
          status: httpStatus.UNAUTHORIZED,
          errors: {
            credentials: "The email or password you entered is incorrect.",
          },
        };
      }

      // Verify password
      const isPasswordValid = await user.authenticateUser(password);
      if (!isPasswordValid) {
        return {
          success: false,
          message: "Invalid login credentials provided",
          status: httpStatus.UNAUTHORIZED,
          errors: {
            credentials: "The email or password you entered is incorrect.",
          },
        };
      }

      // Check verification status
      if (!user.verified) {
        return {
          success: false,
          message: "Please verify your email address first",
          status: httpStatus.FORBIDDEN,
          errors: {
            verification: "Email not verified",
          },
        };
      }

      // Check account status
      if (user.analyticsVersion === 3 && user.verified === false) {
        return {
          success: false,
          message: "Account not verified, please check your email",
          status: httpStatus.FORBIDDEN,
        };
      }

      // Initialize RBAC service
      const rbacService = new RBACService(dbTenant);

      // Get comprehensive permission data
      console.log("🔍 Getting comprehensive permissions for user:", user._id);
      const loginPermissions = await rbacService.getUserPermissionsForLogin(
        user._id
      );

      console.log("✅ Permissions calculated:", {
        allCount: loginPermissions.allPermissions?.length || 0,
        systemCount: loginPermissions.systemPermissions?.length || 0,
        groupCount: Object.keys(loginPermissions.groupPermissions).length,
        networkCount: Object.keys(loginPermissions.networkPermissions).length,
        isSuperAdmin: loginPermissions.isSuperAdmin,
      });

      // Determine token strategy
      const strategy = createUserModule._getEffectiveTokenStrategy(
        user,
        preferredStrategy
      );

      console.log("🎯 Using token strategy:", strategy);

      // Initialize token factory
      const tokenFactory = new AbstractTokenFactory(dbTenant);

      const populatedUser = await createUserModule._populateUserDataManually(
        user,
        dbTenant
      );

      // Generate enhanced token
      const token = await tokenFactory.createToken(populatedUser, strategy, {
        expiresIn: "24h",
        includePermissions: true,
      });

      if (!token) {
        return {
          success: false,
          message: "Failed to generate authentication token",
          status: httpStatus.INTERNAL_SERVER_ERROR,
        };
      }

      // Update login statistics
      (async () => {
        try {
          const currentDate = new Date();
          await UserModel(dbTenant).findOneAndUpdate(
            { _id: user._id },
            {
              $set: { lastLogin: currentDate, isActive: true },
              $inc: { loginCount: 1 },
              ...(user.analyticsVersion !== 3 && user.verified === false
                ? { $set: { verified: true } }
                : {}),
            },
            { new: true, upsert: false, runValidators: true }
          );
          await createUserModule.ensureDefaultAirqoRole(user, dbTenant);
        } catch (updateError) {
          logger.error(
            `Login stats/roles update error: ${updateError.message}`
          );
        }
      })();

      // Build comprehensive auth response
      const authResponse = {
        // Basic user info
        _id: user._id,
        userName: user.userName,
        email: user.email,
        firstName: user.firstName,
        lastName: user.lastName,
        userType: user.userType,
        verified: user.verified,
        isActive: user.isActive,

        // Legacy fields for backward compatibility
        organization: user.organization,
        long_organization: user.long_organization,
        privilege: user.privilege,
        country: user.country,
        profilePicture: user.profilePicture,
        phoneNumber: user.phoneNumber,

        // Enhanced authentication
        token: `JWT ${token}`,

        // Comprehensive permissions
        permissions: loginPermissions.allPermissions,
        systemPermissions: loginPermissions.systemPermissions,
        groupPermissions: loginPermissions.groupPermissions,
        networkPermissions: loginPermissions.networkPermissions,

        // Enhanced memberships with detailed info
        groupMemberships: loginPermissions.groupMemberships,
        networkMemberships: loginPermissions.networkMemberships,

        // User flags
        isSuperAdmin: loginPermissions.isSuperAdmin,
        hasGroupAccess: loginPermissions.groupMemberships.length > 0,
        hasNetworkAccess: loginPermissions.networkMemberships.length > 0,

        // Context info
        defaultGroup:
          loginPermissions.groupMemberships.length > 0
            ? loginPermissions.groupMemberships[0].group.id
            : null,
        defaultNetwork:
          loginPermissions.networkMemberships.length > 0
            ? loginPermissions.networkMemberships[0].network.id
            : null,

        // Login metadata
        lastLogin: new Date(),
        loginCount: (user.loginCount || 0) + 1,

        // Token metadata
        tokenStrategy: strategy,
        tokenSize: Buffer.byteLength(token, "utf8"),

        // Debug info (development only)
        ...(includeDebugInfo &&
          process.env.NODE_ENV === "development" && {
            debugInfo: {
              permissionSources: {
                system: loginPermissions.systemPermissions.length,
                groups: Object.keys(loginPermissions.groupPermissions).reduce(
                  (sum, groupId) =>
                    sum + loginPermissions.groupPermissions[groupId].length,
                  0
                ),
                networks: Object.keys(
                  loginPermissions.networkPermissions
                ).reduce(
                  (sum, networkId) =>
                    sum + loginPermissions.networkPermissions[networkId].length,
                  0
                ),
              },
              tokenCompressionRatio:
                strategy !== constants.TOKEN_STRATEGIES.LEGACY
                  ? (
                      (1 - Buffer.byteLength(token, "utf8") / 2000) *
                      100
                    ).toFixed(1) + "%"
                  : "0%",
              cacheStatus: "fresh",
            },
          }),
      };

      console.log("🎉 Enhanced login successful:", {
        userId: authResponse._id,
        permissionsCount: authResponse.permissions.length,
        groupMemberships: authResponse.groupMemberships.length,
        networkMemberships: authResponse.networkMemberships.length,
        tokenStrategy: strategy,
        tokenSize: authResponse.tokenSize,
      });

      return {
        success: true,
        message: "Login successful",
        data: authResponse,
        status: httpStatus.OK,
      };
    } catch (error) {
      logger.error(`🐛 Enhanced login error: ${error.message}`);
      console.error("❌ ENHANCED LOGIN ERROR:", error);

      return {
        success: false,
        message: "Internal Server Error",
        status: httpStatus.INTERNAL_SERVER_ERROR,
        errors: {
          server: "An unexpected error occurred during login",
        },
      };
    }
  },

  _populateUserDataManually: async (user, tenant) => {
    try {
      const userObj = user.toObject ? user.toObject() : user;

      // Initialize models
      const PermissionModel = require("@models/Permission");
      const GroupModel = require("@models/Group");
      const NetworkModel = require("@models/Network");

      // Try to get Role model, fallback if not available
      let RoleModel = null;
      try {
        RoleModel = require("@models/Role");
      } catch (roleError) {
        console.warn("⚠️ Role model not available, skipping role population");
      }

      // ✅ OPTIMIZATION 1: Collect all IDs upfront for batch queries
      const permissionIds = userObj.permissions?.filter(Boolean) || [];
      const groupIds =
        userObj.group_roles?.map((gr) => gr.group).filter(Boolean) || [];
      const networkIds =
        userObj.network_roles?.map((nr) => nr.network).filter(Boolean) || [];
      const groupRoleIds =
        userObj.group_roles?.map((gr) => gr.role).filter(Boolean) || [];
      const networkRoleIds =
        userObj.network_roles?.map((nr) => nr.role).filter(Boolean) || [];
      const allRoleIds = [...new Set([...groupRoleIds, ...networkRoleIds])]; // Remove duplicates

      // ✅ OPTIMIZATION 2: Prepare all queries for parallel execution
      const queryPromises = [];
      const queryMap = {};

      // 1. Permissions query
      if (permissionIds.length > 0) {
        queryPromises.push(
          PermissionModel(tenant)
            .find({ _id: { $in: permissionIds } })
            .select("permission description")
            .lean()
            .catch((error) => {
              console.warn("⚠️ Failed to populate permissions:", error.message);
              return [];
            })
        );
        queryMap.permissions = queryPromises.length - 1;
      }

      // 2. Groups query
      if (groupIds.length > 0) {
        queryPromises.push(
          GroupModel(tenant)
            .find({ _id: { $in: groupIds } })
            .select("grp_title grp_status organization_slug")
            .lean()
            .catch((error) => {
              console.warn("⚠️ Failed to populate groups:", error.message);
              return [];
            })
        );
        queryMap.groups = queryPromises.length - 1;
      }

      // 3. Networks query
      if (networkIds.length > 0) {
        queryPromises.push(
          NetworkModel(tenant)
            .find({ _id: { $in: networkIds } })
            .select("net_name net_status net_acronym")
            .lean()
            .catch((error) => {
              console.warn("⚠️ Failed to populate networks:", error.message);
              return [];
            })
        );
        queryMap.networks = queryPromises.length - 1;
      }

      // 4. Roles query
      if (RoleModel && allRoleIds.length > 0) {
        queryPromises.push(
          RoleModel(tenant)
            .find({ _id: { $in: allRoleIds } })
            .select("role_name role_permissions")
            .lean()
            .catch((error) => {
              console.warn("⚠️ Failed to populate roles:", error.message);
              return [];
            })
        );
        queryMap.roles = queryPromises.length - 1;
      }

      // ✅ OPTIMIZATION 3: Execute all main queries in parallel
      const results = await Promise.all(queryPromises);

      // Extract results
      const permissions =
        queryMap.permissions !== undefined ? results[queryMap.permissions] : [];
      const groups =
        queryMap.groups !== undefined ? results[queryMap.groups] : [];
      const networks =
        queryMap.networks !== undefined ? results[queryMap.networks] : [];
      const roles = queryMap.roles !== undefined ? results[queryMap.roles] : [];

      // ✅ OPTIMIZATION 4: Batch role permissions query
      let rolePermissions = [];
      if (roles.length > 0) {
        const allRolePermissionIds = [
          ...new Set( // Remove duplicates
            roles.flatMap((role) => role.role_permissions || []).filter(Boolean)
          ),
        ];

        if (allRolePermissionIds.length > 0) {
          try {
            rolePermissions = await PermissionModel(tenant)
              .find({ _id: { $in: allRolePermissionIds } })
              .select("permission description")
              .lean();
          } catch (rolePermError) {
            console.warn(
              "⚠️ Failed to populate role permissions:",
              rolePermError.message
            );
          }
        }
      }

      // ✅ OPTIMIZATION 5: Create lookup maps for O(1) access
      const groupsMap = new Map(groups.map((g) => [g._id.toString(), g]));
      const networksMap = new Map(networks.map((n) => [n._id.toString(), n]));
      const rolesMap = new Map(roles.map((r) => [r._id.toString(), r]));
      const rolePermissionsMap = new Map(
        rolePermissions.map((rp) => [rp._id.toString(), rp])
      );

      // Apply populated data to user object
      userObj.permissions = permissions;

      // ✅ OPTIMIZATION 6: Use optional chaining and map lookups
      if (userObj.group_roles?.length > 0) {
        userObj.group_roles = userObj.group_roles.map((groupRole) => ({
          ...groupRole,
          group: groupRole.group
            ? groupsMap.get(groupRole.group.toString()) || groupRole.group
            : null,
          role:
            RoleModel && groupRole.role
              ? (() => {
                  const role = rolesMap.get(groupRole.role.toString());
                  if (role) {
                    return {
                      ...role,
                      role_permissions: role.role_permissions
                        ? rolePermissions.filter((rp) =>
                            role.role_permissions.some(
                              (rpId) =>
                                rpId && rpId.toString() === rp._id.toString()
                            )
                          )
                        : [],
                    };
                  }
                  return groupRole.role;
                })()
              : groupRole.role,
        }));
      }

      if (userObj.network_roles?.length > 0) {
        userObj.network_roles = userObj.network_roles.map((networkRole) => ({
          ...networkRole,
          network: networkRole.network
            ? networksMap.get(networkRole.network.toString()) ||
              networkRole.network
            : null,
          role:
            RoleModel && networkRole.role
              ? (() => {
                  const role = rolesMap.get(networkRole.role.toString());
                  if (role) {
                    return {
                      ...role,
                      role_permissions: role.role_permissions
                        ? rolePermissions.filter((rp) =>
                            role.role_permissions.some(
                              (rpId) =>
                                rpId && rpId.toString() === rp._id.toString()
                            )
                          )
                        : [],
                    };
                  }
                  return networkRole.role;
                })()
              : networkRole.role,
        }));
      }

      return userObj;
    } catch (error) {
      console.error("❌ Error in manual population:", error);
      // Return user with basic structure if population fails
      return {
        ...(user.toObject ? user.toObject() : user),
        permissions: user.permissions || [],
        group_roles: user.group_roles || [],
        network_roles: user.network_roles || [],
      };
    }
  },

  /**
   * Generate optimized token for existing user session
   */
  generateOptimizedToken: async (request, next) => {
    try {
      const body = request.body || {};
      const query = request.query || {};
      const { userId, strategy, options } = body;
      const { tenant } = query;

      const dbTenant = tenant || constants.DEFAULT_TENANT || "airqo";
      const tokenStrategy =
        strategy || constants.TOKEN_STRATEGIES.ULTRA_COMPRESSED;

      const user = await UserModel(dbTenant).findById(userId).lean();

      if (!user) {
        return {
          success: false,
          message: "User not found",
          status: httpStatus.NOT_FOUND,
        };
      }

      // Use manual population instead of mongoose populate
      const populatedUser = await createUserModule._populateUserDataManually(
        user,
        dbTenant
      );

      const tokenFactory = new AbstractTokenFactory(dbTenant);
      const token = await tokenFactory.createToken(
        populatedUser,
        tokenStrategy,
        options
      );

      return {
        success: true,
        message: "Token generated successfully",
        data: {
          token: `JWT ${token}`,
          strategy: tokenStrategy,
          size: Buffer.byteLength(token, "utf8"),
          expiresIn: options?.expiresIn || "24h",
        },
        status: httpStatus.OK,
      };
    } catch (error) {
      logger.error(`Token generation error: ${error.message}`);
      return {
        success: false,
        message: "Failed to generate token",
        status: httpStatus.INTERNAL_SERVER_ERROR,
        errors: {
          server: error.message,
        },
      };
    }
  },

  /**
   * Refresh user permissions and regenerate token
   */
  refreshUserPermissions: async (request, next) => {
    try {
      const body = request.body || {};
      const query = request.query || {};
      const { userId, strategy } = body;
      const { tenant } = query;

      if (!userId) {
        return {
          success: false,
          message: "User ID is required",
          status: httpStatus.BAD_REQUEST,
        };
      }

      const dbTenant = tenant || constants.DEFAULT_TENANT || "airqo";

      // Clear cache for this user
      const rbacService = new RBACService(dbTenant);
      rbacService.clearUserCache(userId);

      // Get fresh permissions
      const loginPermissions = await rbacService.getUserPermissionsForLogin(
        userId
      );

      // Generate new token if strategy specified
      let newToken = null;
      let tokenInfo = null;

      if (strategy) {
        // Get user without populate
        const user = await UserModel(dbTenant).findById(userId).lean();

        if (user) {
          // Use manual population instead of mongoose populate
          const populatedUser =
            await createUserModule._populateUserDataManually(user, dbTenant);

          const tokenFactory = new AbstractTokenFactory(dbTenant);
          newToken = await tokenFactory.createToken(populatedUser, strategy);
          tokenInfo = {
            token: `JWT ${newToken}`,
            strategy: strategy,
            size: Buffer.byteLength(newToken, "utf8"),
          };
        }
      }

      return {
        success: true,
        message: "Permissions refreshed successfully",
        data: {
          permissions: loginPermissions,
          ...(tokenInfo && { tokenInfo }),
        },
        status: httpStatus.OK,
      };
    } catch (error) {
      logger.error(`Permission refresh error: ${error.message}`);
      return {
        success: false,
        message: "Failed to refresh permissions",
        status: httpStatus.INTERNAL_SERVER_ERROR,
        errors: {
          server: error.message,
        },
      };
    }
  },

  /**
   * Analyze token sizes across different strategies
   */
  analyzeTokenStrategies: async (request, next) => {
    try {
      const body = request.body || {};
      const query = request.query || {};
      const { userId } = body;
      const { tenant } = query;

      if (!userId) {
        return {
          success: false,
          message: "User ID is required",
          status: httpStatus.BAD_REQUEST,
        };
      }

      const dbTenant = tenant || constants.DEFAULT_TENANT || "airqo";

      const user = await UserModel(dbTenant).findById(userId).lean();

      if (!user) {
        return {
          success: false,
          message: "User not found",
          status: httpStatus.NOT_FOUND,
        };
      }

      // Use manual population instead of mongoose populate
      const populatedUser = await createUserModule._populateUserDataManually(
        user,
        dbTenant
      );

      const tokenFactory = new AbstractTokenFactory(dbTenant);
      // Fix: Use constants.TOKEN_STRATEGIES instead of TOKEN_STRATEGIES
      const strategies = Object.values(constants.TOKEN_STRATEGIES);
      const results = {};
      let baselineSize = 0;

      for (const strategy of strategies) {
        try {
          const token = await tokenFactory.createToken(populatedUser, strategy);
          const size = Buffer.byteLength(token, "utf8");

          // Fix: Use constants.TOKEN_STRATEGIES.LEGACY
          if (strategy === constants.TOKEN_STRATEGIES.LEGACY) {
            baselineSize = size;
          }

          results[strategy] = {
            size: size,
            compression:
              baselineSize > 0
                ? (((baselineSize - size) / baselineSize) * 100).toFixed(1) +
                  "%"
                : "0%",
            tokenPreview: token.substring(0, 50) + "...",
          };

          console.log(
            `📊 ${strategy}: ${size} bytes (${results[strategy].compression} compression)`
          );
        } catch (error) {
          results[strategy] = {
            error: error.message,
            size: 0,
            compression: "N/A",
          };
        }
      }

      return {
        success: true,
        message: "Token analysis completed",
        data: {
          userId,
          baseline: baselineSize,
          strategies: results,
          recommendation:
            createUserModule._getTokenStrategyRecommendation(results),
        },
        status: httpStatus.OK,
      };
    } catch (error) {
      logger.error(`Token analysis error: ${error.message}`);
      return {
        success: false,
        message: "Failed to analyze token strategies",
        status: httpStatus.INTERNAL_SERVER_ERROR,
        errors: {
          server: error.message,
        },
      };
    }
  },

  /**
   * Get user's current permissions and roles in a specific context
   */
  getUserContextPermissions: async (request, next) => {
    try {
      const body = request.body || {};
      const query = request.query || {};
      const { userId, contextId, contextType } = body;
      const { tenant } = query;

      if (!userId) {
        return {
          success: false,
          message: "User ID is required",
          status: httpStatus.BAD_REQUEST,
        };
      }

      const dbTenant = tenant || constants.DEFAULT_TENANT || "airqo";
      const rbacService = new RBACService(dbTenant);

      let permissions;
      if (contextId && contextType) {
        permissions = await rbacService.getUserPermissionsInContext(
          userId,
          contextId,
          contextType
        );
      } else {
        const contextData = await rbacService.getUserPermissionsByContext(
          userId
        );
        permissions = contextData;
      }

      return {
        success: true,
        message: "Context permissions retrieved successfully",
        data: {
          userId,
          contextId,
          contextType,
          permissions,
        },
        status: httpStatus.OK,
      };
    } catch (error) {
      logger.error(`Context permissions error: ${error.message}`);
      return {
        success: false,
        message: "Failed to get context permissions",
        status: httpStatus.INTERNAL_SERVER_ERROR,
        errors: {
          server: error.message,
        },
      };
    }
  },

  /**
   * Update user's preferred token strategy
   */
  updateTokenStrategy: async (request, next) => {
    try {
      const body = request.body || {};
      const query = request.query || {};
      const { userId, strategy } = body;
      const { tenant } = query;

      if (!userId || !strategy) {
        return {
          success: false,
          message: "User ID and strategy are required",
          status: httpStatus.BAD_REQUEST,
        };
      }

      // Fix: Use constants.TOKEN_STRATEGIES instead ofconstants.TOKEN_STRATEGIES from ATF service
      if (!Object.values(constants.TOKEN_STRATEGIES).includes(strategy)) {
        return {
          success: false,
          message: "Invalid token strategy",
          status: httpStatus.BAD_REQUEST,
          errors: {
            strategy: `Must be one of: ${Object.values(
              constants.TOKEN_STRATEGIES
            ).join(", ")}`,
          },
        };
      }

      const dbTenant = tenant || constants.DEFAULT_TENANT || "airqo";

      const user = await UserModel(dbTenant).findByIdAndUpdate(
        userId,
        { preferredTokenStrategy: strategy },
        { new: true }
      );

      if (!user) {
        return {
          success: false,
          message: "User not found",
          status: httpStatus.NOT_FOUND,
        };
      }

      return {
        success: true,
        message: "Token strategy updated successfully",
        data: {
          userId,
          preferredTokenStrategy: strategy,
        },
        status: httpStatus.OK,
      };
    } catch (error) {
      logger.error(`Token strategy update error: ${error.message}`);
      return {
        success: false,
        message: "Failed to update token strategy",
        status: httpStatus.INTERNAL_SERVER_ERROR,
        errors: {
          server: error.message,
        },
      };
    }
  },

  // Private helper methods
  _getTokenStrategyRecommendation: (results) => {
    const strategies = Object.entries(results)
      .filter(([_, result]) => !result.error && result.size > 0)
      .sort((a, b) => a[1].size - b[1].size);

    if (strategies.length === 0) {
      return "No valid strategies found";
    }

    const smallest = strategies[0];
    const recommended =
      strategies.find(
        ([strategy, _]) =>
          // Fix: Use constants.TOKEN_STRATEGIES
          strategy === constants.TOKEN_STRATEGIES.COMPRESSED ||
          strategy === constants.TOKEN_STRATEGIES.HASH_BASED
      ) || smallest;

    return {
      recommended: recommended[0],
      reason: `Best balance of compression (${recommended[1].compression}) and reliability`,
      alternatives: strategies.slice(0, 3).map(([strategy, result]) => ({
        strategy,
        size: result.size,
        compression: result.compression,
      })),
    };
  },
  cleanup: async (request, next) => {
    try {
      const { tenant } = request.query;
      const { cleanupType, dryRun = true } = request.body;

      switch (cleanupType) {
        case "fix-missing-group-roles": {
          return await createUserModule._fixMissingGroupRoles(tenant, dryRun);
        }
        case "fix-email-casing": {
          return await createUserModule._fixEmailCasing(tenant, dryRun);
        }
        case "fix-email-casing-all-collections": {
          return await createUserModule._fixEmailCasingAllCollections(
            tenant,
            dryRun
          );
        }
        default:
          return {
            success: false,
            message: "Invalid cleanupType",
            status: httpStatus.BAD_REQUEST,
          };
      }
    } catch (error) {
      logger.error(
        `🐛🐛 Internal Server Error in cleanup util: ${error.message}`
      );
      next(
        new HttpError(
          "Internal Server Error",
          httpStatus.INTERNAL_SERVER_ERROR,
          { message: error.message }
        )
      );
    }
  },
  _fixMissingGroupRoles: async (tenant, dryRun) => {
    try {
      logText(
        `--- Running cleanup: fix-missing-group-roles for tenant: ${tenant} ---`
      );
      logText(
        dryRun
          ? "DRY RUN: No changes will be saved."
          : "LIVE RUN: Changes will be saved to the database."
      );

      const approvedRequests = await AccessRequestModel(tenant)
        .find({
          status: "approved",
          requestType: "group",
        })
        .lean();

      const summary = {
        totalRequestsChecked: approvedRequests.length,
        usersFixed: 0,
        usersAlreadyMember: 0,
        usersNotFound: 0,
        groupsNotFound: 0,
        rolesNotFound: 0,
        errors: [],
        fixedUserDetails: [],
      };

      for (const req of approvedRequests) {
        const { email, targetId: groupId } = req;

        if (!email || !groupId) {
          summary.errors.push({
            request_id: req._id,
            error: "Missing email or groupId",
          });
          continue;
        }

        const user = await UserModel(tenant).findOne({
          email: email.toLowerCase(),
        });

        if (!user) {
          summary.usersNotFound++;
          continue;
        }

        const isAlreadyMember = user.group_roles.some(
          (role) => role.group && role.group.toString() === groupId.toString()
        );

        if (isAlreadyMember) {
          summary.usersAlreadyMember++;
          continue;
        }

        try {
          const group = await GroupModel(tenant).findById(groupId).lean();
          if (!group) {
            summary.groupsNotFound++;
            continue;
          }

          const orgName = group.grp_title
            .toUpperCase()
            .replace(/[^A-Z0-9]/g, "_");
          const defaultRoleName = `${orgName}_DEFAULT_MEMBER`;

          const defaultRole = await RoleModel(tenant)
            .findOne({ role_name: defaultRoleName })
            .lean();

          if (!defaultRole) {
            summary.rolesNotFound++;
            summary.errors.push({
              email,
              groupId,
              error: `Default role "${defaultRoleName}" not found.`,
            });
            continue;
          }

          const newRoleAssignment = {
            group: groupId,
            role: defaultRole._id,
            userType: "user",
            createdAt: new Date(),
          };

          if (!dryRun) {
            await UserModel(tenant).findByIdAndUpdate(user._id, {
              $addToSet: { group_roles: newRoleAssignment },
            });
          }

          summary.usersFixed++;
          summary.fixedUserDetails.push({
            email,
            groupId,
            role: defaultRoleName,
          });
        } catch (error) {
          summary.errors.push({ email, groupId, error: error.message });
        }
      }

      return {
        success: true,
        message: "Cleanup process completed.",
        data: summary,
        status: httpStatus.OK,
      };
    } catch (error) {
      logger.error(
        `🐛🐛 Internal Server Error in _fixMissingGroupRoles: ${error.message}`
      );
      throw error; // Re-throw to be handled by the calling function
    }
  },
  _fixEmailCasing: async (tenant, dryRun) => {
    try {
      const usersWithUppercaseEmails = await UserModel(tenant)
        .find({
          email: { $regex: /[A-Z]/ },
        })
        .lean();

      const summary = {
        totalUsersChecked: usersWithUppercaseEmails.length,
        usersFixed: 0,
        conflictsDetected: 0,
        safeToMigrate: 0,
        errors: [],
        conflictDetails: [],
      };

      // First pass: detect all conflicts
      const conflicts = new Map();
      for (const user of usersWithUppercaseEmails) {
        const lowercaseEmail = user.email.toLowerCase();

        const existingUser = await UserModel(tenant)
          .findOne({
            email: lowercaseEmail,
            _id: { $ne: user._id },
          })
          .lean();

        if (existingUser) {
          conflicts.set(user._id.toString(), {
            originalUser: user,
            conflictingUser: existingUser,
          });
          summary.conflictsDetected++;
        } else {
          summary.safeToMigrate++;
        }
      }

      // Second pass: migrate safe users only
      for (const user of usersWithUppercaseEmails) {
        if (conflicts.has(user._id.toString())) {
          const conflict = conflicts.get(user._id.toString());
          summary.conflictDetails.push({
            userId: user._id,
            email: user.email,
            conflictsWith: conflict.conflictingUser.email,
            action: "skipped - manual review needed",
          });
          continue;
        }

        try {
          if (!dryRun) {
            await UserModel(tenant).findByIdAndUpdate(user._id, {
              email: user.email.toLowerCase(),
            });
          }

          summary.usersFixed++;
        } catch (error) {
          summary.errors.push({
            userId: user._id,
            email: user.email,
            error: error.message,
          });
        }
      }

      return {
        success: true,
        message: "Email casing cleanup completed safely.",
        data: summary,
        status: httpStatus.OK,
      };
    } catch (error) {
      throw error;
    }
  },
  _fixEmailCasingAllCollections: async (tenant, dryRun) => {
    const collections = [
      { model: "User", field: "email" },
      { model: "Network", field: "net_email" },
      { model: "Candidate", field: "email" },
      { model: "Inquiry", field: "email" },
    ];

    const summary = {
      collectionsProcessed: 0,
      totalFixed: 0,
      details: [],
    };

    for (const collection of collections) {
      try {
        const Model = require(`@models/${collection.model}`);
        const result = await createUserModule._fixEmailCasingForCollection(
          Model(tenant),
          collection.field,
          dryRun
        );

        summary.collectionsProcessed++;
        summary.totalFixed += result.usersFixed;
        summary.details.push({
          collection: collection.model,
          field: collection.field,
          ...result,
        });
      } catch (error) {
        summary.details.push({
          collection: collection.model,
          error: error.message,
        });
      }
    }

    return summary;
  },

  _fixEmailCasingForCollection: async (Model, fieldName, dryRun) => {
    const filter = {};
    filter[fieldName] = { $regex: /[A-Z]/ };

    const docs = await Model.find(filter).lean();
    let fixed = 0;

    for (const doc of docs) {
      const originalEmail = doc[fieldName];
      const lowercaseEmail = originalEmail.toLowerCase();

      // Check for conflicts
      const conflictFilter = {};
      conflictFilter[fieldName] = lowercaseEmail;
      conflictFilter._id = { $ne: doc._id };

      const existingDoc = await Model.findOne(conflictFilter).lean();

      if (!existingDoc && !dryRun) {
        const updateFilter = {};
        updateFilter[fieldName] = lowercaseEmail;

        await Model.findByIdAndUpdate(doc._id, updateFilter);
        fixed++;
      }
    }

    return {
      totalChecked: docs.length,
      usersFixed: fixed,
      fieldName,
    };
  },
};

module.exports = {
  ...createUserModule,
  generateNumericToken,
  ensureDefaultAirqoRole: createUserModule.ensureDefaultAirqoRole,
};<|MERGE_RESOLUTION|>--- conflicted
+++ resolved
@@ -4740,56 +4740,6 @@
    * Ensures a user has the default AirQo role.
    * This is a non-blocking operation, intended to be called in a fire-and-forget manner.
    */
-<<<<<<< HEAD
-  ensureDefaultAirqoRole: async (user, tenant) => {
-    try {
-      const airqoGroup = await GroupModel(tenant)
-        .findOne({ grp_title: { $regex: /^airqo$/i } })
-        .lean();
-      if (!airqoGroup) {
-        logger.warn(
-          `[Default Role] AirQo group not found for tenant ${tenant}.`
-        );
-        return;
-      }
-
-      const defaultRole = await RoleModel(tenant)
-        .findOne({ role_code: "AIRQO_DEFAULT_USER" })
-        .lean();
-      if (!defaultRole) {
-        logger.warn(
-          `[Default Role] AIRQO_DEFAULT_USER role not found for tenant ${tenant}.`
-        );
-        return;
-      }
-
-      const roles = Array.isArray(user.group_roles) ? user.group_roles : [];
-      const userHasDefaultRole = roles.some(
-        (gr) =>
-          gr.role &&
-          gr.group &&
-          gr.role.toString() === defaultRole._id.toString() &&
-          gr.group.toString() === airqoGroup._id.toString()
-      );
-
-      if (!userHasDefaultRole) {
-        await UserModel(tenant).findByIdAndUpdate(user._id, {
-          $addToSet: {
-            group_roles: {
-              group: airqoGroup._id,
-              role: defaultRole._id,
-              userType: "user",
-            },
-          },
-        });
-        logger.info(
-          `[Default Role] Assigned AIRQO_DEFAULT_USER role to user ${user.email}`
-        );
-      }
-    } catch (error) {
-      logger.error(
-        `[Default Role] Error ensuring default AirQo role for ${user.email}: ${error.message}`
-=======
 
   ensureDefaultAirqoRole: async (user, tenant) => {
     try {
@@ -5156,7 +5106,6 @@
     } catch (error) {
       logger.error(
         `[Role Cleanup] Error during role cleanup for ${user.email}: ${error.message}`
->>>>>>> 473b4953
       );
     }
   },
@@ -5166,18 +5115,11 @@
    * Priority: Request override > User preference > System default.
    */
   _getEffectiveTokenStrategy: (user, preferredStrategyFromRequest) => {
-<<<<<<< HEAD
-    return (
-      preferredStrategyFromRequest ||
-      user.preferredTokenStrategy ||
-      constants.TOKEN_STRATEGIES.LEGACY
-=======
     return tokenConfig.getStrategyForUser(
       user._id,
       preferredStrategyFromRequest ||
         constants.TOKEN_STRATEGIES.NO_ROLES_AND_PERMISSIONS,
       user.organization
->>>>>>> 473b4953
     );
   },
   /**
