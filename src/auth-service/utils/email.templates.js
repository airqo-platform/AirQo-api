const constants = require("../config/constants");

module.exports = {
  confirm: (id) => ({
    subject: "AirQo Analytics JOIN request",
    html: `
      <a href='${constants.CLIENT_ORIGIN}/confirm/${id}'>
        Click to know more about AirQo
      </a>
    `,
    text: `Copy and paste this link: ${constants.CLIENT_ORIGIN}/confirm/${id}`,
  }),
  inquiry: (fullName) => {
    return (
      `Hi ${fullName}, \n\n` +
      `We are excited to welcome you to AirQo and we are even more excited \n` +
      `about what we have got planned. You are already on your way to creating \n` +
      `beautiful visual products. \n\n` +
      `Whether you are here for your brand, for a cause, or just for fun---,welcome! \n` +
      `If there is anything you need, we will be here every step of the way. \n\n` +
      `Thank you for signing up. If you have any questions, send us a message at\n` +
      `info@airqo.net or on Twitter. We would love to hear from you.\n\n` +
      `The AirQo team.`
    );
  },

  inquiryTemplate: (fullName) => {
    return `
    <h3>Hi ${fullName}</h3>
    <p>We are excited to welcome you to AirQo and we are even more excited about what we have got planned. You are already on your way to creating beautiful visual products.</p>
    <br> 
    <p>Whether you are here for your brand, for a cause, or just for fun, welcome!</p>
    <p>If there is anything you need, we will be here every step of the way.</p>
    <br> 
    <a href=${constants.PLATFORM_BASE_URL}> Check out our air quality analytics platform</a>
    <p>Weekly new updates and improvements to our products</p>
    <br> 
    <a href=${constants.PLATFORM_BASE_URL}> Support our expansion in Africa</a>
    <p>Stay up to date with the latest announcements and jobs</p>
    <br> 
    <a href=${constants.PLATFORM_BASE_URL}> Support our ongoing projects</a>
    <p>Find out how you can support our ongoing projects</p>
    <br> 
    <p>Thank you for signing up. If you have any questions, send us a message at info@airqo.net or on <a href=${constants.TWITTER_ACCOUNT}>Twitter</a>. We would love to hear from you.</p>
    <br> 
    <p>--The AirQo team.</p>
    </div>`;
  },

<<<<<<< HEAD
  emailVerification: (firstName, user_id, token) => {
    return `
<h3>Dear ${firstName}</h3>
<p> Thank you for signing up for our platform! We are excited to have you on board.</p>
<p> Before you can fully access all of the features and services offered by our platform, we need to verify your account. </p>
<p> This is a quick and easy process that helps us ensure the security and privacy of our users. </p>
<br>
<p> To verify your account, please click on the following link: <a href=${constants.PLATFORM_BASE_URL}/api/v1/users/verify/${user_id}/${token}>verification link</a></p>
<br>
<p> If you have any questions or need assistance with the verification process, please don't hesitate to reach out to our support team: support@airqo.net.</p>
<br>
<p> Thank you for choosing our platform, and we look forward to helping you achieve your goals</p>
<br>
<p> Sincerely,</p>
<p> The AirQo Data Team</p>
`;
  },

  afterEmailVerification: (firstName, username, password) => {
    return `
<h3>Dear ${firstName}</h3>
<p> Congratulations! Your account has been successfully verified.</p>
<p> We are pleased to inform you that you can now fully access all of the features and services offered by our platform.</p>
<br>
<p>YOUR USERAME: ${username} </p>
<p>YOUR PASSWORD: ${password} </p>
<p>ACCESS LINK: ${constants.PLATFORM_BASE_URL}/login </p>
<br>
<p> Thank you for your patience and understanding during the verification process.</p>
<p> We take the security and privacy of our users very seriously, and the verification process is an important part of ensuring that our platform is safe and secure for all.</p>
<br>
<p> If you have any questions or need assistance with anything, please don't hesitate to reach out to our customer support team. We are here to help.</p>
<p> Thank you for choosing our platform, and we look forward to helping you achieve your goals </p>
<br>
<p> Sincerely, <p>
<p> The AirQo Data Team </p>
`;
=======
  policyInquiry: (fullName) => {
    return `
    <p> Dear ${fullName}<p/>
    <p> Thank you for getting in touch with us and for your interest in our work.</p>  
    <p> Kindly let us know how you would like to partner with us and we will get back to you.<p/>
    <p> Alternatively, you can get in touch with our Policy Engagement Officer Angela Nshimye at angela@airqo.net who will be of further support.</p>`;
  },

  championInquiry: (fullName) => {
    return `
    <p> Dear ${fullName}</p>
    <p>Thank you for getting in touch with us and for your interest in being an air quality champion in your community.</p> 
    <p> As an air quality champion, you are key in advocating for clean air practices in your community and urging community members to take action against air pollution.</p>
    <p> Please get in touch with our Marketing and Communications Lead at maclina@airqo.net for further support.</p>`;
  },

  developerInquiry: (fullName) => {
    return `
    <p> Dear ${fullName}</p>
    <p> Thank you for your interest in our work. Please get in touch with our Software Engineering Lead Martin Bbaale at martin@airqo.net for further support</p>`;
  },

  partnerInquiry: (fullName) => {
    return `
    <p> Dear ${fullName} </p>,
    <p>Thank you for getting in touch with us and for your interest in supporting our work in closing the air quality data gaps in African Cities.</p>
    <p> We are happy to foster partnerships to advance air quality monitoring and management in African Cities.</p>
    <p> Please get in touch with our project lead Professor Engineer at baino@airqo.net or Programme Manager Deo Okure at deo@airqo.net for further support.</p>`;
  },

  researcherInquiry: (fullName) => {
    return `
    <p> Dear ${fullName} </p>
    <p> Thank you for your interest in accessing our air quality data to further research in air quality monitoring and management.</p>
    <p> You can visit our website at airqo.net and navigate to https://airqo.net/explore-data or click here to access data.</p>
    <p> If you still need further support, please contact our Data Scientists Richard Sserujogi at richard.sserunjogi@airqo.net or Wabinyai Fidel Raja at raja@airqo.net for further support.</p>`;
>>>>>>> 5e8c0aeb
  },
};<|MERGE_RESOLUTION|>--- conflicted
+++ resolved
@@ -47,7 +47,6 @@
     </div>`;
   },
 
-<<<<<<< HEAD
   emailVerification: (firstName, user_id, token) => {
     return `
 <h3>Dear ${firstName}</h3>
@@ -85,7 +84,7 @@
 <p> Sincerely, <p>
 <p> The AirQo Data Team </p>
 `;
-=======
+  },
   policyInquiry: (fullName) => {
     return `
     <p> Dear ${fullName}<p/>
@@ -122,6 +121,5 @@
     <p> Thank you for your interest in accessing our air quality data to further research in air quality monitoring and management.</p>
     <p> You can visit our website at airqo.net and navigate to https://airqo.net/explore-data or click here to access data.</p>
     <p> If you still need further support, please contact our Data Scientists Richard Sserujogi at richard.sserunjogi@airqo.net or Wabinyai Fidel Raja at raja@airqo.net for further support.</p>`;
->>>>>>> 5e8c0aeb
   },
 };