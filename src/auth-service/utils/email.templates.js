const constants = require("@config/constants");
const processString = (inputString) => {
  const stringWithSpaces = inputString.replace(/[^a-zA-Z0-9]+/g, " ");
  const uppercasedString = stringWithSpaces.toUpperCase();
  return uppercasedString;
};
module.exports = {
  confirm: (id) => ({
    subject: "AirQo Analytics JOIN request",
    html: `
      <a href='${constants.CLIENT_ORIGIN}/confirm/${id}'>
        Click to know more about AirQo
      </a>
    `,
    text: `Copy and paste this link: ${constants.CLIENT_ORIGIN}/confirm/${id}`,
  }),
  inquiryTemplate: (fullName) => {
    return `
    <h3>Hi ${fullName}</h3>
    <p>We are excited to welcome you to AirQo and we are even more excited about what we have got planned. You are already on your way to creating beautiful visual products.</p>
    <br> 
    <p>Whether you are here for your brand, for a cause, or just for fun, welcome!</p>
    <p>If there is anything you need, we will be here every step of the way.</p>
    <br> 
    <a href=${constants.PLATFORM_BASE_URL}> Check out AirQo Analytics</a>
    <p>Weekly new updates and improvements to our products</p>
    <br> 
    <a href=${constants.PLATFORM_BASE_URL}> Support our expansion in Africa</a>
    <p>Stay up to date with the latest announcements and jobs</p>
    <br> 
    <a href=${constants.PLATFORM_BASE_URL}> Support our ongoing projects</a>
    <p>Find out how you can support our ongoing projects</p>
    <br> 
    <p>Thank you for signing up. If you have any questions, send us a message at info@airqo.net or on <a href=${constants.TWITTER_ACCOUNT}>Twitter</a>. We would love to hear from you.</p>
    <br> 
    <p>--The AirQo team.</p>
    </div>`;
  },
  emailVerification: (firstName, user_id, token) => {
    return `
<h3>Dear ${firstName}</h3>
<p> Thank you for signing up for AirQo Analytics! We are excited to have you on board.</p>
<p> Before you can fully access all of the features and services offered by AirQo Analytics, we need to verify your account. </p>
<p> This is a quick and easy process that helps us ensure the security and privacy of our users. </p>
<br>
<p> To verify your account, please click on the following link: <a href=${constants.PLATFORM_BASE_URL}/api/v1/users/verify/${user_id}/${token}>verification link</a></p>
<p> This verification link will be valid for ${constants.EMAIL_VERIFICATION_HOURS} hour(s). If you do not verify your email within this time, you will need to request a new verification email.</p>
<br>
<p> If you have any questions or need assistance with the verification process, please don't hesitate to reach out to our support team: support@airqo.net.</p>
<br>
<p> Thank you for choosing AirQo Analytics, and we look forward to helping you achieve your goals</p>
<br>
<p> Sincerely,</p>
<p> The AirQo Data Team</p>
`;
  },
  v2_emailVerification: ({
    email,
    firstName,
    user_id,
    token,
    category,
  } = {}) => {
    let url = `${constants.ANALYTICS_BASE_URL}/account/creation/individual/interest/${user_id}/${token}`;
    if (category && category === "organisation") {
      url = `${constants.ANALYTICS_BASE_URL}/account/creation/organisation/verify/${user_id}/${token}`;
    }

    const content = `<tr>
                                <td
                                    style="color: #344054; font-size: 16px; font-family: Inter; font-weight: 400; line-height: 24px; word-wrap: break-word;">
                                    Welcome to AirQo Analytics 🎉
                                    <br />
                                    Thanks for signing up; we can't wait for you to get started! Click the button to verify your email:
                                    <br /><br />
                                    <a href=${url} target="_blank">
                                        <div
                                            style="width: 20%; height: 100%; padding-left: 32px; padding-right: 32px; padding-top: 16px; padding-bottom: 16px; background: #135DFF; border-radius: 1px; justify-content: center; align-items: center; gap: 10px; display: inline-flex">
                                            <div
                                                style="text-align: center; color: white; font-size: 16px; font-family: Inter; font-weight: 400; line-height: 24px; word-wrap: break-word">
                                                Verify Email</div>
                                        </div>
                                    </a>
                                    <br /><br />
                                    Trouble logging in? Paste this URL into your browser:
                                    </br>
                                    <a href=${url} target="_blank">${url}</a>
                                    <br /><br />
                                    <div
                                        style="width: 100%; opacity: 0.60; color: #344054; font-size: 16px; font-family: Inter; font-weight: 400; line-height: 24px; word-wrap: break-word">
                                        You can set a permanent password anytime within your AirQo Analytics personal settings<br />Didn't make this
                                        request? You can safely ignore and delete this email</div>
                                    <br />
                                    <br />
                                </td>
                            </tr>`;
    return constants.EMAIL_BODY(email, content, "", "analytics", "email", `email=${email}&mongo_user_id=${user_id}`);
  },
  acceptInvitation: ({
    email,
    entity_title = "",
    targetId,
    inviterEmail,
    userExists = false,
  } = {}) => {
    const url = `${constants.ANALYTICS_BASE_URL}/account/creation/individual/register?userEmail=${email}&target_id=${targetId}&userExists=${userExists}`;
    const content = `<tr>
                                <td
                                    style="color: #344054; font-size: 16px; font-family: Inter; font-weight: 400; line-height: 24px; word-wrap: break-word;">
                                    Join your team on ${processString(
                                      entity_title
                                    )} 🎉
                                    <br /><br />
                                    ${processString(
                                      entity_title
                                    )}, ${inviterEmail} has invited you to collaborate in ${processString(
      entity_title
    )} on AirQo Analytics
                                    <br /><br />
                                    Use AirQo Analytics to access real-time air pollution location data for research and gain access to device management tools. Drive meaningful change, city location at a time.
                                    <br /><br />
                                    <a href=${url} target="_blank">
                                        <div
                                            style="width: 20%; height: 100%; padding-left: 32px; padding-right: 32px; padding-top: 16px; padding-bottom: 16px; background: #135DFF; border-radius: 1px; justify-content: center; align-items: center; gap: 10px; display: inline-flex">
                                            <div
                                                style="text-align: center; color: white; font-size: 16px; font-family: Inter; font-weight: 400; line-height: 24px; word-wrap: break-word">
                                                Join ${processString(
                                                  entity_title
                                                )}</div>
                                        </div>
                                    </a>
                                    <br /><br />
                                    Trouble logging in? Paste this URL into your browser:
                                    </br>
                                    <a href=${url} target="_blank">${url}</a>
                                    <br /><br />
                                    <div
                                        style="width: 100%; opacity: 0.60; color: #344054; font-size: 16px; font-family: Inter; font-weight: 400; line-height: 24px; word-wrap: break-word">
                                        You can set a permanent password anytime within your AirQo Analytics personal settings<br />Didn't make this
                                        request? You can safely ignore and delete this email</div>
                                    <br />
                                    <br />
                                </td>
                            </tr>`;
    return constants.EMAIL_BODY(email, content);
  },
<<<<<<< HEAD

  afterEmailVerification: (firstName, username, email, user_id) => {
=======
  afterEmailVerification: (firstName, username, email) => {
>>>>>>> d434b36d
    const name = firstName;
    const content = ` <tr>
                                <td
                                    style="color: #344054; font-size: 16px; font-family: Inter; font-weight: 400; line-height: 24px; word-wrap: break-word;">
                                Congratulations! Your account has been successfully verified.
                                <br />
                                We are pleased to inform you that you can now fully access all of the features and services offered by AirQo Analytics.
                                <br />
                                <ul>
                                    <li>YOUR USERAME: ${username}</li>
                                    <li>ACCESS LINK: ${constants.ANALYTICS_BASE_URL}/account/login</li>
                                </ul>
                                    <br />
                                If you have any questions or need assistance with anything, please don't hesitate to reach out to our customer support
                                team. We are here to help.
                                <br />
                                Thank you for choosing AirQo Analytics, and we look forward to helping you achieve your goals
                                <br />
                                <br />
                                Sincerely,
                                <br />
                                The AirQo Data Team
                                </td>
                            </tr>`;
    return constants.EMAIL_BODY(email, content, name, "analytics", "email", `email=${email}&mongo_user_id=${user_id}`);
  },
<<<<<<< HEAD

  afterAcceptingInvitation: ({ firstName, username, email, entity_title, user_id }) => {
=======
  afterAcceptingInvitation: ({ firstName, username, email, entity_title }) => {
>>>>>>> d434b36d
    const name = firstName;
    const content = ` <tr>
                                <td
                                    style="color: #344054; font-size: 16px; font-family: Inter; font-weight: 400; line-height: 24px; word-wrap: break-word;">
                                Congratulations! You have successfully joined ${entity_title} organisation on AirQo Analytics.
                                <br />
                                We are pleased to inform you that you can now access ${entity_title} data, insights and visualisations on AirQo Analytics.
                                <br />
                                <ul>
                                    <li>YOUR USERAME: ${username}</li>
                                    <li>ACCESS LINK: ${constants.PLATFORM_BASE_URL}/login</li>
                                </ul>
                                    <br />
                                If you have any questions or need assistance with anything, please don't hesitate to reach out to our customer support
                                team. We are here to help.
                                <br />
                                Thank you for choosing AirQo Analytics, and we look forward to helping you achieve your goals
                                <br />
                                <br />
                                Sincerely,
                                <br />
                                The AirQo Data Team
                                </td>
                            </tr>`;
    return constants.EMAIL_BODY(email, content, name, "analytics", "email", `email=${email}&mongo_user_id=${user_id}`);
  },
  deleteMobileAccountEmail: (email, token) => {
    const content = ` <tr>
                                <td
                                    style="color: #344054; font-size: 16px; font-family: Inter; font-weight: 400; line-height: 24px; word-wrap: break-word;">
                                    We received your request to delete your AirQo account. Before we proceed, we need to verify your identity. Please follow
                                    the instructions below:
                                    <br />
                                    <ol>
                                        <li>Open the app.</li>
                                        <li>Enter the verification code: ${token}</li>
                                    </ol>
                                    
                                    Please note that deleting your account will permanently remove all your data associated with AirQo. This action cannot
                                    be undone.
                                    <br /><br />
                                    
                                    If you did not initiate this request, please contact our support team immediately.
                                    Thank you for using AirQo.

                                    <br />
                                </td>
                            </tr>`;
    return constants.EMAIL_BODY(email, content, "", "mobile", "email", `email=${email}`);
  },
};<|MERGE_RESOLUTION|>--- conflicted
+++ resolved
@@ -108,12 +108,12 @@
                                 <td
                                     style="color: #344054; font-size: 16px; font-family: Inter; font-weight: 400; line-height: 24px; word-wrap: break-word;">
                                     Join your team on ${processString(
-                                      entity_title
-                                    )} 🎉
+      entity_title
+    )} 🎉
                                     <br /><br />
                                     ${processString(
-                                      entity_title
-                                    )}, ${inviterEmail} has invited you to collaborate in ${processString(
+      entity_title
+    )}, ${inviterEmail} has invited you to collaborate in ${processString(
       entity_title
     )} on AirQo Analytics
                                     <br /><br />
@@ -125,8 +125,8 @@
                                             <div
                                                 style="text-align: center; color: white; font-size: 16px; font-family: Inter; font-weight: 400; line-height: 24px; word-wrap: break-word">
                                                 Join ${processString(
-                                                  entity_title
-                                                )}</div>
+      entity_title
+    )}</div>
                                         </div>
                                     </a>
                                     <br /><br />
@@ -144,12 +144,8 @@
                             </tr>`;
     return constants.EMAIL_BODY(email, content);
   },
-<<<<<<< HEAD
 
   afterEmailVerification: (firstName, username, email, user_id) => {
-=======
-  afterEmailVerification: (firstName, username, email) => {
->>>>>>> d434b36d
     const name = firstName;
     const content = ` <tr>
                                 <td
@@ -176,12 +172,8 @@
                             </tr>`;
     return constants.EMAIL_BODY(email, content, name, "analytics", "email", `email=${email}&mongo_user_id=${user_id}`);
   },
-<<<<<<< HEAD
 
   afterAcceptingInvitation: ({ firstName, username, email, entity_title, user_id }) => {
-=======
-  afterAcceptingInvitation: ({ firstName, username, email, entity_title }) => {
->>>>>>> d434b36d
     const name = firstName;
     const content = ` <tr>
                                 <td
