const express = require("express");
const router = express.Router();
const joinController = require("../controllers/join");
const requestController = require("../controllers/request");
const defaultsController = require("../controllers/defaults");
const organizationController = require("../controllers/create-organization");
const { check, oneOf, query, body, param } = require("express-validator");
<<<<<<< HEAD
const { grantAccess } = require("../services/auth");
=======
const joinUtil = require("../utils/join");
>>>>>>> a0f6c6b0

const {
  setJWTAuth,
  authJWT,
  setLocalAuth,
  authLocal,
} = require("../services/auth");
const privileges = require("../utils/privileges");

const mongoose = require("mongoose");
const ObjectId = mongoose.Types.ObjectId;

const headers = (req, res, next) => {
  res.header("Access-Control-Allow-Origin", "*");
  res.header(
    "Access-Control-Allow-Headers",
    "Origin, X-Requested-With, Content-Type, Accept, Authorization"
  );
  res.header("Access-Control-Allow-Methods", "GET, POST, PUT, DELETE");
  next();
};
router.use(headers);

//************************* users ***************************************************
router.post(
  "/loginUser",
  oneOf([
    query("tenant")
      .if(query("tenant").exists())
      .notEmpty()
      .withMessage("tenant cannot be empty if provided")
      .bail()
      .trim()
      .toLowerCase()
      .isIn(["kcca", "airqo"])
      .withMessage("the tenant value is not among the expected ones"),
  ]),
  oneOf([
    [
      body("userName").exists().withMessage("the userName must be provided"),
      body("password").exists().withMessage("the password must be provided"),
    ],
  ]),
  setLocalAuth,
  authLocal,
  joinController.login
);

router.post(
  "/emailLogin",
  oneOf([
    [
      body("email")
        .exists()
        .withMessage("the email must be provided")
        .bail()
        .isEmail()
        .withMessage("this is not a valid email address"),
    ],
  ]),
  joinController.loginInViaEmail
);

router.post(
  "/emailAuth",
  oneOf([
    [
      body("email")
        .exists()
        .withMessage("the email must be provided")
        .bail()
        .isEmail()
        .withMessage("this is not a valid email address"),
    ],
  ]),
  joinController.emailAuth
);

router.post("/verify", setJWTAuth, authJWT, joinController.verify);
router.get(
  "/",
  oneOf([
    query("tenant")
      .exists()
      .withMessage("tenant should be provided")
      .bail()
      .trim()
      .toLowerCase()
      .isIn(["kcca", "airqo"])
      .withMessage("the tenant value is not among the expected ones"),
  ]),
  setJWTAuth,
  authJWT,
  joinController.list
);
router.post(
  "/registerUser",
  oneOf([
    query("tenant")
      .exists()
      .withMessage("tenant should be provided")
      .bail()
      .trim()
      .toLowerCase()
      .isIn(["kcca", "airqo"])
      .withMessage("the tenant value is not among the expected ones"),
  ]),
  joinController.register
);
router.get(
  "/email/confirm/",
  oneOf([
    query("tenant")
      .exists()
      .withMessage("tenant should be provided")
      .bail()
      .trim()
      .toLowerCase()
      .isIn(["kcca", "airqo"])
      .withMessage("the tenant value is not among the expected ones"),
  ]),
  setJWTAuth,
  authJWT,
  joinController.confirmEmail
);
router.put(
  "/updatePasswordViaEmail",
  setJWTAuth,
  joinController.updateForgottenPassword
);
router.put(
  "/updatePassword",
  oneOf([
    query("tenant")
      .exists()
      .withMessage("tenant should be provided")
      .bail()
      .trim()
      .toLowerCase()
      .isIn(["kcca", "airqo"])
      .withMessage("the tenant value is not among the expected ones"),
  ]),
  setJWTAuth,
  authJWT,
  joinController.updateKnownPassword
);
router.post(
  "/forgotPassword",
  oneOf([
    query("tenant")
      .exists()
      .withMessage("tenant should be provided")
      .bail()
      .trim()
      .toLowerCase()
      .isIn(["kcca", "airqo"])
      .withMessage("the tenant value is not among the expected ones"),
  ]),
  joinController.forgot
);
router.put(
  "/",
  oneOf([
    query("tenant")
      .exists()
      .withMessage("tenant should be provided")
      .bail()
      .trim()
      .toLowerCase()
      .isIn(["kcca", "airqo"])
      .withMessage("the tenant value is not among the expected ones"),
  ]),
  setJWTAuth,
  authJWT,
  joinController.update
);
router.delete(
  "/",
  oneOf([
    query("tenant")
      .exists()
      .withMessage("tenant should be provided")
      .bail()
      .trim()
      .toLowerCase()
      .isIn(["kcca", "airqo"])
      .withMessage("the tenant value is not among the expected ones"),
  ]),
  setJWTAuth,
  authJWT,
  joinController.delete
);

/************************* settings/defaults **********************************/
router.put(
  "/defaults",
  oneOf([
    query("tenant")
      .exists()
      .withMessage("tenant should be provided")
      .bail()
      .trim()
      .toLowerCase()
      .isIn(["kcca", "airqo"])
      .withMessage("the tenant value is not among the expected ones"),
  ]),
  oneOf([
    query("id")
      .exists()
      .withMessage(
        "the record's identifier is missing in request, consider using the id"
      )
      .bail()
      .trim()
      .isMongoId()
      .withMessage("id must be an object ID")
      .bail()
      .customSanitizer((value) => {
        return ObjectId(value);
      }),
  ]),
  oneOf([
    [
      body("pollutant")
        .if(body("pollutant").exists())
        .notEmpty()
        .trim()
        .isIn(["no2", "pm2_5", "pm10", "pm1"])
        .withMessage(
          "the pollutant value is not among the expected ones which include: no2, pm2_5, pm10, pm1"
        ),
      body("frequency")
        .if(body("frequency").exists())
        .notEmpty()
        .trim()
        .toLowerCase()
        .isIn(["daily", "hourly", "monthly", "diurnal"])
        .withMessage(
          "the frequency value is not among the expected ones which include: daily, hourly, diurnal and monthly"
        ),
      body("chartType")
        .if(body("chartType").exists())
        .notEmpty()
        .trim()
        .toLowerCase()
        .isIn(["bar", "line", "pie"])
        .withMessage(
          "the chartType value is not among the expected ones which include: bar, line and pie"
        ),
      body("startDate")
        .if(body("startDate").exists())
        .notEmpty()
        .trim()
        .toDate()
        .isISO8601({ strict: true, strictSeparator: true })
        .withMessage("startDate must be a valid datetime."),
      body("endDate")
        .if(body("endDate").exists())
        .notEmpty()
        .trim()
        .toDate()
        .isISO8601({ strict: true, strictSeparator: true })
        .withMessage("endDate must be a valid datetime."),
      body("user")
        .if(body("user").exists())
        .notEmpty()
        .trim()
        .isMongoId()
        .withMessage("the user must be an object ID")
        .bail()
        .customSanitizer((value) => {
          return ObjectId(value);
        }),
      body("airqloud")
        .if(body("airqloud").exists())
        .notEmpty()
        .trim()
        .isMongoId()
        .withMessage("the airqloud must be an object ID")
        .bail()
        .customSanitizer((value) => {
          return ObjectId(value);
        }),
      body("chartTitle").if(body("chartTitle").exists()).notEmpty().trim(),
      body("period")
        .if(body("period").exists())
        .notEmpty()
        .withMessage("period cannot be empty if provided")
        .bail()
        .custom((value) => {
          return typeof value === "object";
        })
        .withMessage("the period should be an object"),
      body("period.unitValue")
        .if(body("period.unitValue").exists())
        .notEmpty()
        .withMessage("period.unitValue cannot be empty if provided")
        .trim()
        .bail()
        .isFloat()
        .withMessage("period.unitValue must be a number"),
      body("chartSubTitle")
        .if(body("chartSubTitle").exists())
        .notEmpty()
        .trim(),
      body("chartTitle").if(body("chartTitle").exists()).notEmpty().trim(),
      body("sites")
        .if(body("sites").exists())
        .notEmpty()
        .custom((value) => {
          return Array.isArray(value);
        })
        .withMessage("the sites should be an array"),
      body("sites.*")
        .if(body("sites.*").exists())
        .notEmpty()
        .trim()
        .isMongoId()
        .withMessage("site must be an object ID"),
    ],
  ]),
  setJWTAuth,
  authJWT,
  defaultsController.update
);

router.post(
  "/defaults",
  oneOf([
    query("tenant")
      .exists()
      .withMessage("tenant should be provided")
      .bail()
      .trim()
      .toLowerCase()
      .isIn(["kcca", "airqo"])
      .withMessage("the tenant value is not among the expected ones"),
  ]),
  oneOf([
    [
      body("pollutant")
        .exists()
        .withMessage("pollutant is missing in your request")
        .bail()
        .trim()
        .isIn(["no2", "pm2_5", "pm10", "pm1"])
        .withMessage(
          "the pollutant value is not among the expected ones which include: no2, pm2_5, pm10, pm1"
        ),
      body("frequency")
        .exists()
        .withMessage("frequency is missing in your request")
        .bail()
        .trim()
        .toLowerCase()
        .isIn(["daily", "hourly", "monthly", "diurnal"])
        .withMessage(
          "the frequency value is not among the expected ones which include: daily, hourly, diurnal and monthly"
        ),
      body("chartType")
        .exists()
        .withMessage("chartType is missing in your request")
        .bail()
        .trim()
        .toLowerCase()
        .isIn(["bar", "line", "pie"])
        .withMessage(
          "the chartType value is not among the expected ones which include: bar, line and pie"
        ),
      body("startDate")
        .exists()
        .withMessage("startDate is missing in your request")
        .bail()
        .trim()
        .toDate()
        .isISO8601({ strict: true, strictSeparator: true })
        .withMessage("startDate must be a valid datetime."),
      body("endDate")
        .exists()
        .withMessage("endDate is missing in your request")
        .bail()
        .trim()
        .toDate()
        .isISO8601({ strict: true, strictSeparator: true })
        .withMessage("endDate must be a valid datetime."),
      body("user")
        .exists()
        .withMessage("user is missing in your request")
        .bail()
        .trim()
        .isMongoId()
        .withMessage("the user must be an object ID")
        .bail()
        .customSanitizer((value) => {
          return ObjectId(value);
        }),
      body("airqloud")
        .exists()
        .withMessage("airqloud is missing in your request")
        .bail()
        .trim()
        .isMongoId()
        .withMessage("the airqloud must be an object ID")
        .bail()
        .customSanitizer((value) => {
          return ObjectId(value);
        }),
      body("chartTitle")
        .exists()
        .withMessage("chartTitle is missing in your request")
        .bail()
        .trim(),
      body("period")
        .exists()
        .withMessage("period is missing in your request")
        .bail()
        .custom((value) => {
          return typeof value === "object";
        })
        .bail()
        .withMessage("the period should be an object"),
      body("period.unit")
        .exists()
        .withMessage("period.unit is missing in your request"),
      body("period.unitValue")
        .exists()
        .withMessage("period.unitValue is missing in your request")
        .bail()
        .isFloat()
        .withMessage("period.unitValue must be a number"),
      body("period.label")
        .exists()
        .withMessage("period.label is missing in your request"),
      body("period.value")
        .exists()
        .withMessage("period.value is missing in your request"),
      body("chartSubTitle")
        .exists()
        .withMessage("chartSubTitle is missing in your request")
        .bail()
        .trim(),
      body("sites")
        .exists()
        .withMessage("sites is missing in your request")
        .bail()
        .custom((value) => {
          return Array.isArray(value);
        })
        .withMessage("the sites should be an array"),
      body("sites.*")
        .exists()
        .withMessage("No Sites included in your request")
        .bail()
        .trim()
        .isMongoId()
        .withMessage("site must be an object ID"),
    ],
  ]),
  setJWTAuth,
  authJWT,
  defaultsController.create
);

router.get(
  "/defaults",
  oneOf([
    query("tenant")
      .exists()
      .withMessage("tenant should be provided")
      .bail()
      .trim()
      .toLowerCase()
      .isIn(["kcca", "airqo"])
      .withMessage("the tenant value is not among the expected ones"),
  ]),
  oneOf([
    [
      query("id")
        .if(query("id").exists())
        .notEmpty()
        .trim()
        .isMongoId()
        .withMessage("id must be an object ID")
        .bail()
        .customSanitizer((value) => {
          return ObjectId(value);
        }),
      query("user")
        .if(query("user").exists())
        .notEmpty()
        .trim()
        .isMongoId()
        .withMessage("user must be an object ID")
        .bail()
        .customSanitizer((value) => {
          return ObjectId(value);
        }),
      query("airqloud")
        .if(query("airqloud").exists())
        .notEmpty()
        .trim()
        .isMongoId()
        .withMessage("the airqloud must be an object ID")
        .bail()
        .customSanitizer((value) => {
          return ObjectId(value);
        }),
      query("site")
        .if(query("site").exists())
        .notEmpty()
        .trim()
        .isMongoId()
        .withMessage("the site must be an object ID")
        .bail()
        .customSanitizer((value) => {
          return ObjectId(value);
        }),
    ],
  ]),
  setJWTAuth,
  authJWT,
  defaultsController.list
);

router.delete(
  "/defaults",
  oneOf([
    query("tenant")
      .exists()
      .withMessage("tenant should be provided")
      .bail()
      .trim()
      .toLowerCase()
      .isIn(["kcca", "airqo"])
      .withMessage("the tenant value is not among the expected ones"),
  ]),
  oneOf([
    query("id")
      .exists()
      .withMessage(
        "the defaults identifier is missing in request, consider using the id"
      )
      .bail()
      .trim()
      .isMongoId()
      .withMessage("id must be an object ID")
      .bail()
      .customSanitizer((value) => {
        return ObjectId(value);
      }),
  ]),
  setJWTAuth,
  authJWT,
  defaultsController.delete
);

//************************ candidates ***********************************************
router.post(
  "/candidates/register",
  oneOf([
    query("tenant")
      .exists()
      .withMessage("tenant should be provided")
      .bail()
      .trim()
      .toLowerCase()
      .isIn(["kcca", "airqo"])
      .withMessage("the tenant value is not among the expected ones"),
  ]),
  oneOf([
    body("email")
      .exists()
      .withMessage("the email should be provided")
      .isEmail()
      .withMessage("this is not a valid email address")
      .trim(),
  ]),
  requestController.create
);
router.get(
  "/candidates",
  oneOf([
    query("tenant")
      .exists()
      .withMessage("tenant should be provided")
      .bail()
      .trim()
      .toLowerCase()
      .isIn(["kcca", "airqo"])
      .withMessage("the tenant value is not among the expected ones"),
  ]),
  setJWTAuth,
  authJWT,
  grantAccess("readAny", "users"),
  requestController.list
);
router.post(
  "/candidates/confirm",
  oneOf([
    query("tenant")
      .exists()
      .withMessage("tenant should be provided")
      .bail()
      .trim()
      .toLowerCase()
      .isIn(["kcca", "airqo"])
      .withMessage("the tenant value is not among the expected ones"),
  ]),
  setJWTAuth,
  authJWT,
  requestController.confirm
);
router.delete(
  "/candidates",
  oneOf([
    query("tenant")
      .exists()
      .withMessage("tenant should be provided")
      .bail()
      .trim()
      .toLowerCase()
      .isIn(["kcca", "airqo"])
      .withMessage("the tenant value is not among the expected ones"),
  ]),
  oneOf([
    query("id")
      .exists()
      .withMessage(
        "the candidate identifier is missing in request, consider using the id"
      )
      .bail()
      .trim()
      .isMongoId()
      .withMessage("id must be an object ID")
      .bail()
      .customSanitizer((value) => {
        return ObjectId(value);
      }),
  ]),
  setJWTAuth,
  authJWT,
  requestController.delete
);
router.put(
  "/candidates",
  oneOf([
    query("tenant")
      .exists()
      .withMessage("tenant should be provided")
      .bail()
      .trim()
      .toLowerCase()
      .isIn(["kcca", "airqo"])
      .withMessage("the tenant value is not among the expected ones"),
  ]),
  oneOf([
    query("id")
      .exists()
      .withMessage(
        "the candidate identifier is missing in request, consider using the id"
      )
      .bail()
      .trim()
      .isMongoId()
      .withMessage("id must be an object ID")
      .bail()
      .customSanitizer((value) => {
        return ObjectId(value);
      }),
  ]),
  oneOf([
    [
      body("status")
        .if(body("status").exists())
        .notEmpty()
        .trim()
        .toLowerCase()
        .isIn(["pending", "rejected"])
        .withMessage(
          "the status value is not among the expected ones which include: rejected and pending"
        ),
    ],
  ]),
  setJWTAuth,
  authJWT,
  requestController.update
);

/**************** create organization use case ***********************/
router.delete(
  "/organizations",
  oneOf([
    query("tenant")
      .if(query("tenant").exists())
      .notEmpty()
      .withMessage("tenant cannot be empty if provided")
      .bail()
      .trim()
      .toLowerCase()
      .isIn(["kcca", "airqo"])
      .withMessage("the tenant value is not among the expected ones"),
  ]),
  oneOf([
    query("id")
      .exists()
      .withMessage(
        "the record's identifier is missing in request, consider using the id"
      )
      .bail()
      .trim()
      .isMongoId()
      .withMessage("id must be an object ID")
      .bail()
      .customSanitizer((value) => {
        return ObjectId(value);
      }),
  ]),
  setJWTAuth,
  authJWT,
  organizationController.delete
);

router.put(
  "/organizations",
  oneOf([
    query("tenant")
      .if(query("tenant").exists())
      .notEmpty()
      .withMessage("tenant cannot be empty if provided")
      .bail()
      .trim()
      .toLowerCase()
      .isIn(["kcca", "airqo"])
      .withMessage("the tenant value is not among the expected ones"),
  ]),
  oneOf([
    query("id")
      .exists()
      .withMessage(
        "the record's identifier is missing in request, consider using the id"
      )
      .bail()
      .trim()
      .isMongoId()
      .withMessage("id must be an object ID")
      .bail()
      .customSanitizer((value) => {
        return ObjectId(value);
      }),
  ]),
  oneOf([
    [
      body("email")
        .if(body("email").exists())
        .notEmpty()
        .withMessage("the email should not be empty")
        .bail()
        .isEmail()
        .withMessage("this is not a valid email address")
        .trim(),
      body("website")
        .if(body("website").exists())
        .notEmpty()
        .withMessage("the website should not be empty")
        .bail()
        .isURL()
        .withMessage("the website is not a valid URL")
        .trim(),
      body("isAlias")
        .if(body("isAlias").exists())
        .notEmpty()
        .withMessage("the isAlias should not be empty")
        .bail()
        .isBoolean()
        .withMessage("isAlias must be a Boolean")
        .trim(),
      body("isActive")
        .if(body("isActive").exists())
        .notEmpty()
        .withMessage("the isActive should not be empty")
        .bail()
        .isBoolean()
        .withMessage("isActive must be a Boolean")
        .trim(),
      body("status")
        .if(body("status").exists())
        .notEmpty()
        .withMessage("the status should not be empty")
        .bail()
        .toLowerCase()
        .isIn(["active", "inactive", "pending"])
        .withMessage(
          "the status value is not among the expected ones which include: active, inactive, pending"
        )
        .trim(),
      body("phoneNumber")
        .if(body("phoneNumber").exists())
        .notEmpty()
        .withMessage("the phoneNumber should not be empty")
        .bail()
        .isMobilePhone()
        .withMessage("the phoneNumber is not a valid one")
        .bail()
        .trim(),
      body("category")
        .if(body("category").exists())
        .notEmpty()
        .withMessage("the category should not be empty")
        .bail()
        .trim(),
      body("name")
        .if(body("name").exists())
        .notEmpty()
        .withMessage("the name should not be empty")
        .trim(),
      body("tenant")
        .if(body("tenant").exists())
        .notEmpty()
        .withMessage("the tenant cannot be empty if provided")
        .trim()
        .toLowerCase(),
    ],
  ]),
  setJWTAuth,
  authJWT,
  organizationController.update
);

router.get(
  "/organizations",
  oneOf([
    query("tenant")
      .if(query("tenant").exists())
      .notEmpty()
      .withMessage("tenant cannot be empty if provided")
      .bail()
      .trim()
      .toLowerCase()
      .isIn(["kcca", "airqo"])
      .withMessage("the tenant value is not among the expected ones"),
  ]),
  setJWTAuth,
  authJWT,
  organizationController.list
);

router.post(
  "/organizations",
  oneOf([
    query("tenant")
      .if(query("tenant").exists())
      .notEmpty()
      .withMessage("tenant cannot be empty if provided")
      .bail()
      .trim()
      .toLowerCase()
      .isIn(["kcca", "airqo"])
      .withMessage("the tenant value is not among the expected ones"),
  ]),
  oneOf([
    [
      body("email")
        .exists()
        .withMessage("the organization's email address is required")
        .bail()
        .isEmail()
        .withMessage("This is not a valid email address")
        .trim(),
      body("website")
        .exists()
        .withMessage("the organization's website is required")
        .bail()
        .isURL()
        .withMessage("the website is not a valid URL")
        .trim(),
      body("isAlias")
        .exists()
        .withMessage("isAlias is required")
        .bail()
        .isBoolean()
        .withMessage("isAlias must be a Boolean")
        .trim(),
      body("isActive")
        .if(body("isActive").exists())
        .notEmpty()
        .withMessage("the isActive should not be empty")
        .bail()
        .isBoolean()
        .withMessage("isActive must be a Boolean")
        .trim(),
      body("status")
        .if(body("status").exists())
        .notEmpty()
        .withMessage("the status should not be empty")
        .bail()
        .toLowerCase()
        .isIn(["active", "inactive", "pending"])
        .withMessage(
          "the status value is not among the expected ones which include: active, inactive, pending"
        )
        .trim(),
      body("phoneNumber")
        .exists()
        .withMessage("the organization's phoneNumber is required")
        .bail()
        .isMobilePhone()
        .withMessage("the phoneNumber is not a valid one")
        .bail()
        .trim(),
      body("category")
        .exists()
        .withMessage("the organization's category is required")
        .bail()
        .toLowerCase()
        .isIn([
          "business",
          "research",
          "policy",
          "awareness",
          "school",
          "others",
        ])
        .withMessage(
          "the status value is not among the expected ones which include: business, research, policy, awareness, school, others"
        )
        .trim(),
      body("name")
        .exists()
        .withMessage("the organization's name is required")
        .trim(),
      body("tenant")
        .if(body("tenant").exists())
        .notEmpty()
        .withMessage("the tenant cannot be empty if provided")
        .trim()
        .toLowerCase(),
    ],
  ]),
  setJWTAuth,
  authJWT,
  organizationController.create
);

router.post(
  "/organizations/tenant",
  oneOf([
    query("tenant")
      .if(query("tenant").exists())
      .notEmpty()
      .withMessage("tenant cannot be empty if provided")
      .bail()
      .trim()
      .toLowerCase()
      .isIn(["kcca", "airqo"])
      .withMessage("the tenant value is not among the expected ones"),
  ]),
  oneOf([
    [
      body("email")
        .exists()
        .withMessage("the organization's email address is required")
        .bail()
        .isEmail()
        .withMessage("This is not a valid email address")
        .trim(),
    ],
  ]),
  setJWTAuth,
  authJWT,
  organizationController.getTenantFromEmail
);

module.exports = router;<|MERGE_RESOLUTION|>--- conflicted
+++ resolved
@@ -5,11 +5,8 @@
 const defaultsController = require("../controllers/defaults");
 const organizationController = require("../controllers/create-organization");
 const { check, oneOf, query, body, param } = require("express-validator");
-<<<<<<< HEAD
 const { grantAccess } = require("../services/auth");
-=======
 const joinUtil = require("../utils/join");
->>>>>>> a0f6c6b0
 
 const {
   setJWTAuth,
