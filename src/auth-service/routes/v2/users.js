const express = require("express");
const router = express.Router();
const createUserController = require("@controllers/create-user");
const { check, oneOf, query, body, param } = require("express-validator");

const {
  setJWTAuth,
  authJWT,
  setLocalAuth,
  setGoogleAuth,
  authGoogleCallback,
  setGuestToken,
  authLocal,
  authGuest,
  authGoogle,
  setFirebaseAuth,
  authFirebase,
} = require("@middleware/passport");

const mongoose = require("mongoose");
const ObjectId = mongoose.Types.ObjectId;

const headers = (req, res, next) => {
  res.header("Access-Control-Allow-Origin", "*");
  res.header(
    "Access-Control-Allow-Headers",
    "Origin, X-Requested-With, Content-Type, Accept, Authorization"
  );
  res.header("Access-Control-Allow-Methods", "GET, POST, PUT, DELETE");
  next();
};
router.use(headers);


router.get(
  "/deleteMobileUserData/:userId/:token",
  oneOf([
    param("userId")
      .exists()
      .withMessage("the userId is missing in the request")
      .bail(),
  ]),
  oneOf([
    param("token")
      .exists()
      .withMessage("The deletion token is missing in the request")
      .bail(),
  ]),
  createUserController.deleteMobileUserData
); 

router.post(
  "/loginUser",
  oneOf([
    [
      query("tenant")
        .optional()
        .notEmpty()
        .withMessage("tenant should not be empty if provided")
        .trim()
        .toLowerCase()
        .bail()
        .isIn(["kcca", "airqo"])
        .withMessage("the tenant value is not among the expected ones"),
    ],
  ]),
  oneOf([
    [
      body("userName").exists().withMessage("the userName must be provided"),
      body("password").exists().withMessage("the password must be provided"),
    ],
  ]),
  setLocalAuth,
  authLocal,
  createUserController.login
);

router.post(
  "/login",
  oneOf([
    [
      query("tenant")
        .optional()
        .notEmpty()
        .withMessage("tenant should not be empty if provided")
        .trim()
        .toLowerCase()
        .bail()
        .isIn(["kcca", "airqo"])
        .withMessage("the tenant value is not among the expected ones"),
    ],
  ]),
  oneOf([
    [
      body("userName").exists().withMessage("the userName must be provided"),
      body("password").exists().withMessage("the password must be provided"),
    ],
  ]),
  setLocalAuth,
  authLocal,
  createUserController.login
);

router.get(
  "/login/firebase",
  oneOf([
    [
      query("tenant")
        .optional()
        .notEmpty()
        .withMessage("tenant should not be empty if provided")
        .trim()
        .toLowerCase()
        .bail()
        .isIn(["kcca", "airqo"])
        .withMessage("the tenant value is not among the expected ones"),
    ],
  ]),
  setFirebaseAuth,
  authFirebase,
  createUserController.loginFirebase
);

router.post(
  "/guest",
  oneOf([
    [
      query("tenant")
        .optional()
        .notEmpty()
        .withMessage("tenant should not be empty if provided")
        .trim()
        .toLowerCase()
        .bail()
        .isIn(["kcca", "airqo"])
        .withMessage("the tenant value is not among the expected ones"),
    ],
  ]),
  setGuestToken,
  authGuest,
  createUserController.guest
);

router.post(
  "/emailLogin",
  oneOf([
    [
      body("email")
        .exists()
        .withMessage("the email must be provided")
        .bail()
        .isEmail()
        .withMessage("this is not a valid email address"),
    ],
  ]),
  createUserController.loginInViaEmail
);

router.post(
  "/emailAuth",
  oneOf([
    [
      body("email")
        .exists()
        .withMessage("the email must be provided")
        .bail()
        .isEmail()
        .withMessage("this is not a valid email address"),
    ],
  ]),
  createUserController.emailAuth
);

router.post(
  "/feedback",
  oneOf([
    [
      body("email")
        .exists()
        .withMessage("the email must be provided")
        .bail()
        .notEmpty()
        .withMessage("the email must not be empty if provided")
        .bail()
        .isEmail()
        .withMessage("this is not a valid email address"),
      body("subject")
        .exists()
        .withMessage("the subject must be provided")
        .bail()
        .notEmpty()
        .withMessage("the subject must not be empty if provided"),
      body("message")
        .exists()
        .withMessage("the message must be provided")
        .bail()
        .notEmpty()
        .withMessage("the message must not be empty if provided"),
    ],
  ]),
  createUserController.sendFeedback
);

router.post(
  "/firebase/lookup",
  oneOf([
    body("email")
      .exists()
      .withMessage(
        "the user identifier is missing in request, consider using the email"
      )
      .bail()
      .notEmpty()
      .withMessage("the email must not be empty if provided")
      .bail()
      .isEmail()
      .withMessage("this is not a valid email address"),
    body("phoneNumber")
      .exists()
      .withMessage(
        "the user identifier is missing in request, consider using the phoneNumber"
      )
      .bail()
      .notEmpty()
      .withMessage("the phoneNumber must not be empty if provided")
      .bail()
      .isMobilePhone()
      .withMessage("the phoneNumber must be valid"),
  ]),
  createUserController.lookUpFirebaseUser
);

router.post("/verify", setJWTAuth, authJWT, createUserController.verify);

router.get(
  "/verify/:user_id/:token",
  oneOf([
    [
      query("tenant")
        .optional()
        .notEmpty()
        .withMessage("tenant should not be empty if provided")
        .trim()
        .toLowerCase()
        .bail()
        .isIn(["kcca", "airqo"])
        .withMessage("the tenant value is not among the expected ones"),
    ],
  ]),

  oneOf([
    [
      param("user_id")
        .exists()
        .withMessage("the user ID param is missing in the request")
        .bail()
        .trim()
        .isMongoId()
        .withMessage("the user ID must be an object ID")
        .bail()
        .customSanitizer((value) => {
          return ObjectId(value);
        }),
      param("token")
        .exists()
        .withMessage("the token param is missing in the request")
        .bail()
        .trim(),
    ],
  ]),
  createUserController.verifyEmail
);

router.get(
  "/auth/google/callback",
  setGoogleAuth,
  authGoogleCallback,
  createUserController.googleCallback
);

router.get(
  "/auth/google",
  setGoogleAuth,
  authGoogle,
  createUserController.login
);

router.get(
  "/",
  oneOf([
    query("tenant")
      .optional()
      .notEmpty()
      .withMessage("tenant should not be empty if provided")
      .trim()
      .toLowerCase()
      .bail()
      .isIn(["kcca", "airqo"])
      .withMessage("the tenant value is not among the expected ones"),
  ]),
  setJWTAuth,
  authJWT,
  createUserController.list
);

router.post(
  "/registerUser",
  oneOf([
    [
      query("tenant")
        .optional()
        .notEmpty()
        .withMessage("tenant should not be empty if provided")
        .trim()
        .toLowerCase()
        .bail()
        .isIn(["kcca", "airqo"])
        .withMessage("the tenant value is not among the expected ones"),
    ],
  ]),
  oneOf([
    body("email")
      .exists()
      .withMessage(
        "the user identifier is missing in request, consider using the email"
      )
      .bail()
      .notEmpty()
      .withMessage("the email must not be empty if provided")
      .bail()
      .isEmail()
      .withMessage("this is not a valid email address"),
    body("phoneNumber")
      .exists()
      .withMessage(
        "the user identifier is missing in request, consider using the phoneNumber"
      )
      .bail()
      .notEmpty()
      .withMessage("the phoneNumber must not be empty if provided")
      .bail()
      .isMobilePhone()
      .withMessage("the phoneNumber must be valid"),
  ]),
  oneOf([
    [
      body("firstName")
        .exists()
        .withMessage("firstName is missing in your request")
        .bail()
        .trim(),
      body("lastName")
        .exists()
        .withMessage("lastName is missing in your request")
        .bail()
        .trim(),
      // body("email")
      //   .exists()
      //   .withMessage("email is missing in your request")
      //   .bail()
      //   .isEmail()
      //   .withMessage("this is not a valid email address")
      //   .trim(),
      body("organization")
        .optional()
        .notEmpty()
        .withMessage("organization should not be empty IF provided")
        .bail()
        .trim(),
      body("long_organization")
        .optional()
        .notEmpty()
        .withMessage("long_organization should not be empty IF provided")
        .bail()
        .trim(),
      body("privilege")
        .optional()
        .notEmpty()
        .withMessage("privilege should not be empty if provided")
        .bail()
        .isIn(["admin", "netmanager", "user", "super"])
        .withMessage("the privilege value is not among the expected ones")
        .trim(),
    ],
  ]),
  createUserController.register
);

router.post(
  "/",
  oneOf([
    [
      query("tenant")
        .optional()
        .notEmpty()
        .withMessage("tenant should not be empty if provided")
        .trim()
        .toLowerCase()
        .bail()
        .isIn(["kcca", "airqo"])
        .withMessage("the tenant value is not among the expected ones"),
    ],
  ]),
  oneOf([
    body("email")
      .exists()
      .withMessage(
        "the user identifier is missing in request, consider using the email"
      )
      .bail()
      .notEmpty()
      .withMessage("the email must not be empty if provided")
      .bail()
      .isEmail()
      .withMessage("this is not a valid email address"),
    body("phoneNumber")
      .exists()
      .withMessage(
        "the user identifier is missing in request, consider using the phoneNumber"
      )
      .bail()
      .notEmpty()
      .withMessage("the phoneNumber must not be empty if provided")
      .bail()
      .isMobilePhone()
      .withMessage("the phoneNumber must be valid"),
  ]),
  oneOf([
    [
      body("firstName")
        .exists()
        .withMessage("firstName is missing in your request")
        .bail()
        .trim(),
      body("lastName")
        .exists()
        .withMessage("lastName is missing in your request")
        .bail()
        .trim(),
      // body("email")
      //   .exists()
      //   .withMessage("email is missing in your request")
      //   .bail()
      //   .isEmail()
      //   .withMessage("this is not a valid email address")
      //   .trim(),
      body("organization")
        .optional()
        .notEmpty()
        .withMessage("organization should not be empty if provided")
        .bail()
        .trim(),
      body("long_organization")
        .optional()
        .notEmpty()
        .withMessage("long_organization should not be empty if provided")
        .bail()
        .trim(),
      body("privilege")
        .optional()
        .notEmpty()
        .withMessage("privilege should not be empty if provided")
        .bail()
        .isIn(["admin", "netmanager", "user", "super"])
        .withMessage("the privilege value is not among the expected ones")
        .trim(),
      body("password")
        .exists()
        .withMessage("password is missing in your request")
        .bail()
        .trim()
        .isLength({ min: 6, max: 30 })
        .withMessage("Password must be between 6 and 30 characters long")
        .bail()
        .matches(/^(?=.*[A-Za-z])(?=.*\d)[A-Za-z\d]{6,}$/)
        .withMessage(
          "Password must contain at least one letter and one number"
        ),
    ],
  ]),
  createUserController.create
);

router.put(
  "/updatePasswordViaEmail",
  oneOf([
    [
      query("tenant")
        .optional()
        .notEmpty()
        .withMessage("tenant should not be empty if provided")
        .trim()
        .toLowerCase()
        .bail()
        .isIn(["kcca", "airqo"])
        .withMessage("the tenant value is not among the expected ones"),
      body("resetPasswordToken")
        .exists()
        .withMessage("the resetPasswordToken must be provided")
        .trim(),
      body("password")
        .exists()
        .withMessage("the password must be provided")
        .trim(),
    ],
  ]),
  setJWTAuth,
  createUserController.updateForgottenPassword
);
router.put(
  "/updatePassword",
  oneOf([
    [
      query("tenant")
        .optional()
        .notEmpty()
        .withMessage("tenant should not be empty if provided")
        .trim()
        .toLowerCase()
        .bail()
        .isIn(["kcca", "airqo"])
        .withMessage("the tenant value is not among the expected ones"),
      query("id")
        .exists()
        .withMessage("the user ID must be provided")
        .trim()
        .bail()
        .isMongoId()
        .withMessage("the user ID must be an object ID")
        .bail()
        .customSanitizer((value) => {
          return ObjectId(value);
        }),
      body("old_password")
        .exists()
        .withMessage("the old_password must be provided")
        .trim(),
      body("password")
        .exists()
        .withMessage("the password must be provided")
        .trim(),
    ],
  ]),
  setJWTAuth,
  authJWT,
  createUserController.updateKnownPassword
);
router.post(
  "/forgotPassword",
  oneOf([
    [
      query("tenant")
        .optional()
        .notEmpty()
        .withMessage("tenant should not be empty if provided")
        .trim()
        .toLowerCase()
        .bail()
        .isIn(["kcca", "airqo"])
        .withMessage("the tenant value is not among the expected ones"),
      body("email")
        .exists()
        .withMessage("the email must be provided")
        .bail()
        .isEmail()
        .withMessage("this is not a valid email address")
        .trim(),
    ],
  ]),
  createUserController.forgot
);
router.put(
  "/",
  oneOf([
    [
      query("tenant")
        .optional()
        .notEmpty()
        .withMessage("tenant should not be empty if provided")
        .trim()
        .toLowerCase()
        .bail()
        .isIn(["kcca", "airqo"])
        .withMessage("the tenant value is not among the expected ones"),
    ],
  ]),
  oneOf([
    query("id")
      .exists()
      .withMessage(
        "the user identifier is missing in request, consider using id"
      )
      .bail()
      .trim()
      .isMongoId()
      .withMessage("id must be an object ID")
      .bail()
      .customSanitizer((value) => {
        return ObjectId(value);
      }),
  ]),
  oneOf([
    [
      body("networks")
        .optional()
        .custom((value) => {
          return Array.isArray(value);
        })
        .withMessage("the networks should be an array")
        .bail()
        .notEmpty()
        .withMessage("the networks should not be empty"),
      body("networks.*")
        .optional()
        .isMongoId()
        .withMessage("each network should be an object ID"),
    ],
  ]),
  setJWTAuth,
  authJWT,
  createUserController.update
);

router.put(
  "/:user_id",
  oneOf([
    [
      query("tenant")
        .optional()
        .notEmpty()
        .withMessage("tenant should not be empty if provided")
        .trim()
        .toLowerCase()
        .bail()
        .isIn(["kcca", "airqo"])
        .withMessage("the tenant value is not among the expected ones"),
    ],
  ]),
  oneOf([
    param("user_id")
      .exists()
      .withMessage("the user ID parameter is missing in the request")
      .bail()
      .trim()
      .isMongoId()
      .withMessage("id must be an object ID")
      .bail()
      .customSanitizer((value) => {
        return ObjectId(value);
      }),
  ]),
  oneOf([
    [
      body("networks")
        .optional()
        .custom((value) => {
          return Array.isArray(value);
        })
        .withMessage("the networks should be an array")
        .bail()
        .notEmpty()
        .withMessage("the networks should not be empty"),
      body("networks.*")
        .optional()
        .isMongoId()
        .withMessage("each network should be an object ID"),
    ],
  ]),
  setJWTAuth,
  authJWT,
  createUserController.update
);

router.delete(
  "/",
  oneOf([
    [
      query("tenant")
        .optional()
        .notEmpty()
        .withMessage("tenant should not be empty if provided")
        .bail()
        .trim()
        .toLowerCase()
        .isIn(["kcca", "airqo"])
        .withMessage("the tenant value is not among the expected ones"),
    ],
  ]),
  oneOf([
    query("id")
      .exists()
      .withMessage("the user ID must be provided")
      .bail()
      .trim()
      .isMongoId()
      .withMessage("id must be an object ID")
      .bail()
      .customSanitizer((value) => {
        return ObjectId(value);
      }),
  ]),
  setJWTAuth,
  authJWT,
  createUserController.delete
);

router.delete(
  "/:user_id",
  oneOf([
    [
      query("tenant")
        .optional()
        .notEmpty()
        .withMessage("tenant should not be empty if provided")
        .bail()
        .trim()
        .toLowerCase()
        .isIn(["kcca", "airqo"])
        .withMessage("the tenant value is not among the expected ones"),
    ],
  ]),
  oneOf([
    param("user_id")
      .exists()
      .withMessage("the user ID parameter is missing in the request")
      .bail()
      .trim()
      .isMongoId()
      .withMessage("id must be an object ID")
      .bail()
      .customSanitizer((value) => {
        return ObjectId(value);
      }),
  ]),
  setJWTAuth,
  authJWT,
  createUserController.delete
);

router.post(
  "/newsletter/subscribe",
  oneOf([
    [
      query("tenant")
        .optional()
        .notEmpty()
        .withMessage("tenant cannot be empty if provided")
        .bail()
        .trim()
        .toLowerCase()
        .isIn(["kcca", "airqo"])
        .withMessage("the tenant value is not among the expected ones"),
    ],
  ]),
  oneOf([
    [
      body("email")
        .exists()
        .withMessage("the email must be provided")
        .bail()
        .isEmail()
        .withMessage("this is not a valid email address")
        .trim(),
      body("tags")
        .optional()
        .notEmpty()
        .withMessage("the tags should not be empty if provided")
        .bail()
        .custom((value) => {
          return Array.isArray(value);
        })
        .withMessage("the tags should be an array"),
    ],
  ]),
  createUserController.subscribeToNewsLetter
);

router.get(
  "/stats",
  oneOf([
    query("tenant")
      .optional()
      .notEmpty()
      .withMessage("tenant should not be empty if provided")
      .trim()
      .toLowerCase()
      .bail()
      .isIn(["kcca", "airqo"])
      .withMessage("the tenant value is not among the expected ones"),
  ]),
  setJWTAuth,
  authJWT,
  createUserController.listStatistics
);

router.get(
  "/logs",
  oneOf([
    query("tenant")
      .optional()
      .notEmpty()
      .withMessage("tenant should not be empty if provided")
      .trim()
      .toLowerCase()
      .bail()
      .isIn(["kcca", "airqo"])
      .withMessage("the tenant value is not among the expected ones"),
  ]),
  oneOf([
    [
      query("skip")
        .optional()
        .notEmpty()
        .withMessage("skip should not be empty if provided")
        .bail()
        .isNumeric()
        .withMessage("skip should be numeric")
        .trim(),
      query("limit")
        .optional()
        .notEmpty()
        .withMessage("limit should not be empty if provided")
        .bail()
        .isNumeric()
        .withMessage("limit should be numeric")
        .trim(),
    ],
  ]),
  setJWTAuth,
  authJWT,
  createUserController.listLogs
);

router.get(
  "/:user_id",
  oneOf([
    [
      query("tenant")
        .optional()
        .notEmpty()
        .withMessage("tenant should not be empty if provided")
        .trim()
        .toLowerCase()
        .bail()
        .isIn(["kcca", "airqo"])
        .withMessage("the tenant value is not among the expected ones"),
    ],
  ]),
  oneOf([
    [
      param("user_id")
        .exists()
        .withMessage("the user ID param is missing in the request")
        .bail()
        .trim()
        .isMongoId()
        .withMessage("the user ID must be an object ID")
        .bail()
        .customSanitizer((value) => {
          return ObjectId(value);
        }),
    ],
  ]),
  setJWTAuth,
  authJWT,
  createUserController.list
);

<<<<<<< HEAD
router.delete(
  "/deleteMobileUserData",
  oneOf([
    query("userId")
      .exists()
      .withMessage("There's a missing required parameter in your request")
      .bail(),
    query("creationTime")
      .exists()
      .withMessage("There's a missing required parameter in your request")
      .bail(),
  ]),
  createUserController.deleteMobileUserData
);

=======
>>>>>>> c2f8a52e
module.exports = router;<|MERGE_RESOLUTION|>--- conflicted
+++ resolved
@@ -31,7 +31,6 @@
 };
 router.use(headers);
 
-
 router.get(
   "/deleteMobileUserData/:userId/:token",
   oneOf([
@@ -47,7 +46,7 @@
       .bail(),
   ]),
   createUserController.deleteMobileUserData
-); 
+);
 
 router.post(
   "/loginUser",
@@ -866,7 +865,6 @@
   createUserController.list
 );
 
-<<<<<<< HEAD
 router.delete(
   "/deleteMobileUserData",
   oneOf([
@@ -882,6 +880,4 @@
   createUserController.deleteMobileUserData
 );
 
-=======
->>>>>>> c2f8a52e
 module.exports = router;