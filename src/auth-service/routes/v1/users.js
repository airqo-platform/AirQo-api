--- conflicted
+++ resolved
@@ -208,7 +208,6 @@
   createUserController.verifyEmail
 );
 
-<<<<<<< HEAD
 /**
  * version two of verification
  */
@@ -259,7 +258,6 @@
   ]),
   createUserController.verifyVerificationToken
 );
-=======
 router.delete(
   "/deleteMobileUserData",
   oneOf([
@@ -268,13 +266,12 @@
       .withMessage("There's a missing required parameter in your request")
       .bail(),
     query("creationTime")
-    .exists()
-    .withMessage("There's a missing required parameter in your request")
-    .bail()
+      .exists()
+      .withMessage("There's a missing required parameter in your request")
+      .bail(),
   ]),
   createUserController.deleteMobileUserData
-); 
->>>>>>> 464df4c6
+);
 
 router.get(
   "/auth/google/callback",
