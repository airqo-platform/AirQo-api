--- conflicted
+++ resolved
@@ -46,7 +46,7 @@
       .bail(),
   ]),
   createUserController.deleteMobileUserData
-); 
+);
 
 router.post(
   "/loginUser",
@@ -273,7 +273,6 @@
   createUserController.verifyEmail
 );
 
-<<<<<<< HEAD
 router.delete(
   "/deleteMobileUserData",
   oneOf([
@@ -287,57 +286,6 @@
       .bail(),
   ]),
   createUserController.deleteMobileUserData
-=======
-/**
- * version two of verification
- */
-router.post(
-  "/verification/generate",
-  setJWTAuth,
-  authJWT,
-  createUserController.generateVerificationToken
-);
-
-router.post(
-  "/verification/verify",
-  setJWTAuth,
-  authJWT,
-  oneOf([
-    [
-      query("tenant")
-        .optional()
-        .notEmpty()
-        .withMessage("tenant should not be empty if provided")
-        .trim()
-        .toLowerCase()
-        .bail()
-        .isIn(["kcca", "airqo"])
-        .withMessage("the tenant value is not among the expected ones"),
-    ],
-  ]),
-
-  oneOf([
-    [
-      body("email")
-        .exists()
-        .withMessage("the email must be provided")
-        .bail()
-        .notEmpty()
-        .withMessage("the email must not be empty if provided")
-        .bail()
-        .isEmail()
-        .withMessage("this is not a valid email address"),
-      body("token")
-        .exists()
-        .withMessage("the token is missing in the request")
-        .bail()
-        .trim()
-        .isInt()
-        .withMessage("token must be an integer"),
-    ],
-  ]),
-  createUserController.verifyVerificationToken
->>>>>>> c2f8a52e
 );
 
 router.get(
