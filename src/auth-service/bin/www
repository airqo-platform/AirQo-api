--- conflicted
+++ resolved
@@ -3,7 +3,6 @@
 /**
  * Module dependencies.
  */
-<<<<<<< HEAD
 const log4js = require('log4js');
 const app = require("../app");
 const constants = require("@config/constants");
@@ -37,40 +36,6 @@
 
 
 // const logger = log4js.getLogger("start-script");
-=======
-
-var app = require("../app");
-const constants = require("@config/constants");
-const middlewareConfig = require("@config/middleware");
-var debug = require("debug")("auth-service:server");
-var http = require("http");
-var isEmpty = require("is-empty");
-const log4js = require('log4js');
-const log4jsConfiguration = require("@config/log4js")
-log4js.configure(log4jsConfiguration);
-const logger = log4js.getLogger(`${constants.ENVIRONMENT} --start-script`);
-const { logText, logObject, logElement } = require("@utils/log")
-const mailer = require("@utils/mailer");
-const emailMessages = require("@utils/email.msgs");
-const emailTemplates = require("@utils/email.templates");
-const Joi = require('joi');
-const { jsonrepair } = require('jsonrepair')
-
-const userSchema = Joi.object({
-    "email": Joi.string().email().empty('').required(),
-}).unknown(true);
-
-
-/**
- * KAFKA configuration
- */
-const { Kafka } = require("kafkajs");
-logObject("KAFKA_BOOTSTRAP_SERVERS", constants.KAFKA_BOOTSTRAP_SERVERS)
-const kafka = new Kafka({
-    clientId: constants.KAFKA_CLIENT_ID,
-    brokers: constants.KAFKA_BOOTSTRAP_SERVERS,
-});
->>>>>>> 4352888a
 
 
 /***
