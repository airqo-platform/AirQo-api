const { Kafka } = require("kafkajs");
const constants = require("@config/constants");
const log4js = require("log4js");
const logger = log4js.getLogger(
  `${constants.ENVIRONMENT} -- bin/kafka-consumer script`
);
const { logText, logObject } = require("@utils/log");
const mailer = require("@utils/mailer");
const emailTemplates = require("@utils/email.templates");
const Joi = require("joi");
const { jsonrepair } = require("jsonrepair");

const userSchema = Joi.object({
  email: Joi.string().email().empty("").required(),
}).unknown(true);

const operationForNewMobileAppUser = async (messageData) => {
  try {
    logger.info(
      `KAFKA: successfully received the new User --- ${JSON.stringify({
        value: messageData,
      })}`
    );
    logObject("message.value.toString()", messageData);

    const repairedJSONString = jsonrepair(messageData);
    logObject("message.value", JSON.parse(repairedJSONString));

    let emailDetailsToSend = JSON.parse(repairedJSONString);
    emailDetailsToSend.message = emailTemplates.mobileAppWelcome();
    emailDetailsToSend.subject = "Welcome to AirQo!";

    const options = {
      abortEarly: false,
    };

    const { error, value } = userSchema.validate(emailDetailsToSend, options);

    if (error) {
      logObject("error.details[0].message", error.details[0].message);
      logObject("error.details[0]", error.details[0]);
      logObject("error.details", error.details);
      logger.error(
        `KAFKA: ALL the input validation errors --- ${JSON.stringify(
          error.details
        )}`
      );
    } else {
      const responseFromSendEmail = await mailer.newMobileAppUser(
        emailDetailsToSend
      );

      if (responseFromSendEmail.success === true) {
        logger.info(
          `KAFKA: successfully received the new Mobile App User --- ${JSON.stringify(
            responseFromSendEmail
          )}`
        );
      } else if (responseFromSendEmail.success === false) {
        logger.error(
          `KAFKA: unable to send email for new Mobile App User --- ${JSON.stringify(
            responseFromSendEmail
          )}`
        );
      }
    }
  } catch (error) {
<<<<<<< HEAD
    logObject("KAFKA error: inside operationForNewMobileAppUser()", error);
    logger.error(
      `KAFKA error: inside operationForNewMobileAppUser() -- ${JSON.stringify(
        error
      )} `
=======
    logger.error(
      `KAFKA: internal server error -- operationForNewMobileAppUser() -- ${JSON.stringify(
        error
      )}`
>>>>>>> 9f116d04
    );
  }
};

const operationFunction2 = async (messageData) => {
  // Operation logic for topic2
  // You can perform a different operation here
};

const kafkaConsumer = async () => {
  try {
    const kafka = new Kafka({
      clientId: constants.KAFKA_CLIENT_ID,
      brokers: constants.KAFKA_BOOTSTRAP_SERVERS,
    });
<<<<<<< HEAD

    const consumer = kafka.consumer({
      groupId: constants.UNIQUE_CONSUMER_GROUP,
    });

    // Define topic-to-operation function mapping
    const topicOperations = {
      [constants.NEW_MOBILE_APP_USER_TOPIC]: operationForNewMobileAppUser,
      // topic2: operationFunction2,
      // Add more topics and their corresponding functions as needed
    };

=======

    const consumer = kafka.consumer({
      groupId: constants.UNIQUE_CONSUMER_GROUP,
    });

    // Define topic-to-operation function mapping
    const topicOperations = {
      [constants.NEW_MOBILE_APP_USER_TOPIC]: operationForNewMobileAppUser,
      // topic2: operationFunction2,
      // Add more topics and their corresponding functions as needed
    };
>>>>>>> 9f116d04
    await consumer.connect();
    // Subscribe to all topics in the mapping
    await Promise.all(
      Object.keys(topicOperations).map(async (topic) => {
        consumer.subscribe({ topic, fromBeginning: true });
        await consumer.run({
          eachMessage: async ({ message }) => {
            try {
              const operation = topicOperations[topic];
              if (operation) {
                // const messageData = JSON.parse(message.value.toString());
                const messageData = message.value.toString();
                await operation(messageData);
              } else {
                logger.error(`No operation defined for topic: ${topic}`);
              }
            } catch (error) {
              logger.error(
                `Error processing Kafka message for topic ${topic}: ${JSON.stringify(
                  error
                )}`
              );
            }
          },
        });
      })
    );
  } catch (error) {
    logObject("Error connecting to Kafka", error);
    logger.error(`Error connecting to Kafka: ${JSON.stringify(error)}`);
  }
};

module.exports = kafkaConsumer;<|MERGE_RESOLUTION|>--- conflicted
+++ resolved
@@ -65,18 +65,10 @@
       }
     }
   } catch (error) {
-<<<<<<< HEAD
-    logObject("KAFKA error: inside operationForNewMobileAppUser()", error);
-    logger.error(
-      `KAFKA error: inside operationForNewMobileAppUser() -- ${JSON.stringify(
-        error
-      )} `
-=======
     logger.error(
       `KAFKA: internal server error -- operationForNewMobileAppUser() -- ${JSON.stringify(
         error
       )}`
->>>>>>> 9f116d04
     );
   }
 };
@@ -92,7 +84,6 @@
       clientId: constants.KAFKA_CLIENT_ID,
       brokers: constants.KAFKA_BOOTSTRAP_SERVERS,
     });
-<<<<<<< HEAD
 
     const consumer = kafka.consumer({
       groupId: constants.UNIQUE_CONSUMER_GROUP,
@@ -104,20 +95,6 @@
       // topic2: operationFunction2,
       // Add more topics and their corresponding functions as needed
     };
-
-=======
-
-    const consumer = kafka.consumer({
-      groupId: constants.UNIQUE_CONSUMER_GROUP,
-    });
-
-    // Define topic-to-operation function mapping
-    const topicOperations = {
-      [constants.NEW_MOBILE_APP_USER_TOPIC]: operationForNewMobileAppUser,
-      // topic2: operationFunction2,
-      // Add more topics and their corresponding functions as needed
-    };
->>>>>>> 9f116d04
     await consumer.connect();
     // Subscribe to all topics in the mapping
     await Promise.all(
