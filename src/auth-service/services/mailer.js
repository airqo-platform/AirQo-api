--- conflicted
+++ resolved
@@ -102,13 +102,8 @@
           name: constants.EMAIL_NAME,
           address: constants.EMAIL,
         },
-<<<<<<< HEAD
-        subject: `Welcome to AirQo, for ${categoryNameWithFirstLetterCapital}`,
+        subject: `Welcome to AirQo`,
         html,
-=======
-        subject: `Welcome to AirQo`,
-        html: msgTemplates.inquiryTemplate(fullName),
->>>>>>> 0987c5be
         bcc,
       };
 
