const mongoose = require("mongoose");
const Schema = mongoose.Schema;
const validator = require("validator");
const bcrypt = require("bcrypt");
const constants = require("@config/constants");
const ObjectId = mongoose.ObjectId;
const isEmpty = require("is-empty");
const saltRounds = constants.SALT_ROUNDS;
const httpStatus = require("http-status");
const ThemeSchema = require("@models/ThemeSchema");
const PermissionModel = require("@models/Permission");
const accessCodeGenerator = require("generate-password");
const { getModelByTenant } = require("@config/database");
const logger = require("log4js").getLogger(
  `${constants.ENVIRONMENT} -- user-model`
);
const { mailer, stringify } = require("@utils/common");
const ORGANISATIONS_LIMIT = 6;
const { logObject, logText, logElement, HttpError } = require("@utils/shared");
const TenantSettingsModel = require("@models/TenantSettings");

const maxLengthOfProfilePictures = 1024;

function oneMonthFromNow() {
  var d = new Date();
  var targetMonth = d.getMonth() + 1;
  d.setMonth(targetMonth);
  if (d.getMonth() !== targetMonth % 12) {
    d.setDate(0); // last day of previous month
  }
  return d;
}

function validateProfilePicture(profilePicture) {
  const urlRegex =
    /^(http(s)?:\/\/.)[-a-zA-Z0-9@:%._\+~#=]{2,256}\.[a-z]{2,6}\b([-a-zA-Z0-9@:%_\+.~#?&//=]*)$/g;
  if (!urlRegex.test(profilePicture)) {
    logger.error(`🙅🙅 Bad Request Error -- Not a valid profile picture URL`);
    return false;
  }
  if (profilePicture.length > maxLengthOfProfilePictures) {
    logText(`longer than ${maxLengthOfProfilePictures} chars`);
    logger.error(
      `🙅🙅 Bad Request Error -- profile picture URL exceeds ${maxLengthOfProfilePictures} characters`
    );
    return false;
  }
  return true;
}
const passwordReg = /^(?=.*[A-Za-z])(?=.*\d)[A-Za-z\d@#?!$%^&*,.]{6,}$/;

const networkRoleSchema = new Schema({
  network: {
    type: Schema.Types.ObjectId,
    ref: "Network",
  },
  role: {
    type: Schema.Types.ObjectId,
    ref: "Role",
  },
  userType: {
    type: String,
    enum: {
      values: [
        "guest",
        "member",
        "admin",
        "super_admin",
        "viewer",
        "user",
        "contributor",
        "moderator",
      ],
      message: "{VALUE} is not a valid user type",
    },
    default: "guest",
  },
  createdAt: {
    type: Date,
    default: Date.now,
  },
});

const groupRoleSchema = new Schema({
  group: {
    type: Schema.Types.ObjectId,
    ref: "Group",
  },
  role: {
    type: Schema.Types.ObjectId,
    ref: "Role",
  },
  userType: {
    type: String,
    enum: {
      values: [
        "guest",
        "member",
        "admin",
        "super_admin",
        "viewer",
        "user",
        "contributor",
        "moderator",
      ],
      message: "{VALUE} is not a valid user type",
    },
    default: "guest",
  },
  createdAt: {
    type: Date,
    default: Date.now,
  },
});

// Option 2: More flexible approach (recommended for evolving requirements)
const flexibleNetworkRoleSchema = new Schema({
  network: {
    type: Schema.Types.ObjectId,
    ref: "Network",
  },
  role: {
    type: Schema.Types.ObjectId,
    ref: "Role",
  },
  userType: {
    type: String,
    default: "guest",
    validate: {
      validator: function (value) {
        // Allow any reasonable string value, but with some basic validation
        return /^[a-z_]+$/.test(value) && value.length <= 20;
      },
      message:
        "userType must be lowercase letters and underscores only, max 20 characters",
    },
  },
  createdAt: {
    type: Date,
    default: Date.now,
  },
});

const flexibleGroupRoleSchema = new Schema({
  group: {
    type: Schema.Types.ObjectId,
    ref: "Group",
  },
  role: {
    type: Schema.Types.ObjectId,
    ref: "Role",
  },
  userType: {
    type: String,
    default: "guest",
    validate: {
      validator: function (value) {
        // Allow any reasonable string value, but with some basic validation
        return /^[a-z_]+$/.test(value) && value.length <= 20;
      },
      message:
        "userType must be lowercase letters and underscores only, max 20 characters",
    },
  },
  createdAt: {
    type: Date,
    default: Date.now,
  },
});

// Option 3: Completely flexible (no validation) - for maximum future flexibility
const openNetworkRoleSchema = new Schema({
  network: {
    type: Schema.Types.ObjectId,
    ref: "Network",
  },
  role: {
    type: Schema.Types.ObjectId,
    ref: "Role",
  },
  userType: {
    type: String,
    default: "guest",
    // No enum or validation - completely open
  },
  createdAt: {
    type: Date,
    default: Date.now,
  },
});

const openGroupRoleSchema = new Schema({
  group: {
    type: Schema.Types.ObjectId,
    ref: "Group",
  },
  role: {
    type: Schema.Types.ObjectId,
    ref: "Role",
  },
  userType: {
    type: String,
    default: "guest",
    // No enum or validation - completely open
  },
  createdAt: {
    type: Date,
    default: Date.now,
  },
});

const UserSchema = new Schema(
  {
    due_date: { type: Date },
    status: { type: String },
    address: { type: String },
    country: { type: String },
    firebase_uid: { type: String },
    city: { type: String },
    theme: {
      type: ThemeSchema,
      default: () => ({}),
    },
    department_id: {
      type: ObjectId,
      ref: "department",
    },
    role: {
      type: ObjectId,
      ref: "role",
    },
    birthday: { type: Date },
    reports_to: { type: ObjectId, ref: "user" },
    replaced_by: { type: ObjectId, ref: "user" },
    email: {
      type: String,
      unique: true,
      required: [true, "Email is required"],
      lowercase: true,
      trim: true,
      validate: {
        validator(email) {
          return validator.isEmail(email);
        },
        message: "{VALUE} is not a valid email!",
      },
    },
    verified: {
      type: Boolean,
      default: false,
    },
    analyticsVersion: { type: Number, default: 2 },
    firstName: {
      type: String,
      required: [true, "FirstName is required!"],
      trim: true,
    },
    lastName: {
      type: String,
      required: [true, "LastName is required"],
      trim: true,
    },
    userName: {
      type: String,
      trim: true,
      unique: true,
    },
    password: {
      type: String,
      required: [true, "Password is required!"],
      trim: true,
      minlength: [6, "Password is required"],
      validate: {
        validator(password) {
          return passwordReg.test(password);
        },
        message: "{VALUE} is not a valid password, please check documentation!",
      },
    },
    privilege: {
      type: String,
      default: "user",
    },
    isActive: { type: Boolean, default: false },
    loginCount: { type: Number, default: 0 },
    duration: { type: Date, default: oneMonthFromNow },
    network_roles: [flexibleNetworkRoleSchema], // networkRoleSchema or flexibleNetworkRoleSchema or openNetworkRoleSchema
    group_roles: [flexibleGroupRoleSchema], // groupRoleSchema or flexibleGroupRoleSchema or openGroupRoleSchema

    permissions: [
      {
        type: ObjectId,
        ref: "permission",
      },
    ],
    organization: {
      type: String,
      default: "airqo",
    },
    long_organization: {
      type: String,
      default: "airqo",
    },
    rateLimit: {
      type: Number,
    },
    phoneNumber: {
      type: Number,
      validate: {
        validator(phoneNumber) {
          return !!phoneNumber || this.email;
        },
        message: "Phone number or email is required!",
      },
    },
    resetPasswordToken: { type: String },
    resetPasswordExpires: { type: Date },
    jobTitle: {
      type: String,
    },
    website: { type: String },
    description: { type: String },
    lastLogin: {
      type: Date,
    },
    category: {
      type: String,
    },
    notifications: {
      email: { type: Boolean, default: false },
      push: { type: Boolean, default: false },
      text: { type: Boolean, default: false },
      phone: { type: Boolean, default: false },
    },
    profilePicture: {
      type: String,
      maxLength: maxLengthOfProfilePictures,
      validate: {
        validator: function (v) {
          const urlRegex =
            /^(http(s)?:\/\/.)[-a-zA-Z0-9@:%._\+~#=]{2,256}\.[a-z]{2,6}\b([-a-zA-Z0-9@:%_\+.~#?&//=]*)$/g;
          return urlRegex.test(v);
        },
        message: `Profile picture URL must be a valid URL & must not exceed ${maxLengthOfProfilePictures} characters.`,
      },
    },
    google_id: { type: String, trim: true },
    timezone: { type: String, trim: true },
    preferredTokenStrategy: {
      type: String,
      enum: Object.values(constants.TOKEN_STRATEGIES),
<<<<<<< HEAD
      default: constants.TOKEN_STRATEGIES.LEGACY,
=======
      default: constants.TOKEN_STRATEGIES.NO_ROLES_AND_PERMISSIONS,
>>>>>>> 473b4953
    },
    subscriptionStatus: {
      type: String,
      enum: ["inactive", "active", "past_due", "cancelled"],
      default: "inactive",
    },
    currentSubscriptionId: {
      type: String,
    },
    lastSubscriptionCheck: {
      type: Date,
    },
    subscriptionCancelledAt: {
      type: Date,
    },
    automaticRenewal: {
      type: Boolean,
      default: false,
    },
    nextBillingDate: {
      type: Date,
    },
    lastRenewalDate: {
      type: Date,
    },
    currentPlanDetails: {
      priceId: String,
      currency: String,
      billingCycle: String, // 'monthly', 'annual', etc.
    },
    // Add after the existing fields, before the timestamps
    interests: {
      type: [String],
      enum: {
        values: [
          "health",
          "software developer",
          "community champion",
          "environmental",
          "student",
          "policy maker",
          "researcher",
          "air quality partner",
        ],
        message: "{VALUE} is not a valid interest option",
      },
      default: [],
    },
    interestsDescription: {
      type: String,
      maxLength: [1000, "Interests description cannot exceed 1000 characters"],
      trim: true,
    },
  },
  { timestamps: true }
);

const VALID_USER_TYPES = constants.VALID_USER_TYPES;

UserSchema.path("network_roles.userType").validate(function (value) {
  return VALID_USER_TYPES.includes(value);
}, "Invalid userType value");

UserSchema.path("group_roles.userType").validate(function (value) {
  return VALID_USER_TYPES.includes(value);
}, "Invalid userType value");

UserSchema.pre("save", async function (next) {
  try {
    if (this.isNew) {
      if (this.email) {
        this.email = this.email.toLowerCase().trim();
      }
      // 1. Password hashing for new documents
      if (this.password) {
        this.password = bcrypt.hashSync(this.password, saltRounds);
      }

      // 2. Basic validation for new documents
      if (!this.email && !this.phoneNumber) {
        return next(new Error("Phone number or email is required!"));
      }

      if (!this.userName && this.email) {
        this.userName = this.email;
      }

      if (!this.userName) {
        return next(new Error("userName is required!"));
      }

      // 3. Profile picture validation
      if (this.profilePicture && !validateProfilePicture(this.profilePicture)) {
        if (this.profilePicture.length > maxLengthOfProfilePictures) {
          this.profilePicture = this.profilePicture.substring(
            0,
            maxLengthOfProfilePictures
          );
        }
        if (!validateProfilePicture(this.profilePicture)) {
          return next(
            new HttpError("Bad Request Error", httpStatus.BAD_REQUEST, {
              message: "Invalid profile picture URL",
            })
          );
        }
      }

      // 4. Set default roles for new users ONLY
      const tenant = this.tenant || constants.DEFAULT_TENANT || "airqo";
      const tenantSettings = await TenantSettingsModel(tenant)
        .findOne({ tenant })
        .lean();

      if (!tenantSettings) {
        return next(
          new HttpError("Not Found Error", httpStatus.NOT_FOUND, {
            message: "Tenant Settings not found, please contact support",
          })
        );
      }

      // Only set defaults if no roles are provided
      if (!this.network_roles || this.network_roles.length === 0) {
        this.network_roles = [
          {
            network: tenantSettings.defaultNetwork,
            userType: "guest",
            createdAt: new Date(),
            role: tenantSettings.defaultNetworkRole,
          },
        ];
      }

      // If user is part of airqo org (e.g., from mobile app), ensure they have the default airqo role
      if (
        this.organization &&
        this.organization.toLowerCase() === "airqo" &&
        (!this.group_roles || this.group_roles.length === 0)
      ) {
        const GroupModel = require("@models/Group");
        const RoleModel = require("@models/Role");
        const airqoGroup = await GroupModel(tenant).findOne({
          grp_title: { $regex: /^airqo$/i },
        });
        if (airqoGroup) {
          const defaultAirqoRole = await RoleModel(tenant).findOne({
            role_code: "AIRQO_DEFAULT_USER",
            group_id: airqoGroup._id,
          });
          this.group_roles.push({
            group: airqoGroup._id,
            role: defaultAirqoRole ? defaultAirqoRole._id : null,
            userType: "user",
          });
        }
      }

      // 6. Set default permissions for new users
      const defaultPermissions = await PermissionModel(tenant)
        .find({
          permission: { $in: constants.DEFAULTS.DEFAULT_USER },
        })
        .select("_id")
        .lean();

      if (defaultPermissions.length > 0) {
        const permissionIds = defaultPermissions.map((p) => p._id);
        const existingPermissionIds = new Set(
          (this.permissions || []).map((p) => p.toString())
        );

        permissionIds.forEach((id) => {
          existingPermissionIds.add(id.toString());
        });

        this.permissions = Array.from(existingPermissionIds);
      }

      // 6. Set default permissions for new users
      const permissions = await PermissionModel(tenant)
        .find({ permission: { $in: constants.DEFAULTS.DEFAULT_USER } })
        .select("_id")
        .lean();

      if (permissions.length > 0) {
        const permissionIds = permissions.map((p) => p._id);
        // Use Set to ensure uniqueness and avoid adding duplicates
        const existingPermissionIds = (this.permissions || []).map((p) =>
          p.toString()
        );
        const combinedPermissions = [
          ...new Set([
            ...existingPermissionIds,
            ...permissionIds.map((p) => p.toString()),
          ]),
        ];
        this.permissions = combinedPermissions;
      }
      // 5. Remove duplicates (simple deduplication)
      if (this.network_roles && this.network_roles.length > 0) {
        const uniqueNetworks = new Map();
        this.network_roles.forEach((role) => {
          uniqueNetworks.set(role.network.toString(), role);
        });
        this.network_roles = Array.from(uniqueNetworks.values());
      }

      if (this.group_roles && this.group_roles.length > 0) {
        const uniqueGroups = new Map();
        this.group_roles.forEach((role) => {
          uniqueGroups.set(role.group.toString(), role);
        });
        this.group_roles = Array.from(uniqueGroups.values());
      }

      // 6. Deduplicate permissions
      if (this.permissions && this.permissions.length > 0) {
        this.permissions = [...new Set(this.permissions)];
      }
    } else {
      if (!this.isNew && this.isModified("email") && this.email) {
        const existingUser = await this.constructor.findOne({
          email: this.email.toLowerCase().trim(),
          _id: { $ne: this._id },
        });

        if (existingUser) {
          throw new Error("Email already exists in the system");
        }

        this.email = this.email.toLowerCase().trim();
      }

      if (this.isModified("password") && this.password) {
        this.password = bcrypt.hashSync(this.password, saltRounds);
      }
    }

    return next();
  } catch (error) {
    console.error("❌ [MIDDLEWARE] Error in pre-save:", error);
    return next(error);
  }
});

// separate pre middleware for update operations that need special handling
UserSchema.pre(["updateOne", "findOneAndUpdate"], function (next) {
  const update = this.getUpdate();

  // Handle email normalization in updates
  if (update.email) {
    update.email = update.email.toLowerCase().trim();
  }
  if (update.$set && update.$set.email) {
    update.$set.email = update.$set.email.toLowerCase().trim();
  }

  // Handle password hashing in updates
  if (update.password) {
    update.password = bcrypt.hashSync(update.password, saltRounds);
  }

  if (update.$set && update.$set.password) {
    update.$set.password = bcrypt.hashSync(update.$set.password, saltRounds);
  }

  // Prevent modification of immutable fields
  const immutableFields = ["firebase_uid", "email", "createdAt", "_id"];
  immutableFields.forEach((field) => {
    if (update[field]) delete update[field];
    if (update.$set && update.$set[field]) delete update.$set[field];
  });

  next();
});

UserSchema.index({ email: 1 }, { unique: true });
UserSchema.index({ userName: 1 }, { unique: true });

UserSchema.statics = {
  async register(args, next, options = {}) {
    const { sendDuplicateEmail = false } = options;
    try {
      const data = await this.create({
        ...args,
      });
      if (!isEmpty(data)) {
        return {
          success: true,
          data,
          message: "user created",
          status: httpStatus.OK,
        };
      } else if (isEmpty(data)) {
        return {
          success: true,
          data,
          message: "Operation successful but user NOT successfully created",
          status: httpStatus.OK,
        };
      }
    } catch (err) {
      logObject("the error", err);
      let response = {};
      let message = "validation errors for some of the provided fields";
      let status = httpStatus.CONFLICT;

      if (err.code === 11000) {
        logObject("the err.code again", err.code);
        const duplicate_record = args.email ? args.email : args.userName;
        response[duplicate_record] = `${duplicate_record} must be unique`;
        response["message"] =
          "the email and userName must be unique for every user";

        if (sendDuplicateEmail) {
          try {
            const email = args.email;
            const firstName = args.firstName;
            const lastName = args.lastName;
            const emailResponse = await mailer.existingUserRegistrationRequest(
              { email, firstName, lastName },
              next
            );
            if (emailResponse && emailResponse.success === false) {
              logger.error(
                `🐛🐛 Internal Server Error -- ${stringify(emailResponse)}`
              );
            }
          } catch (error) {
            logger.error(`🐛🐛 Internal Server Error -- ${error.message}`);
          }
        }
      } else if (err instanceof HttpError) {
        message = err.message;
        status = err.statusCode;
        response = err.errors || { message: err.message };
      } else if (err.keyValue) {
        Object.entries(err.keyValue).forEach(([key, value]) => {
          return (response[key] = `the ${key} must be unique`);
        });
      } else if (err.errors) {
        Object.entries(err.errors).forEach(([key, value]) => {
          return (response[key] = value.message);
        });
      }

      logger.error(`🐛🐛 Internal Server Error -- ${err.message}`);

      // Return error response instead of calling next()
      return {
        success: false,
        message,
        status,
        errors: response,
      };
    }
  },
  async listStatistics(next) {
    try {
      const response = await this.aggregate()
        .match({ email: { $nin: [null, ""] } })
        .sort({ createdAt: -1 })
        .lookup({
          from: "clients",
          localField: "_id",
          foreignField: "user_id",
          as: "clients",
        })
        .lookup({
          from: "users",
          localField: "clients.user_id",
          foreignField: "_id",
          as: "api_clients",
        })
        .group({
          _id: null,
          users: { $sum: 1 },
          user_details: {
            $push: {
              userName: "$userName",
              email: "$email",
              firstName: "$firstName",
              lastName: "$lastName",
              _id: "$_id",
            },
          },
          active_users: { $sum: { $cond: ["$isActive", 1, 0] } },
          active_user_details: {
            $addToSet: {
              $cond: {
                if: "$isActive",
                then: {
                  userName: "$userName",
                  email: "$email",
                  firstName: "$firstName",
                  lastName: "$lastName",
                  _id: "$_id",
                },
                else: "$nothing",
              },
            },
          },
          client_users: { $addToSet: "$clients.user_id" },
          api_user_details: {
            $addToSet: {
              userName: { $arrayElemAt: ["$api_clients.userName", 0] },
              email: { $arrayElemAt: ["$api_clients.email", 0] },
              firstName: { $arrayElemAt: ["$api_clients.firstName", 0] },
              lastName: { $arrayElemAt: ["$api_clients.lastName", 0] },
              _id: { $arrayElemAt: ["$api_clients._id", 0] },
            },
          },
        })
        .project({
          _id: 0,
          users: {
            number: "$users",
            details: "$user_details",
          },
          active_users: {
            number: "$active_users",
            details: "$active_user_details",
          },
          api_users: {
            number: { $size: { $ifNull: ["$client_users", []] } },
            details: "$api_user_details",
          },
        })
        .allowDiskUse(true);

      if (!isEmpty(response)) {
        return {
          success: true,
          message: "Successfully retrieved the user statistics",
          data: response[0],
          status: httpStatus.OK,
        };
      } else if (isEmpty(response)) {
        return {
          success: true,
          message: "No users statistics exist",
          data: [],
          status: httpStatus.OK,
        };
      }
    } catch (error) {
      logger.error(`🐛🐛 Internal Server Error -- ${error.message}`);
      if (error instanceof HttpError) {
        return next(error);
      }
      next(
        new HttpError(
          "Internal Server Error",
          httpStatus.INTERNAL_SERVER_ERROR,
          { message: error.message }
        )
      );
      return;
    }
  },
  async list({ skip = 0, limit = 100, filter = {} } = {}, next) {
    try {
      const inclusionProjection = constants.USERS_INCLUSION_PROJECTION;
      const exclusionProjection = constants.USERS_EXCLUSION_PROJECTION(
        filter.category ? filter.category : "none"
      );

      if (!isEmpty(filter.category)) {
        delete filter.category;
      }
      logObject("the filter being used", filter);
      const totalCount = await this.countDocuments(filter).exec();

      const response = await this.aggregate()
        .match(filter)
        .lookup({
          from: "permissions",
          localField: "permissions",
          foreignField: "_id",
          as: "permissions",
        })
        .lookup({
          from: "clients",
          localField: "_id",
          foreignField: "user_id",
          as: "clients",
        })
        .lookup({
          from: "networks",
          localField: "_id",
          foreignField: "net_manager",
          as: "my_networks",
        })
        .lookup({
          from: "groups",
          localField: "_id",
          foreignField: "grp_manager",
          as: "my_groups",
        })
        .addFields({
          createdAt: {
            $dateToString: {
              format: "%Y-%m-%d %H:%M:%S",
              date: "$_id",
            },
          },
        })
        .unwind({
          path: "$network_roles",
          preserveNullAndEmptyArrays: true,
        })
        .unwind({
          path: "$group_roles",
          preserveNullAndEmptyArrays: true,
        })
        .lookup({
          from: "networks",
          localField: "network_roles.network",
          foreignField: "_id",
          as: "network",
        })
        .lookup({
          from: "groups",
          localField: "group_roles.group",
          foreignField: "_id",
          as: "group",
        })
        .lookup({
          from: "roles",
          localField: "network_roles.role",
          foreignField: "_id",
          as: "network_role",
        })
        .lookup({
          from: "roles",
          localField: "group_roles.role",
          foreignField: "_id",
          as: "group_role",
        })
        .unwind({
          path: "$network_role",
          preserveNullAndEmptyArrays: true,
        })
        .unwind({
          path: "$group_role",
          preserveNullAndEmptyArrays: true,
        })
        .lookup({
          from: "permissions",
          localField: "network_role.role_permissions",
          foreignField: "_id",
          as: "network_role_permissions",
        })
        .lookup({
          from: "permissions",
          localField: "group_role.role_permissions",
          foreignField: "_id",
          as: "group_role_permissions",
        })
        .group({
          _id: "$_id",
          firstName: { $first: "$firstName" },
          lastName: { $first: "$lastName" },
          lastLogin: { $first: "$lastLogin" },
          timezone: { $first: "$timezone" },
          isActive: { $first: "$isActive" },
          loginCount: { $first: "$loginCount" },
          userName: { $first: "$userName" },
          email: { $first: "$email" },
          verified: { $first: "$verified" },
          analyticsVersion: { $first: "$analyticsVersion" },
          country: { $first: "$country" },
          privilege: { $first: "$privilege" },
          website: { $first: "$website" },
          category: { $first: "$category" },
          organization: { $first: "$organization" },
          long_organization: { $first: "$long_organization" },
          rateLimit: { $first: "$rateLimit" },
          jobTitle: { $first: "$jobTitle" },
          description: { $first: "$description" },
          profilePicture: { $first: "$profilePicture" },
          phoneNumber: { $first: "$phoneNumber" },
          group_roles: { $first: "$group_roles" },
          network_roles: { $first: "$network_roles" },
          clients: { $first: "$clients" },
          groups: {
            $addToSet: {
              grp_title: { $arrayElemAt: ["$group.grp_title", 0] },
              organization_slug: {
                $arrayElemAt: ["$group.organization_slug", 0],
              },
              grp_profile_picture: {
                $arrayElemAt: ["$group.grp_profile_picture", 0],
              },
              _id: { $arrayElemAt: ["$group._id", 0] },
              createdAt: { $arrayElemAt: ["$group.createdAt", 0] },
              status: { $arrayElemAt: ["$group.grp_status", 0] },
              role: {
                $cond: {
                  if: { $ifNull: ["$group_role", false] },
                  then: {
                    _id: "$group_role._id",
                    role_name: "$group_role.role_name",
                    role_permissions: "$group_role_permissions",
                  },
                  else: null,
                },
              },
              userType: {
                $cond: {
                  if: { $eq: [{ $type: "$group_roles.userType" }, "missing"] },
                  then: "user",
                  else: "$group_roles.userType",
                },
              },
            },
          },
          permissions: { $first: "$permissions" },
          my_networks: { $first: "$my_networks" },
          my_groups: { $first: "$my_groups" },
          createdAt: { $first: "$createdAt" },
          updatedAt: { $first: "$createdAt" },
          networks: {
            $addToSet: {
              net_name: { $arrayElemAt: ["$network.net_name", 0] },
              _id: { $arrayElemAt: ["$network._id", 0] },
              role: {
                $cond: {
                  if: { $ifNull: ["$network_role", false] },
                  then: {
                    _id: "$network_role._id",
                    role_name: "$network_role.role_name",
                    role_permissions: "$network_role_permissions",
                  },
                  else: null,
                },
              },
              userType: {
                $cond: {
                  if: {
                    $eq: [{ $type: "$network_roles.userType" }, "missing"],
                  },
                  then: "user",
                  else: "$network_roles.userType",
                },
              },
            },
          },
        })
        .project(inclusionProjection)
        .project(exclusionProjection)
        .sort({ createdAt: -1 })
        .skip(skip ? parseInt(skip) : 0)
        .limit(limit ? parseInt(limit) : parseInt(constants.DEFAULT_LIMIT))
        .allowDiskUse(true);

      if (!isEmpty(response)) {
        return {
          success: true,
          message: "successfully retrieved the user details",
          data: response,
          totalCount,
          status: httpStatus.OK,
        };
      } else if (isEmpty(response)) {
        return {
          success: true,
          message: "no users exist",
          data: [],
          totalCount,
          status: httpStatus.OK,
        };
      }
    } catch (error) {
      logger.error(`🐛🐛 Internal Server Error -- ${error.message}`);
      if (error instanceof HttpError) {
        return next(error);
      }
      next(
        new HttpError(
          "Internal Server Error",
          httpStatus.INTERNAL_SERVER_ERROR,
          { message: error.message }
        )
      );
      return;
    }
  },
  async modify({ filter = {}, update = {} } = {}, next) {
    try {
      logText("the user modification function........");
      const options = { new: true };
      const fieldNames = Object.keys(update);
      const fieldsString = fieldNames.join(" ");

      // Find and update user
      const updatedUser = await this.findOneAndUpdate(
        filter,
        update,
        options
      ).select(fieldsString);

      // Handle update result
      if (!isEmpty(updatedUser)) {
        const { _id, ...userData } = updatedUser._doc;
        return {
          success: true,
          message: "successfully modified the user",
          data: userData,
          status: httpStatus.OK,
        };
      }

      // User not found
      next(
        new HttpError("Bad Request Error", httpStatus.BAD_REQUEST, {
          message: "user does not exist, please crosscheck",
        })
      );
      return;
    } catch (error) {
      logger.error(`🐛🐛 Internal Server Error -- ${error.message}`);
      if (error instanceof HttpError) {
        return next(error);
      }
      next(
        new HttpError(
          "Internal Server Error",
          httpStatus.INTERNAL_SERVER_ERROR,
          { message: error.message }
        )
      );
      return;
    }
  },
  async remove({ filter = {} } = {}, next) {
    try {
      const options = {
        projection: {
          _id: 0,
          email: 1,
          firstName: 1,
          lastName: 1,
          lastLogin: 1,
        },
      };
      const removedUser = await this.findOneAndRemove(filter, options).exec();

      if (!isEmpty(removedUser)) {
        return {
          success: true,
          message: "Successfully removed the user",
          data: removedUser._doc,
          status: httpStatus.OK,
        };
      } else if (isEmpty(removedUser)) {
        next(
          new HttpError("Bad Request Error", httpStatus.BAD_REQUEST, {
            message: "Provided User does not exist, please crosscheck",
          })
        );
        return;
      }
    } catch (error) {
      logObject("the models error", error);
      logger.error(`🐛🐛 Internal Server Error -- ${error.message}`);
      if (error instanceof HttpError) {
        return next(error);
      }
      next(
        new HttpError(
          "Internal Server Error",
          httpStatus.INTERNAL_SERVER_ERROR,
          { message: error.message }
        )
      );
      return;
    }
  },
};

// Enhanced user details with role clarity
UserSchema.statics.getEnhancedUserDetails = async function (
  { filter = {}, includeDeprecated = false } = {},
  next
) {
  try {
    const users = await this.aggregate()
      .match(filter)
      .lookup({
        from: "permissions",
        localField: "permissions",
        foreignField: "_id",
        as: "permissions",
      })
      .lookup({
        from: "roles",
        localField: "network_roles.role",
        foreignField: "_id",
        as: "network_role_details",
      })
      .lookup({
        from: "roles",
        localField: "group_roles.role",
        foreignField: "_id",
        as: "group_role_details",
      })
      .lookup({
        from: "networks",
        localField: "network_roles.network",
        foreignField: "_id",
        as: "network_details",
      })
      .lookup({
        from: "groups",
        localField: "group_roles.group",
        foreignField: "_id",
        as: "group_details",
      })
      .addFields({
        // Enhanced role information with clear separation
        enhanced_network_roles: {
          $map: {
            input: "$network_roles",
            as: "nr",
            in: {
              network: {
                $arrayElemAt: [
                  {
                    $filter: {
                      input: "$network_details",
                      cond: { $eq: ["$$this._id", "$$nr.network"] },
                    },
                  },
                  0,
                ],
              },
              role: {
                $arrayElemAt: [
                  {
                    $filter: {
                      input: "$network_role_details",
                      cond: { $eq: ["$$this._id", "$$nr.role"] },
                    },
                  },
                  0,
                ],
              },
              userType: "$$nr.userType",
              createdAt: "$$nr.createdAt",
            },
          },
        },
        enhanced_group_roles: {
          $map: {
            input: "$group_roles",
            as: "gr",
            in: {
              group: {
                $arrayElemAt: [
                  {
                    $filter: {
                      input: "$group_details",
                      cond: { $eq: ["$$this._id", "$$gr.group"] },
                    },
                  },
                  0,
                ],
              },
              role: {
                $arrayElemAt: [
                  {
                    $filter: {
                      input: "$group_role_details",
                      cond: { $eq: ["$$this._id", "$$gr.role"] },
                    },
                  },
                  0,
                ],
              },
              userType: "$$gr.userType",
              createdAt: "$$gr.createdAt",
            },
          },
        },
        // Role summary statistics for clear understanding
        role_summary: {
          network_roles_count: { $size: { $ifNull: ["$network_roles", []] } },
          group_roles_count: { $size: { $ifNull: ["$group_roles", []] } },
          network_roles_limit: ORGANISATIONS_LIMIT,
          group_roles_limit: ORGANISATIONS_LIMIT,
          network_roles_remaining: {
            $subtract: [
              ORGANISATIONS_LIMIT,
              { $size: { $ifNull: ["$network_roles", []] } },
            ],
          },
          group_roles_remaining: {
            $subtract: [
              ORGANISATIONS_LIMIT,
              { $size: { $ifNull: ["$group_roles", []] } },
            ],
          },
          total_roles: {
            $add: [
              { $size: { $ifNull: ["$network_roles", []] } },
              { $size: { $ifNull: ["$group_roles", []] } },
            ],
          },
        },
      })
      .project({
        _id: 1,
        firstName: 1,
        lastName: 1,
        email: 1,
        userName: 1,
        verified: 1,
        isActive: 1,
        country: 1,
        website: 1,
        interests: 1,
        interestsDescription: 1,
        category: 1,
        jobTitle: 1,
        description: 1,
        profilePicture: 1,
        phoneNumber: 1,
        timezone: 1,
        createdAt: 1,
        updatedAt: 1,
        permissions: 1,

        // Enhanced role information with clear separation
        enhanced_network_roles: 1,
        enhanced_group_roles: 1,
        role_summary: 1,

        // Include deprecated fields only if requested for backward compatibility
        ...(includeDeprecated && {
          role: 1,
          privilege: 1,
          organization: 1,
          long_organization: 1,
          network_roles: 1,
          group_roles: 1,
        }),
      })
      .allowDiskUse(true);

    if (!isEmpty(users)) {
      return {
        success: true,
        message: "Successfully retrieved enhanced user details",
        data: users,
        status: httpStatus.OK,
      };
    } else {
      return {
        success: true,
        message: "No users found",
        data: [],
        status: httpStatus.OK,
      };
    }
  } catch (error) {
    logger.error(`🐛🐛 Internal Server Error -- ${error.message}`);
    if (error instanceof HttpError) {
      return next(error);
    }
    next(
      new HttpError("Internal Server Error", httpStatus.INTERNAL_SERVER_ERROR, {
        message: error.message,
      })
    );
    return;
  }
};

// Method to audit deprecated field usage for migration planning
UserSchema.statics.auditDeprecatedFieldUsage = async function (next) {
  try {
    const usersWithDeprecatedFields = await this.aggregate([
      {
        $match: {
          $or: [
            { role: { $exists: true, $ne: null } },
            { privilege: { $exists: true, $ne: null } },
            { organization: { $exists: true, $ne: null } },
            { long_organization: { $exists: true, $ne: null } },
          ],
        },
      },
      {
        $group: {
          _id: null,
          total_users_with_deprecated_fields: { $sum: 1 },
          users_with_role_field: {
            $sum: {
              $cond: [{ $ne: ["$role", null] }, 1, 0],
            },
          },
          users_with_privilege_field: {
            $sum: {
              $cond: [{ $ne: ["$privilege", null] }, 1, 0],
            },
          },
          users_with_organization_field: {
            $sum: {
              $cond: [{ $ne: ["$organization", null] }, 1, 0],
            },
          },
          users_with_long_organization_field: {
            $sum: {
              $cond: [{ $ne: ["$long_organization", null] }, 1, 0],
            },
          },
        },
      },
    ]);

    const totalUsers = await this.countDocuments();

    return {
      success: true,
      message: "Deprecated field usage audit completed",
      data: {
        total_users: totalUsers,
        deprecated_field_usage: usersWithDeprecatedFields[0] || {
          total_users_with_deprecated_fields: 0,
          users_with_role_field: 0,
          users_with_privilege_field: 0,
          users_with_organization_field: 0,
          users_with_long_organization_field: 0,
        },
        migration_readiness: {
          percentage_using_deprecated_fields:
            totalUsers > 0
              ? Math.round(
                  ((usersWithDeprecatedFields[0]
                    ?.total_users_with_deprecated_fields || 0) /
                    totalUsers) *
                    100
                )
              : 0,
          safe_to_migrate:
            (usersWithDeprecatedFields[0]?.total_users_with_deprecated_fields ||
              0) === 0,
        },
      },
      status: httpStatus.OK,
    };
  } catch (error) {
    logger.error(`🐛🐛 Internal Server Error -- ${error.message}`);
    if (error instanceof HttpError) {
      return next(error);
    }
    next(
      new HttpError("Internal Server Error", httpStatus.INTERNAL_SERVER_ERROR, {
        message: error.message,
      })
    );
    return;
  }
};

UserSchema.statics.assignUserToGroup = async function (
  userId,
  groupId,
  roleId,
  userType = "user"
) {
  try {
    // Check if user exists first
    const user = await this.findById(userId);
    if (!user) {
      throw new Error("User not found");
    }

    // First remove any existing role for this group
    await this.findByIdAndUpdate(userId, {
      $pull: {
        group_roles: { group: groupId },
      },
    });

    // Then add the new role
    const updatedUser = await this.findByIdAndUpdate(
      userId,
      {
        $addToSet: {
          group_roles: {
            group: groupId,
            role: roleId,
            userType: userType,
            createdAt: new Date(),
          },
        },
      },
      { new: true }
    );

    return {
      success: true,
      data: updatedUser,
      message: "User successfully assigned to group",
    };
  } catch (error) {
    console.error("❌ [STATIC METHOD] Group assignment failed:", error);
    return {
      success: false,
      message: error.message,
      error: error,
    };
  }
};

UserSchema.statics.assignUserToNetwork = async function (
  userId,
  networkId,
  roleId,
  userType = "user"
) {
  try {
    // Check if user exists first
    const user = await this.findById(userId);
    if (!user) {
      throw new Error("User not found");
    }

    // First remove any existing role for this network
    await this.findByIdAndUpdate(userId, {
      $pull: {
        network_roles: { network: networkId },
      },
    });

    // Then add the new role
    const updatedUser = await this.findByIdAndUpdate(
      userId,
      {
        $addToSet: {
          network_roles: {
            network: networkId,
            role: roleId,
            userType: userType,
            createdAt: new Date(),
          },
        },
      },
      { new: true }
    );

    return {
      success: true,
      data: updatedUser,
      message: "User successfully assigned to network",
    };
  } catch (error) {
    console.error("❌ [STATIC METHOD] Network assignment failed:", error);
    return {
      success: false,
      message: error.message,
      error: error,
    };
  }
};

UserSchema.methods = {
  authenticateUser(password) {
    return bcrypt.compareSync(password, this.password);
  },
  newToken() {
    const token = accessCodeGenerator.generate(
      constants.RANDOM_PASSWORD_CONFIGURATION(10)
    );
    const hashedToken = bcrypt.hashSync(token, saltRounds);
    return {
      accessToken: hashedToken,
      plainTextToken: `${token.id}|${plainTextToken}`,
    };
  },
  async toAuthJSON() {
    const token = await this.createToken();
    return {
      _id: this._id,
      userName: this.userName,
      token: `JWT ${token}`,
      email: this.email,
    };
  },
  toJSON() {
    return {
      _id: this._id,
      userName: this.userName,
      email: this.email,
      firstName: this.firstName,
      organization: this.organization,
      long_organization: this.long_organization,
      group_roles: this.group_roles,
      network_roles: this.network_roles,
      privilege: this.privilege,
      lastName: this.lastName,
      country: this.country,
      website: this.website,
      category: this.category,
      jobTitle: this.jobTitle,
      profilePicture: this.profilePicture,
      phoneNumber: this.phoneNumber,
      description: this.description,
      createdAt: this.createdAt,
      updatedAt: this.updatedAt,
      role: this.role,
      verified: this.verified,
      analyticsVersion: this.analyticsVersion,
      rateLimit: this.rateLimit,
      lastLogin: this.lastLogin,
      isActive: this.isActive,
      interests: this.interests,
      interestsDescription: this.interestsDescription,
      preferredTokenStrategy: this.preferredTokenStrategy,
      loginCount: this.loginCount,
      timezone: this.timezone,
    };
  },
};

UserSchema.methods.createToken = async function (
<<<<<<< HEAD
  // TODO: remove this legacy method and use the ATF service directly
  strategy = constants.TOKEN_STRATEGIES.LEGACY,
=======
  // Use the new default strategy. Can be overridden by passing a different strategy.
  strategy = constants.TOKEN_STRATEGIES.NO_ROLES_AND_PERMISSIONS,
>>>>>>> 473b4953
  options = {}
) {
  try {
    // Lazy require to prevent circular dependency issues at startup
    const { AbstractTokenFactory } = require("@services/atf.service");
    const tokenFactory = new AbstractTokenFactory(this.tenant || "airqo");
    return await tokenFactory.createToken(this, strategy, options);
  } catch (error) {
    logger.error(`Error in createToken for user ${this._id}: ${error.message}`);
    throw error; // Re-throw to be handled by caller
  }
};

UserSchema.methods.addGroupRole = function (
  groupId,
  roleId,
  userType = "user"
) {
  // Remove existing role for this group if any
  this.group_roles = this.group_roles.filter(
    (gr) => gr.group.toString() !== groupId.toString()
  );

  // Add new role
  this.group_roles.push({
    group: groupId,
    role: roleId,
    userType: userType,
    createdAt: new Date(),
  });

  return this.save();
};

UserSchema.methods.addNetworkRole = function (
  networkId,
  roleId,
  userType = "user"
) {
  // Remove existing role for this network if any
  this.network_roles = this.network_roles.filter(
    (nr) => nr.network.toString() !== networkId.toString()
  );

  // Add new role
  this.network_roles.push({
    network: networkId,
    role: roleId,
    userType: userType,
    createdAt: new Date(),
  });

  return this.save();
};

const UserModel = (tenant) => {
  const defaultTenant = constants.DEFAULT_TENANT || "airqo";
  const dbTenant = isEmpty(tenant) ? defaultTenant : tenant;
  try {
    let users = mongoose.model("users");
    return users;
  } catch (error) {
    let users = getModelByTenant(dbTenant, "user", UserSchema);
    return users;
  }
};

module.exports = UserModel;<|MERGE_RESOLUTION|>--- conflicted
+++ resolved
@@ -349,11 +349,7 @@
     preferredTokenStrategy: {
       type: String,
       enum: Object.values(constants.TOKEN_STRATEGIES),
-<<<<<<< HEAD
-      default: constants.TOKEN_STRATEGIES.LEGACY,
-=======
       default: constants.TOKEN_STRATEGIES.NO_ROLES_AND_PERMISSIONS,
->>>>>>> 473b4953
     },
     subscriptionStatus: {
       type: String,
@@ -533,26 +529,6 @@
         this.permissions = Array.from(existingPermissionIds);
       }
 
-      // 6. Set default permissions for new users
-      const permissions = await PermissionModel(tenant)
-        .find({ permission: { $in: constants.DEFAULTS.DEFAULT_USER } })
-        .select("_id")
-        .lean();
-
-      if (permissions.length > 0) {
-        const permissionIds = permissions.map((p) => p._id);
-        // Use Set to ensure uniqueness and avoid adding duplicates
-        const existingPermissionIds = (this.permissions || []).map((p) =>
-          p.toString()
-        );
-        const combinedPermissions = [
-          ...new Set([
-            ...existingPermissionIds,
-            ...permissionIds.map((p) => p.toString()),
-          ]),
-        ];
-        this.permissions = combinedPermissions;
-      }
       // 5. Remove duplicates (simple deduplication)
       if (this.network_roles && this.network_roles.length > 0) {
         const uniqueNetworks = new Map();
@@ -1583,13 +1559,8 @@
 };
 
 UserSchema.methods.createToken = async function (
-<<<<<<< HEAD
-  // TODO: remove this legacy method and use the ATF service directly
-  strategy = constants.TOKEN_STRATEGIES.LEGACY,
-=======
   // Use the new default strategy. Can be overridden by passing a different strategy.
   strategy = constants.TOKEN_STRATEGIES.NO_ROLES_AND_PERMISSIONS,
->>>>>>> 473b4953
   options = {}
 ) {
   try {
