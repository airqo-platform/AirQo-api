name: deploy-apis-to-production

on:
  pull_request:
    branches: 
      - master
    types:
      - closed
jobs:

  image-tag:
    name: create image tag
    runs-on: ubuntu-latest
    outputs:
      build_id: ${{ steps.prep.outputs.build_id }} # build id
      datetime: ${{ steps.prep.outputs.datetime }} # build date
    steps:
      - name: generate build ID
        id: prep
        run: |
            sha=${GITHUB_SHA::8}
            timestamp=$(date +%s)
            datetime=$(date)
            echo "::set-output name=build_id::prod-${sha}-${timestamp}"
            echo "::set-output name=datetime::${datetime}"

  check:
    if: github.event.pull_request.merged == true
    #if: github.event_name == 'pull_request' && github.event.action == 'closed' && github.event.pull_request.merged == true
    name: check changed microservice(s)
    outputs:
      run_auth_service: ${{ steps.check_files.outputs.run_auth_service }} # auth service
      run_device_registry: ${{ steps.check_files.outputs.run_device_registry }} # device registry
      run_device_monitoring: ${{ steps.check_files.outputs.run_device_monitoring }} # device monitoring
      run_data_mgt: ${{ steps.check_files.outputs.run_data_mgt }} # data mgt
      run_analytics: ${{ steps.check_files.outputs.run_analytics }} # analytics
      run_device_uptime: ${{ steps.check_files.outputs.run_device_uptime }} # device uptime
      run_device_status: ${{ steps.check_files.outputs.run_device_status }} # device status
      run_locate: ${{ steps.check_files.outputs.run_locate }} # locate
      run_predict: ${{ steps.check_files.outputs.run_predict }} # predict
      run_gp_model: ${{ steps.check_files.outputs.run_gp_model }} # gp_model
      run_exceedances: ${{ steps.check_files.outputs.run_exceedances }} # exceedances
      run_datawarehouse: ${{ steps.check_files.outputs.run_datawarehouse }} # datawarehouse
<<<<<<< HEAD
      run_calibrate: ${{ steps.check_files.outputs.run_calibrate }} # calibrate
=======
      run_events_check: ${{ steps.check_files.outputs.run_events_check }} # event checks
>>>>>>> aa2de21d

    runs-on: ubuntu-latest
    steps:
      - name: checkout code
        uses: actions/checkout@v2
        with:
          fetch-depth: 2

        #### all microservices ######
      - name: check modified microserivce
        id: check_files
        run: |
          echo "=============== list modified files ==============="
          git diff --name-only HEAD^ HEAD
          
          echo "========== check paths of modified files =========="
          git diff --name-only HEAD^ HEAD > files.txt
          
          echo "::set-output name=run_auth_service::false"
          echo "::set-output name=run_device_registry::false"  
          echo "::set-output name=run_device_monitoring::false" 
          echo "::set-output name=run_data_mgt::false"
          echo "::set-output name=run_analytics::false"
          echo "::set-output name=run_device_uptime::false"  
          echo "::set-output name=run_device_status::false" 
          echo "::set-output name=run_locate::false"
          echo "::set-output name=run_predict::false"
          echo "::set-output name=run_gp_model::false"
          echo "::set-output name=run_exceedances::false"
          echo "::set-output name=run_datawarehouse::false"
<<<<<<< HEAD
          echo "::set-output name=run_calibrate::false"
=======
          echo "::set-output name=run_events_check::false"
>>>>>>> aa2de21d

          while IFS= read -r file
          do
            echo $file
            if [[ $file == src/auth-service/* ]]; then
              echo "::set-output name=run_auth_service::true"
            fi

            if [[ $file == src/device-registry/* ]]; then
              echo "::set-output name=run_device_registry::true"
            fi

            if [[ $file == src/device-monitoring/* ]]; then
              echo "::set-output name=run_device_monitoring::true"
            fi

            if [[ $file == src/data-mgt/node/* ]]; then
              echo "::set-output name=run_data_mgt::true"
            fi

            if [[ $file == src/analytics/* ]]; then
              echo "::set-output name=run_analytics::true"
            fi

            if [[ $file == src/device-uptime/* ]]; then
              echo "::set-output name=run_device_uptime::true"
            fi

            if [[ $file == src/device-status/* ]]; then
              echo "::set-output name=run_device_status::true"
            fi

            if [[ $file == src/locate/* ]]; then
              echo "::set-output name=run_locate::true"
            fi

            if [[ $file == src/predict/* ]]; then
              echo "::set-output name=run_predict::true"
            fi

            if [[ $file == src/gp-model/* ]]; then
              echo "::set-output name=run_gp_model::true"
            fi

            if [[ $file == src/exceedances/* ]]; then
              echo "::set-output name=run_exceedances::true"
            fi

            if [[ $file == src/data-mgt/python/extract-external-data/* ]]; then
              echo "::set-output name=run_datawarehouse::true"
            fi

<<<<<<< HEAD
            if [[ $file == src/calibrate/* ]]; then
              echo "::set-output name=run_calibrate::true"
=======
            if [[ $file == src/data-mgt/python/events-monitor/* ]]; then
              echo "::set-output name=run_events_check::true"
>>>>>>> aa2de21d
            fi

          done < files.txt

  ### auth service ###
  auth-service:
    name: build-push-deploy-auth
    needs: check
    if: needs.check.outputs.run_auth_service == 'true'
    runs-on: ubuntu-latest
    steps:
      - name: Checkout
        uses: actions/checkout@v2
      
      - name: Login to GCR
        uses: docker/login-action@v1
        with:
          registry: ${{ secrets.REGISTRY_URL }}
          username: _json_key
          password: ${{ secrets.GCR_CONFIG }}

      - name: Login to K8S
        uses: azure/k8s-set-context@v1
        with:
          method: kubeconfig
          kubeconfig: ${{ secrets.K8S_CONFIG_PROD }}
      
      - name: Build and Push Docker Image
        run: |
          cd src/auth-service/
          docker build --tag ${{ secrets.REGISTRY_URL }}/${{ secrets.PROJECT_ID }}/airqo-auth-api:latest .
          docker push ${{ secrets.REGISTRY_URL }}/${{ secrets.PROJECT_ID }}/airqo-auth-api:latest
      - name: Deploy to K8S
        run: |
          cd k8s/auth-service/
          kubectl apply -f prod-auth-api.yaml
          kubectl rollout restart deployment/airqo-auth-api -n production

  #### Device Registry ######
  device-registry:
    name: build-push-deploy-device-registry
    needs: [check, image-tag]
    if: needs.check.outputs.run_device_registry == 'true'
    runs-on: ubuntu-latest
    steps:
      - name: Checkout
        uses: actions/checkout@v2
      
      - name: Login to GCR
        uses: docker/login-action@v1
        with:
          registry: ${{ secrets.REGISTRY_URL }}
          username: _json_key
          password: ${{ secrets.GCR_CONFIG }}

      - name: Login to K8S
        uses: azure/k8s-set-context@v1
        with:
          method: kubeconfig
          kubeconfig: ${{ secrets.K8S_CONFIG_PROD }}
      
      - name: Build and Push Docker Image
        run: |
          cd src/device-registry/
          docker build --target=production --tag ${{ secrets.REGISTRY_URL }}/${{ secrets.PROJECT_ID }}/airqo-device-registry-api:${{ needs.image-tag.outputs.build_id }} .
          docker tag ${{ secrets.REGISTRY_URL }}/${{ secrets.PROJECT_ID }}/airqo-device-registry-api:${{ needs.image-tag.outputs.build_id }} ${{ secrets.REGISTRY_URL }}/${{ secrets.PROJECT_ID }}/airqo-device-registry-api:latest
          docker push ${{ secrets.REGISTRY_URL }}/${{ secrets.PROJECT_ID }}/airqo-device-registry-api:${{ needs.image-tag.outputs.build_id }}
          docker push ${{ secrets.REGISTRY_URL }}/${{ secrets.PROJECT_ID }}/airqo-device-registry-api:latest
      - name: Deploy to K8S
        run: |
          kubectl set image deployment/airqo-device-registry-api device-reg-api=${{ secrets.REGISTRY_URL }}/${{ secrets.PROJECT_ID }}/airqo-device-registry-api:${{ needs.image-tag.outputs.build_id }} -n production
          kubectl annotate deployment/airqo-device-registry-api kubernetes.io/change-cause="Image updated to ${{ secrets.REGISTRY_URL }}/${{ secrets.PROJECT_ID }}/airqo-device-registry-api:${{ needs.image-tag.outputs.build_id }} on ${{ needs.image-tag.outputs.datetime }}" -n production

  ### device monitoring ###
  device-monitoring:
    name: build-push-deploy-device-monitoring
    needs: [check, image-tag]
    if: needs.check.outputs.run_device_monitoring == 'true'
    runs-on: ubuntu-latest
    steps:
      - name: Checkout
        uses: actions/checkout@v2
      
      - name: Login to GCR
        uses: docker/login-action@v1
        with:
          registry: ${{ secrets.REGISTRY_URL }}
          username: _json_key
          password: ${{ secrets.GCR_CONFIG }}

      - name: Login to K8S
        uses: azure/k8s-set-context@v1
        with:
          method: kubeconfig
          kubeconfig: ${{ secrets.K8S_CONFIG_PROD }}
      
      - name: Build and Push Docker Image
        run: |
          cd src/device-monitoring/
          docker build --target=production --tag ${{ secrets.REGISTRY_URL }}/${{ secrets.PROJECT_ID }}/airqo-device-monitor-api:${{ needs.image-tag.outputs.build_id }} .
          docker tag ${{ secrets.REGISTRY_URL }}/${{ secrets.PROJECT_ID }}/airqo-device-monitor-api:${{ needs.image-tag.outputs.build_id }} ${{ secrets.REGISTRY_URL }}/${{ secrets.PROJECT_ID }}/airqo-device-monitor-api:latest
          docker push ${{ secrets.REGISTRY_URL }}/${{ secrets.PROJECT_ID }}/airqo-device-monitor-api:${{ needs.image-tag.outputs.build_id }}
          docker push ${{ secrets.REGISTRY_URL }}/${{ secrets.PROJECT_ID }}/airqo-device-monitor-api:latest
      - name: Deploy to K8S
        run: |
          kubectl set image deployment/airqo-device-monitor-api dev-monitor-api=${{ secrets.REGISTRY_URL }}/${{ secrets.PROJECT_ID }}/airqo-device-monitor-api:${{ needs.image-tag.outputs.build_id }} -n production
          kubectl annotate deployment/airqo-device-monitor-api kubernetes.io/change-cause="Image updated to ${{ secrets.REGISTRY_URL }}/${{ secrets.PROJECT_ID }}/airqo-device-monitor-api:${{ needs.image-tag.outputs.build_id }} on ${{ needs.image-tag.outputs.datetime }}" -n production
  
  ### data-mgt ###
  data-mgt:
    name: build-push-deploy-data-mgt
    needs: check
    if: needs.check.outputs.run_data_mgt == 'true'
    runs-on: ubuntu-latest
    steps:
      - name: Checkout
        uses: actions/checkout@v2
      
      - name: Login to GCR
        uses: docker/login-action@v1
        with:
          registry: ${{ secrets.REGISTRY_URL }}
          username: _json_key
          password: ${{ secrets.GCR_CONFIG }}

      - name: Login to K8S
        uses: azure/k8s-set-context@v1
        with:
          method: kubeconfig
          kubeconfig: ${{ secrets.K8S_CONFIG_PROD }}
      
      - name: Build and Push Docker Image
        run: |
          cd src/data-mgt/node/
          docker build --tag ${{ secrets.REGISTRY_URL }}/${{ secrets.PROJECT_ID }}/airqo-data-mgt-api:latest -f .
          docker push ${{ secrets.REGISTRY_URL }}/${{ secrets.PROJECT_ID }}/airqo-data-mgt-api:latest
      - name: Deploy to K8S
        run: |
          cd k8s/data-mgt/
          kubectl apply -f prod-data-mgt-api.yaml
          kubectl rollout restart deployment/airqo-data-mgt-api -n production
  
  ### analytics ###
  analytics:
    name: build-push-deploy-analytics
    needs: [check, image-tag]
    if: needs.check.outputs.run_analytics == 'true'
    runs-on: ubuntu-latest
    steps:
      - name: Checkout
        uses: actions/checkout@v2
      
      ### run unit tests ###
      
      - name: Login to GCR
        uses: docker/login-action@v1
        with:
          registry: ${{ secrets.REGISTRY_URL }}
          username: _json_key
          password: ${{ secrets.GCR_CONFIG }}

      - name: Login to K8S
        uses: azure/k8s-set-context@v1
        with:
          method: kubeconfig
          kubeconfig: ${{ secrets.K8S_CONFIG_PROD }}
      
      - name: Build and Push Docker Image
        run: |
          cd src/analytics/
          docker build --target=production --tag ${{ secrets.REGISTRY_URL }}/${{ secrets.PROJECT_ID }}/airqo-analytics-api:${{ needs.image-tag.outputs.build_id }} .
          docker tag ${{ secrets.REGISTRY_URL }}/${{ secrets.PROJECT_ID }}/airqo-analytics-api:${{ needs.image-tag.outputs.build_id }} ${{ secrets.REGISTRY_URL }}/${{ secrets.PROJECT_ID }}/airqo-analytics-api:latest
          docker push ${{ secrets.REGISTRY_URL }}/${{ secrets.PROJECT_ID }}/airqo-analytics-api:${{ needs.image-tag.outputs.build_id }}
          docker push ${{ secrets.REGISTRY_URL }}/${{ secrets.PROJECT_ID }}/airqo-analytics-api:latest

      - name: Deploy to K8S
        run: |
          kubectl set image deployment/airqo-analytics-api analytics-api=${{ secrets.REGISTRY_URL }}/${{ secrets.PROJECT_ID }}/airqo-analytics-api:${{ needs.image-tag.outputs.build_id }} -n production
          kubectl annotate deployment/airqo-analytics-api kubernetes.io/change-cause="Image updated to ${{ secrets.REGISTRY_URL }}/${{ secrets.PROJECT_ID }}/airqo-analytics-api:${{ needs.image-tag.outputs.build_id }} on ${{ needs.image-tag.outputs.datetime }}" -n production
 
  ### device uptime ###
  device-uptime:
    name: build-push-deploy-device-uptime
    needs: check
    if: needs.check.outputs.run_device_uptime == 'true'
    runs-on: ubuntu-latest
    steps:
      - name: Checkout
        uses: actions/checkout@v2
      
      ### run unit tests ###
      
      - name: Login to GCR
        uses: docker/login-action@v1
        with:
          registry: ${{ secrets.REGISTRY_URL }}
          username: _json_key
          password: ${{ secrets.GCR_CONFIG }}

      - name: Login to K8S
        uses: azure/k8s-set-context@v1
        with:
          method: kubeconfig
          kubeconfig: ${{ secrets.K8S_CONFIG_PROD }}
      
      - name: Build and Push Docker Image
        run: |
          cd src/device-uptime/
          docker build --tag ${{ secrets.REGISTRY_URL }}/${{ secrets.PROJECT_ID }}/airqo-device-uptime-job:latest -f Dockerfile .
          docker push ${{ secrets.REGISTRY_URL }}/${{ secrets.PROJECT_ID }}/airqo-device-uptime-job:latest
      - name: Deploy to K8S
        run: |
          cd k8s/device-uptime/
          kubectl apply -f prod-airqo-device-uptime-job.yaml
  
  ### device status ###
  device-status:
    name: build-push-deploy-device-status
    needs: check
    if: needs.check.outputs.run_device_status == 'true'
    runs-on: ubuntu-latest
    steps:
      - name: Checkout
        uses: actions/checkout@v2
      
      ### run unit tests ###
      
      - name: Login to GCR
        uses: docker/login-action@v1
        with:
          registry: ${{ secrets.REGISTRY_URL }}
          username: _json_key
          password: ${{ secrets.GCR_CONFIG }}

      - name: Login to K8S
        uses: azure/k8s-set-context@v1
        with:
          method: kubeconfig
          kubeconfig: ${{ secrets.K8S_CONFIG_PROD }}
      
      - name: Build and Push Docker Image
        run: |
          cd src/device-status/
          docker build --tag ${{ secrets.REGISTRY_URL }}/${{ secrets.PROJECT_ID }}/airqo-device-status-job:latest -f Dockerfile .
          docker push ${{ secrets.REGISTRY_URL }}/${{ secrets.PROJECT_ID }}/airqo-device-status-job:latest
      - name: Deploy to K8S
        run: |
          cd k8s/device-status/
          kubectl apply -f prod-device-status-job.yaml
          kubectl rollout restart deployment/airqo-device-status-job -n production

  ### locate ###
  locate:
    name: build-push-deploy-locate
    needs: [check, image-tag]
    if: needs.check.outputs.run_locate == 'true'
    runs-on: ubuntu-latest
    steps:
      - name: Checkout
        uses: actions/checkout@v2
      
      ### run unit tests ###
      
      - name: Login to GCR
        uses: docker/login-action@v1
        with:
          registry: ${{ secrets.REGISTRY_URL }}
          username: _json_key
          password: ${{ secrets.GCR_CONFIG }}

      - name: Login to K8S
        uses: azure/k8s-set-context@v1
        with:
          method: kubeconfig
          kubeconfig: ${{ secrets.K8S_CONFIG_PROD }}
      
      - name: Build and Push Docker Image
        run: |
          cd src/locate/
          docker build --target=production --tag ${{ secrets.REGISTRY_URL }}/${{ secrets.PROJECT_ID }}/airqo-locate-api:${{ needs.image-tag.outputs.build_id }} .
          docker tag ${{ secrets.REGISTRY_URL }}/${{ secrets.PROJECT_ID }}/airqo-locate-api:${{ needs.image-tag.outputs.build_id }} ${{ secrets.REGISTRY_URL }}/${{ secrets.PROJECT_ID }}/airqo-locate-api:latest
          docker push ${{ secrets.REGISTRY_URL }}/${{ secrets.PROJECT_ID }}/airqo-locate-api:${{ needs.image-tag.outputs.build_id }}
          docker push ${{ secrets.REGISTRY_URL }}/${{ secrets.PROJECT_ID }}/airqo-locate-api:latest

      - name: Deploy to K8S
        run: |
          kubectl set image deployment/airqo-locate-api locate-api=${{ secrets.REGISTRY_URL }}/${{ secrets.PROJECT_ID }}/airqo-locate-api:${{ needs.image-tag.outputs.build_id }} -n production
          kubectl annotate deployment/airqo-locate-api kubernetes.io/change-cause="Image updated to ${{ secrets.REGISTRY_URL }}/${{ secrets.PROJECT_ID }}/airqo-locate-api:${{ needs.image-tag.outputs.build_id }} on ${{ needs.image-tag.outputs.datetime }}" -n production
  
  ### gp model ###
  gp-model:
    name: build-push-deploy-gp-model
    needs: check
    if: needs.check.outputs.run_gp_model == 'true'
    runs-on: ubuntu-latest
    steps:
      - name: Checkout
        uses: actions/checkout@v2
      
      ### run unit tests ###
      
      - name: Login to GCR
        uses: docker/login-action@v1
        with:
          registry: ${{ secrets.REGISTRY_URL }}
          username: _json_key
          password: ${{ secrets.GCR_CONFIG }}

      - name: Login to K8S
        uses: azure/k8s-set-context@v1
        with:
          method: kubeconfig
          kubeconfig: ${{ secrets.K8S_CONFIG_PROD }}
      
      - name: Build and Push Docker Image
        run: |
          cd src/gp-model/
          docker build --tag ${{ secrets.REGISTRY_URL }}/${{ secrets.PROJECT_ID }}/airqo-gp-model-job:latest -f Dockerfile .
          docker push ${{ secrets.REGISTRY_URL }}/${{ secrets.PROJECT_ID }}/airqo-gp-model-job:latest
      - name: Deploy to K8S
        run: |
          cd k8s/gp-model/
          kubectl apply -f prod-gp-model-api.yaml
          kubectl rollout restart deployment/airqo-gp-model-job -n production

    ### exceedances ###
  
  ### exceddences ###
  exceedance:
    name: build-push-deploy-exceedances
    needs: check
    if: needs.check.outputs.run_exceedances == 'true'
    runs-on: ubuntu-latest
    steps:
      - name: Checkout
        uses: actions/checkout@v2
      
      ### run unit tests ###
      
      - name: Login to GCR
        uses: docker/login-action@v1
        with:
          registry: ${{ secrets.REGISTRY_URL }}
          username: _json_key
          password: ${{ secrets.GCR_CONFIG }}

      - name: Login to K8S
        uses: azure/k8s-set-context@v1
        with:
          method: kubeconfig
          kubeconfig: ${{ secrets.K8S_CONFIG_PROD }}
      
      - name: Build and Push Docker Image
        run: |
          cd src/exceedances/
          docker build --tag ${{ secrets.REGISTRY_URL }}/${{ secrets.PROJECT_ID }}/airqo-exceedance-job:latest -f Dockerfile.prod.airqo .
          docker push ${{ secrets.REGISTRY_URL }}/${{ secrets.PROJECT_ID }}/airqo-exceedance-job:latest

          docker build --tag ${{ secrets.REGISTRY_URL }}/${{ secrets.PROJECT_ID }}/kcca-exceedance-job:latest -f Dockerfile.prod.kcca .
          docker push ${{ secrets.REGISTRY_URL }}/${{ secrets.PROJECT_ID }}/kcca-exceedance-job:latest
      - name: Deploy to K8S
        run: |
          cd k8s/exceedance/
          kubectl apply -f prod-airqo-exceedance-job.yaml
          kubectl apply -f prod-kcca-exceedance-job.yaml

  ### datawarehouse ###
  datawarehouse:
    name: build-push-deploy-datawarehouse
    needs: [check, image-tag]
    if: needs.check.outputs.run_datawarehouse == 'true'
    runs-on: ubuntu-latest
    steps:
      - name: Checkout
        uses: actions/checkout@v2
      
      ### run unit tests ###
      
      - name: Login to GCR
        uses: docker/login-action@v1
        with:
          registry: ${{ secrets.REGISTRY_URL }}
          username: _json_key
          password: ${{ secrets.GCR_CONFIG }}

      - name: Login to K8S
        uses: azure/k8s-set-context@v1
        with:
          method: kubeconfig
          kubeconfig: ${{ secrets.K8S_CONFIG_STAGE }}
      
      - name: Build and Push Docker Image
        run: |
          cd src/data-mgt/python/extract-external-data/
          docker build --target=production --tag ${{ secrets.REGISTRY_URL }}/${{ secrets.PROJECT_ID }}/airqo-datawarehouse-api:${{ needs.image-tag.outputs.build_id }} .
          docker tag ${{ secrets.REGISTRY_URL }}/${{ secrets.PROJECT_ID }}/airqo-datawarehouse-api:${{ needs.image-tag.outputs.build_id }} ${{ secrets.REGISTRY_URL }}/${{ secrets.PROJECT_ID }}/airqo-datawarehouse-api:latest
          docker push ${{ secrets.REGISTRY_URL }}/${{ secrets.PROJECT_ID }}/airqo-datawarehouse-api:${{ needs.image-tag.outputs.build_id }}
          docker push ${{ secrets.REGISTRY_URL }}/${{ secrets.PROJECT_ID }}/airqo-datawarehouse-api:latest

          docker build --target=production-message-broker --tag ${{ secrets.REGISTRY_URL }}/${{ secrets.PROJECT_ID }}/airqo-datawarehouse-msg-broker:${{ needs.image-tag.outputs.build_id }} .
          docker tag ${{ secrets.REGISTRY_URL }}/${{ secrets.PROJECT_ID }}/airqo-datawarehouse-msg-broker:${{ needs.image-tag.outputs.build_id }} ${{ secrets.REGISTRY_URL }}/${{ secrets.PROJECT_ID }}/airqo-datawarehouse-msg-broker:latest
          docker push ${{ secrets.REGISTRY_URL }}/${{ secrets.PROJECT_ID }}/airqo-datawarehouse-msg-broker:${{ needs.image-tag.outputs.build_id }}
          docker push ${{ secrets.REGISTRY_URL }}/${{ secrets.PROJECT_ID }}/airqo-datawarehouse-msg-broker:latest

      - name: Deploy to K8S
        run: |
          kubectl set image deployment/airqo-datawarehouse-api datawarehouse=${{ secrets.REGISTRY_URL }}/${{ secrets.PROJECT_ID }}/airqo-datawarehouse-api:${{ needs.image-tag.outputs.build_id }} -n production
          kubectl set image deployment/airqo-datawarehouse-msg-broker msg-broker=${{ secrets.REGISTRY_URL }}/${{ secrets.PROJECT_ID }}/airqo-datawarehouse-msg-broker:${{ needs.image-tag.outputs.build_id }} -n production
          
          kubectl annotate deployment/airqo-datawarehouse-api kubernetes.io/change-cause="Image updated to ${{ secrets.REGISTRY_URL }}/${{ secrets.PROJECT_ID }}/airqo-datawarehouse-api:${{ needs.image-tag.outputs.build_id }} on ${{ needs.image-tag.outputs.datetime }}" -n production
          kubectl annotate deployment/airqo-datawarehouse-msg-broker kubernetes.io/change-cause="Image updated to ${{ secrets.REGISTRY_URL }}/${{ secrets.PROJECT_ID }}/airqo-datawarehouse-msg-broker:${{ needs.image-tag.outputs.build_id }} on ${{ needs.image-tag.outputs.datetime }}" -n production

<<<<<<< HEAD
  #### Calibrate ######
  calibrate:
    name: build-push-deploy-calibrate
    needs: [check, image-tag]
    if: needs.check.outputs.run_calibrate == 'true'
=======
  ### events check ###
  events-check:
    name: build-push-events-check
    needs: [check, image-tag]
    if: needs.check.outputs.run_events_check == 'true'
>>>>>>> aa2de21d
    runs-on: ubuntu-latest
    steps:
      - name: Checkout
        uses: actions/checkout@v2
      
<<<<<<< HEAD
=======
      ### run unit tests ###
      
>>>>>>> aa2de21d
      - name: Login to GCR
        uses: docker/login-action@v1
        with:
          registry: ${{ secrets.REGISTRY_URL }}
          username: _json_key
          password: ${{ secrets.GCR_CONFIG }}

      - name: Login to K8S
        uses: azure/k8s-set-context@v1
        with:
          method: kubeconfig
          kubeconfig: ${{ secrets.K8S_CONFIG_STAGE }}
      
      - name: Build and Push Docker Image
        run: |
<<<<<<< HEAD
          cd src/calibrate/
          docker build --target=production --tag ${{ secrets.REGISTRY_URL }}/${{ secrets.PROJECT_ID }}/airqo-calibrate-api:${{ needs.image-tag.outputs.build_id }} .
          docker build --target=pickle-file --tag ${{ secrets.REGISTRY_URL }}/${{ secrets.PROJECT_ID }}/airqo-calibrate-pickle-file:${{ needs.image-tag.outputs.build_id }} .

          docker tag ${{ secrets.REGISTRY_URL }}/${{ secrets.PROJECT_ID }}/airqo-calibrate-api:${{ needs.image-tag.outputs.build_id }} ${{ secrets.REGISTRY_URL }}/${{ secrets.PROJECT_ID }}/airqo-calibrate-api:latest
          docker tag ${{ secrets.REGISTRY_URL }}/${{ secrets.PROJECT_ID }}/airqo-calibrate-pickle-file:${{ needs.image-tag.outputs.build_id }} ${{ secrets.REGISTRY_URL }}/${{ secrets.PROJECT_ID }}/airqo-calibrate-pickle-file:latest

          docker push ${{ secrets.REGISTRY_URL }}/${{ secrets.PROJECT_ID }}/airqo-calibrate-api:${{ needs.image-tag.outputs.build_id }}
          docker push ${{ secrets.REGISTRY_URL }}/${{ secrets.PROJECT_ID }}/airqo-calibrate-pickle-file:${{ needs.image-tag.outputs.build_id }}

          docker push ${{ secrets.REGISTRY_URL }}/${{ secrets.PROJECT_ID }}/airqo-calibrate-api:latest
          docker push ${{ secrets.REGISTRY_URL }}/${{ secrets.PROJECT_ID }}/airqo-calibrate-pickle-file:latest

      - name: Deploy to K8S
        run: |
          cd k8s/calibrate/
          kubectl apply -f prod-calibrate-api.yaml
          kubectl annotate deployment/airqo-calibrate-api kubernetes.io/change-cause="Image updated to ${{ secrets.REGISTRY_URL }}/${{ secrets.PROJECT_ID }}/airqo-calibrate-api:${{ needs.image-tag.outputs.build_id }} on ${{ needs.image-tag.outputs.datetime }}" -n production
=======
          cd src/data-mgt/python/events-monitor/
          docker build --tag ${{ secrets.REGISTRY_URL }}/${{ secrets.PROJECT_ID }}/airqo-events-notifs-job:latest .
          docker push ${{ secrets.REGISTRY_URL }}/${{ secrets.PROJECT_ID }}/airqo-events-notifs-job:latest
      - name: Deploy to K8S
        run: |
          cd k8s/events-monitor/
          kubectl apply -f prod-events-notifs-cronjob.yaml
>>>>>>> aa2de21d
<|MERGE_RESOLUTION|>--- conflicted
+++ resolved
@@ -41,11 +41,8 @@
       run_gp_model: ${{ steps.check_files.outputs.run_gp_model }} # gp_model
       run_exceedances: ${{ steps.check_files.outputs.run_exceedances }} # exceedances
       run_datawarehouse: ${{ steps.check_files.outputs.run_datawarehouse }} # datawarehouse
-<<<<<<< HEAD
       run_calibrate: ${{ steps.check_files.outputs.run_calibrate }} # calibrate
-=======
       run_events_check: ${{ steps.check_files.outputs.run_events_check }} # event checks
->>>>>>> aa2de21d
 
     runs-on: ubuntu-latest
     steps:
@@ -76,11 +73,8 @@
           echo "::set-output name=run_gp_model::false"
           echo "::set-output name=run_exceedances::false"
           echo "::set-output name=run_datawarehouse::false"
-<<<<<<< HEAD
           echo "::set-output name=run_calibrate::false"
-=======
           echo "::set-output name=run_events_check::false"
->>>>>>> aa2de21d
 
           while IFS= read -r file
           do
@@ -133,13 +127,11 @@
               echo "::set-output name=run_datawarehouse::true"
             fi
 
-<<<<<<< HEAD
             if [[ $file == src/calibrate/* ]]; then
               echo "::set-output name=run_calibrate::true"
-=======
+              
             if [[ $file == src/data-mgt/python/events-monitor/* ]]; then
               echo "::set-output name=run_events_check::true"
->>>>>>> aa2de21d
             fi
 
           done < files.txt
@@ -552,29 +544,64 @@
           kubectl annotate deployment/airqo-datawarehouse-api kubernetes.io/change-cause="Image updated to ${{ secrets.REGISTRY_URL }}/${{ secrets.PROJECT_ID }}/airqo-datawarehouse-api:${{ needs.image-tag.outputs.build_id }} on ${{ needs.image-tag.outputs.datetime }}" -n production
           kubectl annotate deployment/airqo-datawarehouse-msg-broker kubernetes.io/change-cause="Image updated to ${{ secrets.REGISTRY_URL }}/${{ secrets.PROJECT_ID }}/airqo-datawarehouse-msg-broker:${{ needs.image-tag.outputs.build_id }} on ${{ needs.image-tag.outputs.datetime }}" -n production
 
-<<<<<<< HEAD
   #### Calibrate ######
   calibrate:
     name: build-push-deploy-calibrate
     needs: [check, image-tag]
     if: needs.check.outputs.run_calibrate == 'true'
-=======
+    runs-on: ubuntu-latest
+    steps:
+      - name: Checkout
+        uses: actions/checkout@v2
+
+      ### run unit tests ###
+      
+      - name: Login to GCR
+        uses: docker/login-action@v1
+        with:
+          registry: ${{ secrets.REGISTRY_URL }}
+          username: _json_key
+          password: ${{ secrets.GCR_CONFIG }}
+
+      - name: Login to K8S
+        uses: azure/k8s-set-context@v1
+        with:
+          method: kubeconfig
+          kubeconfig: ${{ secrets.K8S_CONFIG_STAGE }}
+      
+      - name: Build and Push Docker Image
+        run: |
+          cd src/calibrate/
+          docker build --target=production --tag ${{ secrets.REGISTRY_URL }}/${{ secrets.PROJECT_ID }}/airqo-calibrate-api:${{ needs.image-tag.outputs.build_id }} .
+          docker build --target=pickle-file --tag ${{ secrets.REGISTRY_URL }}/${{ secrets.PROJECT_ID }}/airqo-calibrate-pickle-file:${{ needs.image-tag.outputs.build_id }} .
+
+          docker tag ${{ secrets.REGISTRY_URL }}/${{ secrets.PROJECT_ID }}/airqo-calibrate-api:${{ needs.image-tag.outputs.build_id }} ${{ secrets.REGISTRY_URL }}/${{ secrets.PROJECT_ID }}/airqo-calibrate-api:latest
+          docker tag ${{ secrets.REGISTRY_URL }}/${{ secrets.PROJECT_ID }}/airqo-calibrate-pickle-file:${{ needs.image-tag.outputs.build_id }} ${{ secrets.REGISTRY_URL }}/${{ secrets.PROJECT_ID }}/airqo-calibrate-pickle-file:latest
+
+          docker push ${{ secrets.REGISTRY_URL }}/${{ secrets.PROJECT_ID }}/airqo-calibrate-api:${{ needs.image-tag.outputs.build_id }}
+          docker push ${{ secrets.REGISTRY_URL }}/${{ secrets.PROJECT_ID }}/airqo-calibrate-pickle-file:${{ needs.image-tag.outputs.build_id }}
+
+          docker push ${{ secrets.REGISTRY_URL }}/${{ secrets.PROJECT_ID }}/airqo-calibrate-api:latest
+          docker push ${{ secrets.REGISTRY_URL }}/${{ secrets.PROJECT_ID }}/airqo-calibrate-pickle-file:latest
+
+      - name: Deploy to K8S
+        run: |
+          cd k8s/calibrate/
+          kubectl apply -f prod-calibrate-api.yaml
+          kubectl annotate deployment/airqo-calibrate-api kubernetes.io/change-cause="Image updated to ${{ secrets.REGISTRY_URL }}/${{ secrets.PROJECT_ID }}/airqo-calibrate-api:${{ needs.image-tag.outputs.build_id }} on ${{ needs.image-tag.outputs.datetime }}" -n production
+
   ### events check ###
   events-check:
     name: build-push-events-check
     needs: [check, image-tag]
     if: needs.check.outputs.run_events_check == 'true'
->>>>>>> aa2de21d
-    runs-on: ubuntu-latest
-    steps:
-      - name: Checkout
-        uses: actions/checkout@v2
-      
-<<<<<<< HEAD
-=======
-      ### run unit tests ###
-      
->>>>>>> aa2de21d
+    runs-on: ubuntu-latest
+    steps:
+      - name: Checkout
+        uses: actions/checkout@v2
+      
+      ### run unit tests ###
+      
       - name: Login to GCR
         uses: docker/login-action@v1
         with:
@@ -590,31 +617,10 @@
       
       - name: Build and Push Docker Image
         run: |
-<<<<<<< HEAD
-          cd src/calibrate/
-          docker build --target=production --tag ${{ secrets.REGISTRY_URL }}/${{ secrets.PROJECT_ID }}/airqo-calibrate-api:${{ needs.image-tag.outputs.build_id }} .
-          docker build --target=pickle-file --tag ${{ secrets.REGISTRY_URL }}/${{ secrets.PROJECT_ID }}/airqo-calibrate-pickle-file:${{ needs.image-tag.outputs.build_id }} .
-
-          docker tag ${{ secrets.REGISTRY_URL }}/${{ secrets.PROJECT_ID }}/airqo-calibrate-api:${{ needs.image-tag.outputs.build_id }} ${{ secrets.REGISTRY_URL }}/${{ secrets.PROJECT_ID }}/airqo-calibrate-api:latest
-          docker tag ${{ secrets.REGISTRY_URL }}/${{ secrets.PROJECT_ID }}/airqo-calibrate-pickle-file:${{ needs.image-tag.outputs.build_id }} ${{ secrets.REGISTRY_URL }}/${{ secrets.PROJECT_ID }}/airqo-calibrate-pickle-file:latest
-
-          docker push ${{ secrets.REGISTRY_URL }}/${{ secrets.PROJECT_ID }}/airqo-calibrate-api:${{ needs.image-tag.outputs.build_id }}
-          docker push ${{ secrets.REGISTRY_URL }}/${{ secrets.PROJECT_ID }}/airqo-calibrate-pickle-file:${{ needs.image-tag.outputs.build_id }}
-
-          docker push ${{ secrets.REGISTRY_URL }}/${{ secrets.PROJECT_ID }}/airqo-calibrate-api:latest
-          docker push ${{ secrets.REGISTRY_URL }}/${{ secrets.PROJECT_ID }}/airqo-calibrate-pickle-file:latest
-
-      - name: Deploy to K8S
-        run: |
-          cd k8s/calibrate/
-          kubectl apply -f prod-calibrate-api.yaml
-          kubectl annotate deployment/airqo-calibrate-api kubernetes.io/change-cause="Image updated to ${{ secrets.REGISTRY_URL }}/${{ secrets.PROJECT_ID }}/airqo-calibrate-api:${{ needs.image-tag.outputs.build_id }} on ${{ needs.image-tag.outputs.datetime }}" -n production
-=======
           cd src/data-mgt/python/events-monitor/
           docker build --tag ${{ secrets.REGISTRY_URL }}/${{ secrets.PROJECT_ID }}/airqo-events-notifs-job:latest .
           docker push ${{ secrets.REGISTRY_URL }}/${{ secrets.PROJECT_ID }}/airqo-events-notifs-job:latest
       - name: Deploy to K8S
         run: |
           cd k8s/events-monitor/
-          kubectl apply -f prod-events-notifs-cronjob.yaml
->>>>>>> aa2de21d
+          kubectl apply -f prod-events-notifs-cronjob.yaml