name: deploy-apis-to-production

on:
  pull_request:
    branches: 
      - master
    types:
      - closed
jobs:

  image-tag:
    name: create image tag
    runs-on: ubuntu-latest
    outputs:
      build_id: ${{ steps.prep.outputs.build_id }} # build id
      datetime: ${{ steps.prep.outputs.datetime }} # build date
    steps:
      - name: generate build ID
        id: prep
        run: |
            sha=${GITHUB_SHA::8}
            timestamp=$(date +%s)
            datetime=$(date)
            echo "::set-output name=build_id::prod-${sha}-${timestamp}"
            echo "::set-output name=datetime::${datetime}"

  check:
    if: github.event.pull_request.merged == true
    #if: github.event_name == 'pull_request' && github.event.action == 'closed' && github.event.pull_request.merged == true
    name: check changed microservice(s)
    outputs:
      run_auth_service: ${{ steps.check_files.outputs.run_auth_service }} # auth service
      run_device_registry: ${{ steps.check_files.outputs.run_device_registry }} # device registry
      run_device_monitoring: ${{ steps.check_files.outputs.run_device_monitoring }} # device monitoring
      run_data_mgt: ${{ steps.check_files.outputs.run_data_mgt }} # data mgt
      run_analytics: ${{ steps.check_files.outputs.run_analytics }} # analytics
      run_device_uptime: ${{ steps.check_files.outputs.run_device_uptime }} # device uptime
      run_device_status: ${{ steps.check_files.outputs.run_device_status }} # device status
      run_locate: ${{ steps.check_files.outputs.run_locate }} # locate
      run_predict: ${{ steps.check_files.outputs.run_predict }} # predict
      run_gp_model: ${{ steps.check_files.outputs.run_gp_model }} # gp_model
      run_exceedances: ${{ steps.check_files.outputs.run_exceedances }} # exceedances
      run_datawarehouse: ${{ steps.check_files.outputs.run_datawarehouse }} # datawarehouse
<<<<<<< HEAD
      run_views: ${{ steps.check_files.outputs.run_views }} # datawarehouse
=======
      run_events_check: ${{ steps.check_files.outputs.run_events_check }} # event checks
>>>>>>> 0ea136f6

    runs-on: ubuntu-latest
    steps:
      - name: checkout code
        uses: actions/checkout@v2
        with:
          fetch-depth: 2

        #### all microservices ######
      - name: check modified microserivce
        id: check_files
        run: |
          echo "=============== list modified files ==============="
          git diff --name-only HEAD^ HEAD
          
          echo "========== check paths of modified files =========="
          git diff --name-only HEAD^ HEAD > files.txt
          
          echo "::set-output name=run_auth_service::false"
          echo "::set-output name=run_device_registry::false"  
          echo "::set-output name=run_device_monitoring::false" 
          echo "::set-output name=run_data_mgt::false"
          echo "::set-output name=run_analytics::false"
          echo "::set-output name=run_device_uptime::false"  
          echo "::set-output name=run_device_status::false" 
          echo "::set-output name=run_locate::false"
          echo "::set-output name=run_predict::false"
          echo "::set-output name=run_gp_model::false"
          echo "::set-output name=run_exceedances::false"
          echo "::set-output name=run_datawarehouse::false"
<<<<<<< HEAD
          echo "::set-output name=run_views::false"
=======
          echo "::set-output name=run_events_check::false"
>>>>>>> 0ea136f6

          while IFS= read -r file
          do
            echo $file
            if [[ $file == src/auth-service/* ]]; then
              echo "::set-output name=run_auth_service::true"
            fi

            if [[ $file == src/device-registry/* ]]; then
              echo "::set-output name=run_device_registry::true"
            fi

            if [[ $file == src/device-monitoring/* ]]; then
              echo "::set-output name=run_device_monitoring::true"
            fi

            if [[ $file == src/data-mgt/node/* ]]; then
              echo "::set-output name=run_data_mgt::true"
            fi

            if [[ $file == src/analytics/* ]]; then
              echo "::set-output name=run_analytics::true"
            fi

            if [[ $file == src/device-uptime/* ]]; then
              echo "::set-output name=run_device_uptime::true"
            fi

            if [[ $file == src/device-status/* ]]; then
              echo "::set-output name=run_device_status::true"
            fi

            if [[ $file == src/locate/* ]]; then
              echo "::set-output name=run_locate::true"
            fi

            if [[ $file == src/predict/* ]]; then
              echo "::set-output name=run_predict::true"
            fi

            if [[ $file == src/gp-model/* ]]; then
              echo "::set-output name=run_gp_model::true"
            fi

            if [[ $file == src/exceedances/* ]]; then
              echo "::set-output name=run_exceedances::true"
            fi

            if [[ $file == src/data-mgt/python/extract-external-data/* ]]; then
              echo "::set-output name=run_datawarehouse::true"
            fi

<<<<<<< HEAD
            if [[ $file == src/data-mgt/views/* ]]; then
              echo "::set-output name=run_views::true"
=======
            if [[ $file == src/data-mgt/python/events-monitor/* ]]; then
              echo "::set-output name=run_events_check::true"
>>>>>>> 0ea136f6
            fi

          done < files.txt

  ### auth service ###
  auth-service:
    name: build-push-deploy-auth
    needs: check
    if: needs.check.outputs.run_auth_service == 'true'
    runs-on: ubuntu-latest
    steps:
      - name: Checkout
        uses: actions/checkout@v2
      
      - name: Login to GCR
        uses: docker/login-action@v1
        with:
          registry: ${{ secrets.REGISTRY_URL }}
          username: _json_key
          password: ${{ secrets.GCR_CONFIG }}

      - name: Login to K8S
        uses: azure/k8s-set-context@v1
        with:
          method: kubeconfig
          kubeconfig: ${{ secrets.K8S_CONFIG_PROD }}
      
      - name: Build and Push Docker Image
        run: |
          cd src/auth-service/
          docker build --tag ${{ secrets.REGISTRY_URL }}/${{ secrets.PROJECT_ID }}/airqo-auth-api:latest .
          docker push ${{ secrets.REGISTRY_URL }}/${{ secrets.PROJECT_ID }}/airqo-auth-api:latest
      - name: Deploy to K8S
        run: |
          cd k8s/auth-service/
          kubectl apply -f prod-auth-api.yaml
          kubectl rollout restart deployment/airqo-auth-api -n production

  #### Device Registry ######
  device-registry:
    name: build-push-deploy-device-registry
    needs: [check, image-tag]
    if: needs.check.outputs.run_device_registry == 'true'
    runs-on: ubuntu-latest
    steps:
      - name: Checkout
        uses: actions/checkout@v2
      
      - name: Login to GCR
        uses: docker/login-action@v1
        with:
          registry: ${{ secrets.REGISTRY_URL }}
          username: _json_key
          password: ${{ secrets.GCR_CONFIG }}

      - name: Login to K8S
        uses: azure/k8s-set-context@v1
        with:
          method: kubeconfig
          kubeconfig: ${{ secrets.K8S_CONFIG_PROD }}
      
      - name: Build and Push Docker Image
        run: |
          cd src/device-registry/
          docker build --target=production --tag ${{ secrets.REGISTRY_URL }}/${{ secrets.PROJECT_ID }}/airqo-device-registry-api:${{ needs.image-tag.outputs.build_id }} .
          docker tag ${{ secrets.REGISTRY_URL }}/${{ secrets.PROJECT_ID }}/airqo-device-registry-api:${{ needs.image-tag.outputs.build_id }} ${{ secrets.REGISTRY_URL }}/${{ secrets.PROJECT_ID }}/airqo-device-registry-api:latest
          docker push ${{ secrets.REGISTRY_URL }}/${{ secrets.PROJECT_ID }}/airqo-device-registry-api:${{ needs.image-tag.outputs.build_id }}
          docker push ${{ secrets.REGISTRY_URL }}/${{ secrets.PROJECT_ID }}/airqo-device-registry-api:latest
      - name: Deploy to K8S
        run: |
          kubectl set image deployment/airqo-device-registry-api device-reg-api=${{ secrets.REGISTRY_URL }}/${{ secrets.PROJECT_ID }}/airqo-device-registry-api:${{ needs.image-tag.outputs.build_id }} -n production
          kubectl annotate deployment/airqo-device-registry-api kubernetes.io/change-cause="Image updated to ${{ secrets.REGISTRY_URL }}/${{ secrets.PROJECT_ID }}/airqo-device-registry-api:${{ needs.image-tag.outputs.build_id }} on ${{ needs.image-tag.outputs.datetime }}" -n production

  ### device monitoring ###
  device-monitoring:
    name: build-push-deploy-device-monitoring
    needs: [check, image-tag]
    if: needs.check.outputs.run_device_monitoring == 'true'
    runs-on: ubuntu-latest
    steps:
      - name: Checkout
        uses: actions/checkout@v2
      
      - name: Login to GCR
        uses: docker/login-action@v1
        with:
          registry: ${{ secrets.REGISTRY_URL }}
          username: _json_key
          password: ${{ secrets.GCR_CONFIG }}

      - name: Login to K8S
        uses: azure/k8s-set-context@v1
        with:
          method: kubeconfig
          kubeconfig: ${{ secrets.K8S_CONFIG_PROD }}
      
      - name: Build and Push Docker Image
        run: |
          cd src/device-monitoring/
          docker build --target=production --tag ${{ secrets.REGISTRY_URL }}/${{ secrets.PROJECT_ID }}/airqo-device-monitor-api:${{ needs.image-tag.outputs.build_id }} .
          docker tag ${{ secrets.REGISTRY_URL }}/${{ secrets.PROJECT_ID }}/airqo-device-monitor-api:${{ needs.image-tag.outputs.build_id }} ${{ secrets.REGISTRY_URL }}/${{ secrets.PROJECT_ID }}/airqo-device-monitor-api:latest
          docker push ${{ secrets.REGISTRY_URL }}/${{ secrets.PROJECT_ID }}/airqo-device-monitor-api:${{ needs.image-tag.outputs.build_id }}
          docker push ${{ secrets.REGISTRY_URL }}/${{ secrets.PROJECT_ID }}/airqo-device-monitor-api:latest
      - name: Deploy to K8S
        run: |
          kubectl set image deployment/airqo-device-monitor-api dev-monitor-api=${{ secrets.REGISTRY_URL }}/${{ secrets.PROJECT_ID }}/airqo-device-monitor-api:${{ needs.image-tag.outputs.build_id }} -n production
          kubectl annotate deployment/airqo-device-monitor-api kubernetes.io/change-cause="Image updated to ${{ secrets.REGISTRY_URL }}/${{ secrets.PROJECT_ID }}/airqo-device-monitor-api:${{ needs.image-tag.outputs.build_id }} on ${{ needs.image-tag.outputs.datetime }}" -n production
  
  ### data-mgt ###
  data-mgt:
    name: build-push-deploy-data-mgt
    needs: check
    if: needs.check.outputs.run_data_mgt == 'true'
    runs-on: ubuntu-latest
    steps:
      - name: Checkout
        uses: actions/checkout@v2
      
      - name: Login to GCR
        uses: docker/login-action@v1
        with:
          registry: ${{ secrets.REGISTRY_URL }}
          username: _json_key
          password: ${{ secrets.GCR_CONFIG }}

      - name: Login to K8S
        uses: azure/k8s-set-context@v1
        with:
          method: kubeconfig
          kubeconfig: ${{ secrets.K8S_CONFIG_PROD }}
      
      - name: Build and Push Docker Image
        run: |
          cd src/data-mgt/node/
          docker build --tag ${{ secrets.REGISTRY_URL }}/${{ secrets.PROJECT_ID }}/airqo-data-mgt-api:latest -f .
          docker push ${{ secrets.REGISTRY_URL }}/${{ secrets.PROJECT_ID }}/airqo-data-mgt-api:latest
      - name: Deploy to K8S
        run: |
          cd k8s/data-mgt/
          kubectl apply -f prod-data-mgt-api.yaml
          kubectl rollout restart deployment/airqo-data-mgt-api -n production
  
  ### analytics ###
  analytics:
    name: build-push-deploy-analytics
    needs: [check, image-tag]
    if: needs.check.outputs.run_analytics == 'true'
    runs-on: ubuntu-latest
    steps:
      - name: Checkout
        uses: actions/checkout@v2
      
      ### run unit tests ###
      
      - name: Login to GCR
        uses: docker/login-action@v1
        with:
          registry: ${{ secrets.REGISTRY_URL }}
          username: _json_key
          password: ${{ secrets.GCR_CONFIG }}

      - name: Login to K8S
        uses: azure/k8s-set-context@v1
        with:
          method: kubeconfig
          kubeconfig: ${{ secrets.K8S_CONFIG_PROD }}
      
      - name: Build and Push Docker Image
        run: |
          cd src/analytics/
          docker build --target=production --tag ${{ secrets.REGISTRY_URL }}/${{ secrets.PROJECT_ID }}/airqo-analytics-api:${{ needs.image-tag.outputs.build_id }} .
          docker tag ${{ secrets.REGISTRY_URL }}/${{ secrets.PROJECT_ID }}/airqo-analytics-api:${{ needs.image-tag.outputs.build_id }} ${{ secrets.REGISTRY_URL }}/${{ secrets.PROJECT_ID }}/airqo-analytics-api:latest
          docker push ${{ secrets.REGISTRY_URL }}/${{ secrets.PROJECT_ID }}/airqo-analytics-api:${{ needs.image-tag.outputs.build_id }}
          docker push ${{ secrets.REGISTRY_URL }}/${{ secrets.PROJECT_ID }}/airqo-analytics-api:latest

      - name: Deploy to K8S
        run: |
          kubectl set image deployment/airqo-analytics-api analytics-api=${{ secrets.REGISTRY_URL }}/${{ secrets.PROJECT_ID }}/airqo-analytics-api:${{ needs.image-tag.outputs.build_id }} -n production
          kubectl annotate deployment/airqo-analytics-api kubernetes.io/change-cause="Image updated to ${{ secrets.REGISTRY_URL }}/${{ secrets.PROJECT_ID }}/airqo-analytics-api:${{ needs.image-tag.outputs.build_id }} on ${{ needs.image-tag.outputs.datetime }}" -n production
 
  ### device uptime ###
  device-uptime:
    name: build-push-deploy-device-uptime
    needs: check
    if: needs.check.outputs.run_device_uptime == 'true'
    runs-on: ubuntu-latest
    steps:
      - name: Checkout
        uses: actions/checkout@v2
      
      ### run unit tests ###
      
      - name: Login to GCR
        uses: docker/login-action@v1
        with:
          registry: ${{ secrets.REGISTRY_URL }}
          username: _json_key
          password: ${{ secrets.GCR_CONFIG }}

      - name: Login to K8S
        uses: azure/k8s-set-context@v1
        with:
          method: kubeconfig
          kubeconfig: ${{ secrets.K8S_CONFIG_PROD }}
      
      - name: Build and Push Docker Image
        run: |
          cd src/device-uptime/
          docker build --tag ${{ secrets.REGISTRY_URL }}/${{ secrets.PROJECT_ID }}/airqo-device-uptime-job:latest -f Dockerfile .
          docker push ${{ secrets.REGISTRY_URL }}/${{ secrets.PROJECT_ID }}/airqo-device-uptime-job:latest
      - name: Deploy to K8S
        run: |
          cd k8s/device-uptime/
          kubectl apply -f prod-airqo-device-uptime-job.yaml
  
  ### device status ###
  device-status:
    name: build-push-deploy-device-status
    needs: check
    if: needs.check.outputs.run_device_status == 'true'
    runs-on: ubuntu-latest
    steps:
      - name: Checkout
        uses: actions/checkout@v2
      
      ### run unit tests ###
      
      - name: Login to GCR
        uses: docker/login-action@v1
        with:
          registry: ${{ secrets.REGISTRY_URL }}
          username: _json_key
          password: ${{ secrets.GCR_CONFIG }}

      - name: Login to K8S
        uses: azure/k8s-set-context@v1
        with:
          method: kubeconfig
          kubeconfig: ${{ secrets.K8S_CONFIG_PROD }}
      
      - name: Build and Push Docker Image
        run: |
          cd src/device-status/
          docker build --tag ${{ secrets.REGISTRY_URL }}/${{ secrets.PROJECT_ID }}/airqo-device-status-job:latest -f Dockerfile .
          docker push ${{ secrets.REGISTRY_URL }}/${{ secrets.PROJECT_ID }}/airqo-device-status-job:latest
      - name: Deploy to K8S
        run: |
          cd k8s/device-status/
          kubectl apply -f prod-device-status-job.yaml
          kubectl rollout restart deployment/airqo-device-status-job -n production

  ### locate ###
  locate:
    name: build-push-deploy-locate
    needs: [check, image-tag]
    if: needs.check.outputs.run_locate == 'true'
    runs-on: ubuntu-latest
    steps:
      - name: Checkout
        uses: actions/checkout@v2
      
      ### run unit tests ###
      
      - name: Login to GCR
        uses: docker/login-action@v1
        with:
          registry: ${{ secrets.REGISTRY_URL }}
          username: _json_key
          password: ${{ secrets.GCR_CONFIG }}

      - name: Login to K8S
        uses: azure/k8s-set-context@v1
        with:
          method: kubeconfig
          kubeconfig: ${{ secrets.K8S_CONFIG_PROD }}
      
      - name: Build and Push Docker Image
        run: |
          cd src/locate/
          docker build --target=production --tag ${{ secrets.REGISTRY_URL }}/${{ secrets.PROJECT_ID }}/airqo-locate-api:${{ needs.image-tag.outputs.build_id }} .
          docker tag ${{ secrets.REGISTRY_URL }}/${{ secrets.PROJECT_ID }}/airqo-locate-api:${{ needs.image-tag.outputs.build_id }} ${{ secrets.REGISTRY_URL }}/${{ secrets.PROJECT_ID }}/airqo-locate-api:latest
          docker push ${{ secrets.REGISTRY_URL }}/${{ secrets.PROJECT_ID }}/airqo-locate-api:${{ needs.image-tag.outputs.build_id }}
          docker push ${{ secrets.REGISTRY_URL }}/${{ secrets.PROJECT_ID }}/airqo-locate-api:latest

      - name: Deploy to K8S
        run: |
          kubectl set image deployment/airqo-locate-api locate-api=${{ secrets.REGISTRY_URL }}/${{ secrets.PROJECT_ID }}/airqo-locate-api:${{ needs.image-tag.outputs.build_id }} -n production
          kubectl annotate deployment/airqo-locate-api kubernetes.io/change-cause="Image updated to ${{ secrets.REGISTRY_URL }}/${{ secrets.PROJECT_ID }}/airqo-locate-api:${{ needs.image-tag.outputs.build_id }} on ${{ needs.image-tag.outputs.datetime }}" -n production
  
  ### gp model ###
  gp-model:
    name: build-push-deploy-gp-model
    needs: check
    if: needs.check.outputs.run_gp_model == 'true'
    runs-on: ubuntu-latest
    steps:
      - name: Checkout
        uses: actions/checkout@v2
      
      ### run unit tests ###
      
      - name: Login to GCR
        uses: docker/login-action@v1
        with:
          registry: ${{ secrets.REGISTRY_URL }}
          username: _json_key
          password: ${{ secrets.GCR_CONFIG }}

      - name: Login to K8S
        uses: azure/k8s-set-context@v1
        with:
          method: kubeconfig
          kubeconfig: ${{ secrets.K8S_CONFIG_PROD }}
      
      - name: Build and Push Docker Image
        run: |
          cd src/gp-model/
          docker build --tag ${{ secrets.REGISTRY_URL }}/${{ secrets.PROJECT_ID }}/airqo-gp-model-job:latest -f Dockerfile .
          docker push ${{ secrets.REGISTRY_URL }}/${{ secrets.PROJECT_ID }}/airqo-gp-model-job:latest
      - name: Deploy to K8S
        run: |
          cd k8s/gp-model/
          kubectl apply -f prod-gp-model-api.yaml
          kubectl rollout restart deployment/airqo-gp-model-job -n production

    ### exceedances ###
  
  ### exceddences ###
  exceedance:
    name: build-push-deploy-exceedances
    needs: check
    if: needs.check.outputs.run_exceedances == 'true'
    runs-on: ubuntu-latest
    steps:
      - name: Checkout
        uses: actions/checkout@v2
      
      ### run unit tests ###
      
      - name: Login to GCR
        uses: docker/login-action@v1
        with:
          registry: ${{ secrets.REGISTRY_URL }}
          username: _json_key
          password: ${{ secrets.GCR_CONFIG }}

      - name: Login to K8S
        uses: azure/k8s-set-context@v1
        with:
          method: kubeconfig
          kubeconfig: ${{ secrets.K8S_CONFIG_PROD }}
      
      - name: Build and Push Docker Image
        run: |
          cd src/exceedances/
          docker build --tag ${{ secrets.REGISTRY_URL }}/${{ secrets.PROJECT_ID }}/airqo-exceedance-job:latest -f Dockerfile.prod.airqo .
          docker push ${{ secrets.REGISTRY_URL }}/${{ secrets.PROJECT_ID }}/airqo-exceedance-job:latest

          docker build --tag ${{ secrets.REGISTRY_URL }}/${{ secrets.PROJECT_ID }}/kcca-exceedance-job:latest -f Dockerfile.prod.kcca .
          docker push ${{ secrets.REGISTRY_URL }}/${{ secrets.PROJECT_ID }}/kcca-exceedance-job:latest
      - name: Deploy to K8S
        run: |
          cd k8s/exceedance/
          kubectl apply -f prod-airqo-exceedance-job.yaml
          kubectl apply -f prod-kcca-exceedance-job.yaml

  ### datawarehouse ###
  datawarehouse:
    name: build-push-deploy-datawarehouse
    needs: [check, image-tag]
    if: needs.check.outputs.run_datawarehouse == 'true'
    runs-on: ubuntu-latest
    steps:
      - name: Checkout
        uses: actions/checkout@v2
      
      ### run unit tests ###
      
      - name: Login to GCR
        uses: docker/login-action@v1
        with:
          registry: ${{ secrets.REGISTRY_URL }}
          username: _json_key
          password: ${{ secrets.GCR_CONFIG }}

      - name: Login to K8S
        uses: azure/k8s-set-context@v1
        with:
          method: kubeconfig
          kubeconfig: ${{ secrets.K8S_CONFIG_STAGE }}
      
      - name: Build and Push Docker Image
        run: |
          cd src/data-mgt/python/extract-external-data/
          docker build --target=production --tag ${{ secrets.REGISTRY_URL }}/${{ secrets.PROJECT_ID }}/airqo-datawarehouse-api:${{ needs.image-tag.outputs.build_id }} .
          docker tag ${{ secrets.REGISTRY_URL }}/${{ secrets.PROJECT_ID }}/airqo-datawarehouse-api:${{ needs.image-tag.outputs.build_id }} ${{ secrets.REGISTRY_URL }}/${{ secrets.PROJECT_ID }}/airqo-datawarehouse-api:latest
          docker push ${{ secrets.REGISTRY_URL }}/${{ secrets.PROJECT_ID }}/airqo-datawarehouse-api:${{ needs.image-tag.outputs.build_id }}
          docker push ${{ secrets.REGISTRY_URL }}/${{ secrets.PROJECT_ID }}/airqo-datawarehouse-api:latest

          docker build --target=production-message-broker --tag ${{ secrets.REGISTRY_URL }}/${{ secrets.PROJECT_ID }}/airqo-datawarehouse-msg-broker:${{ needs.image-tag.outputs.build_id }} .
          docker tag ${{ secrets.REGISTRY_URL }}/${{ secrets.PROJECT_ID }}/airqo-datawarehouse-msg-broker:${{ needs.image-tag.outputs.build_id }} ${{ secrets.REGISTRY_URL }}/${{ secrets.PROJECT_ID }}/airqo-datawarehouse-msg-broker:latest
          docker push ${{ secrets.REGISTRY_URL }}/${{ secrets.PROJECT_ID }}/airqo-datawarehouse-msg-broker:${{ needs.image-tag.outputs.build_id }}
          docker push ${{ secrets.REGISTRY_URL }}/${{ secrets.PROJECT_ID }}/airqo-datawarehouse-msg-broker:latest

      - name: Deploy to K8S
        run: |
          kubectl set image deployment/airqo-datawarehouse-api datawarehouse=${{ secrets.REGISTRY_URL }}/${{ secrets.PROJECT_ID }}/airqo-datawarehouse-api:${{ needs.image-tag.outputs.build_id }} -n production
          kubectl set image deployment/airqo-datawarehouse-msg-broker msg-broker=${{ secrets.REGISTRY_URL }}/${{ secrets.PROJECT_ID }}/airqo-datawarehouse-msg-broker:${{ needs.image-tag.outputs.build_id }} -n production
          
          kubectl annotate deployment/airqo-datawarehouse-api kubernetes.io/change-cause="Image updated to ${{ secrets.REGISTRY_URL }}/${{ secrets.PROJECT_ID }}/airqo-datawarehouse-api:${{ needs.image-tag.outputs.build_id }} on ${{ needs.image-tag.outputs.datetime }}" -n production
          kubectl annotate deployment/airqo-datawarehouse-msg-broker kubernetes.io/change-cause="Image updated to ${{ secrets.REGISTRY_URL }}/${{ secrets.PROJECT_ID }}/airqo-datawarehouse-msg-broker:${{ needs.image-tag.outputs.build_id }} on ${{ needs.image-tag.outputs.datetime }}" -n production
<<<<<<< HEAD
  
  ### views ###
  views:
    name: build-push-deploy-views
    needs: [check, image-tag]
    if: needs.check.outputs.run_views == 'true'
=======

  ### events check ###
  events-check:
    name: build-push-events-check
    needs: [check, image-tag]
    if: needs.check.outputs.run_events_check == 'true'
>>>>>>> 0ea136f6
    runs-on: ubuntu-latest
    steps:
      - name: Checkout
        uses: actions/checkout@v2
      
      ### run unit tests ###
      
      - name: Login to GCR
        uses: docker/login-action@v1
        with:
          registry: ${{ secrets.REGISTRY_URL }}
          username: _json_key
          password: ${{ secrets.GCR_CONFIG }}

      - name: Login to K8S
        uses: azure/k8s-set-context@v1
        with:
          method: kubeconfig
          kubeconfig: ${{ secrets.K8S_CONFIG_STAGE }}
      
      - name: Build and Push Docker Image
        run: |
<<<<<<< HEAD
          cd src/data-mgt/java/views/
          docker build --target=production --tag ${{ secrets.REGISTRY_URL }}/${{ secrets.PROJECT_ID }}/airqo-views-api:${{ needs.image-tag.outputs.build_id }} .
          docker tag ${{ secrets.REGISTRY_URL }}/${{ secrets.PROJECT_ID }}/airqo-views-api:${{ needs.image-tag.outputs.build_id }} ${{ secrets.REGISTRY_URL }}/${{ secrets.PROJECT_ID }}/airqo-views-api:latest
          docker push ${{ secrets.REGISTRY_URL }}/${{ secrets.PROJECT_ID }}/airqo-views-api:${{ needs.image-tag.outputs.build_id }}
          docker push ${{ secrets.REGISTRY_URL }}/${{ secrets.PROJECT_ID }}/airqo-views-api:latest
      - name: Deploy to K8S
        run: |
          kubectl set image deployment/airqo-views-api views-api=${{ secrets.REGISTRY_URL }}/${{ secrets.PROJECT_ID }}/airqo-views-api:${{ needs.image-tag.outputs.build_id }} -n production
          kubectl annotate deployment/airqo-views-api kubernetes.io/change-cause="Image updated to ${{ secrets.REGISTRY_URL }}/${{ secrets.PROJECT_ID }}/airqo-views-api:${{ needs.image-tag.outputs.build_id }} on ${{ needs.image-tag.outputs.datetime }}" -n production
          
=======
          cd src/data-mgt/python/events-monitor/
          docker build --tag ${{ secrets.REGISTRY_URL }}/${{ secrets.PROJECT_ID }}/airqo-events-notifs-job:latest .
          docker push ${{ secrets.REGISTRY_URL }}/${{ secrets.PROJECT_ID }}/airqo-events-notifs-job:latest
      - name: Deploy to K8S
        run: |
          cd k8s/events-monitor/
          kubectl apply -f prod-events-notifs-cronjob.yaml
>>>>>>> 0ea136f6
<|MERGE_RESOLUTION|>--- conflicted
+++ resolved
@@ -41,11 +41,8 @@
       run_gp_model: ${{ steps.check_files.outputs.run_gp_model }} # gp_model
       run_exceedances: ${{ steps.check_files.outputs.run_exceedances }} # exceedances
       run_datawarehouse: ${{ steps.check_files.outputs.run_datawarehouse }} # datawarehouse
-<<<<<<< HEAD
       run_views: ${{ steps.check_files.outputs.run_views }} # datawarehouse
-=======
       run_events_check: ${{ steps.check_files.outputs.run_events_check }} # event checks
->>>>>>> 0ea136f6
 
     runs-on: ubuntu-latest
     steps:
@@ -76,11 +73,8 @@
           echo "::set-output name=run_gp_model::false"
           echo "::set-output name=run_exceedances::false"
           echo "::set-output name=run_datawarehouse::false"
-<<<<<<< HEAD
           echo "::set-output name=run_views::false"
-=======
           echo "::set-output name=run_events_check::false"
->>>>>>> 0ea136f6
 
           while IFS= read -r file
           do
@@ -133,13 +127,11 @@
               echo "::set-output name=run_datawarehouse::true"
             fi
 
-<<<<<<< HEAD
             if [[ $file == src/data-mgt/views/* ]]; then
               echo "::set-output name=run_views::true"
-=======
+              
             if [[ $file == src/data-mgt/python/events-monitor/* ]]; then
               echo "::set-output name=run_events_check::true"
->>>>>>> 0ea136f6
             fi
 
           done < files.txt
@@ -551,21 +543,49 @@
           
           kubectl annotate deployment/airqo-datawarehouse-api kubernetes.io/change-cause="Image updated to ${{ secrets.REGISTRY_URL }}/${{ secrets.PROJECT_ID }}/airqo-datawarehouse-api:${{ needs.image-tag.outputs.build_id }} on ${{ needs.image-tag.outputs.datetime }}" -n production
           kubectl annotate deployment/airqo-datawarehouse-msg-broker kubernetes.io/change-cause="Image updated to ${{ secrets.REGISTRY_URL }}/${{ secrets.PROJECT_ID }}/airqo-datawarehouse-msg-broker:${{ needs.image-tag.outputs.build_id }} on ${{ needs.image-tag.outputs.datetime }}" -n production
-<<<<<<< HEAD
   
   ### views ###
   views:
     name: build-push-deploy-views
     needs: [check, image-tag]
     if: needs.check.outputs.run_views == 'true'
-=======
-
+    runs-on: ubuntu-latest
+    steps:
+      - name: Checkout
+        uses: actions/checkout@v2
+      
+      ### run unit tests ###
+      
+      - name: Login to GCR
+        uses: docker/login-action@v1
+        with:
+          registry: ${{ secrets.REGISTRY_URL }}
+          username: _json_key
+          password: ${{ secrets.GCR_CONFIG }}
+
+      - name: Login to K8S
+        uses: azure/k8s-set-context@v1
+        with:
+          method: kubeconfig
+          kubeconfig: ${{ secrets.K8S_CONFIG_STAGE }}
+      
+      - name: Build and Push Docker Image
+        run: |
+          cd src/data-mgt/java/views/
+          docker build --target=production --tag ${{ secrets.REGISTRY_URL }}/${{ secrets.PROJECT_ID }}/airqo-views-api:${{ needs.image-tag.outputs.build_id }} .
+          docker tag ${{ secrets.REGISTRY_URL }}/${{ secrets.PROJECT_ID }}/airqo-views-api:${{ needs.image-tag.outputs.build_id }} ${{ secrets.REGISTRY_URL }}/${{ secrets.PROJECT_ID }}/airqo-views-api:latest
+          docker push ${{ secrets.REGISTRY_URL }}/${{ secrets.PROJECT_ID }}/airqo-views-api:${{ needs.image-tag.outputs.build_id }}
+          docker push ${{ secrets.REGISTRY_URL }}/${{ secrets.PROJECT_ID }}/airqo-views-api:latest
+      - name: Deploy to K8S
+        run: |
+          kubectl set image deployment/airqo-views-api views-api=${{ secrets.REGISTRY_URL }}/${{ secrets.PROJECT_ID }}/airqo-views-api:${{ needs.image-tag.outputs.build_id }} -n production
+          kubectl annotate deployment/airqo-views-api kubernetes.io/change-cause="Image updated to ${{ secrets.REGISTRY_URL }}/${{ secrets.PROJECT_ID }}/airqo-views-api:${{ needs.image-tag.outputs.build_id }} on ${{ needs.image-tag.outputs.datetime }}" -n production
+          
   ### events check ###
   events-check:
     name: build-push-events-check
     needs: [check, image-tag]
     if: needs.check.outputs.run_events_check == 'true'
->>>>>>> 0ea136f6
     runs-on: ubuntu-latest
     steps:
       - name: Checkout
@@ -588,23 +608,10 @@
       
       - name: Build and Push Docker Image
         run: |
-<<<<<<< HEAD
-          cd src/data-mgt/java/views/
-          docker build --target=production --tag ${{ secrets.REGISTRY_URL }}/${{ secrets.PROJECT_ID }}/airqo-views-api:${{ needs.image-tag.outputs.build_id }} .
-          docker tag ${{ secrets.REGISTRY_URL }}/${{ secrets.PROJECT_ID }}/airqo-views-api:${{ needs.image-tag.outputs.build_id }} ${{ secrets.REGISTRY_URL }}/${{ secrets.PROJECT_ID }}/airqo-views-api:latest
-          docker push ${{ secrets.REGISTRY_URL }}/${{ secrets.PROJECT_ID }}/airqo-views-api:${{ needs.image-tag.outputs.build_id }}
-          docker push ${{ secrets.REGISTRY_URL }}/${{ secrets.PROJECT_ID }}/airqo-views-api:latest
-      - name: Deploy to K8S
-        run: |
-          kubectl set image deployment/airqo-views-api views-api=${{ secrets.REGISTRY_URL }}/${{ secrets.PROJECT_ID }}/airqo-views-api:${{ needs.image-tag.outputs.build_id }} -n production
-          kubectl annotate deployment/airqo-views-api kubernetes.io/change-cause="Image updated to ${{ secrets.REGISTRY_URL }}/${{ secrets.PROJECT_ID }}/airqo-views-api:${{ needs.image-tag.outputs.build_id }} on ${{ needs.image-tag.outputs.datetime }}" -n production
-          
-=======
           cd src/data-mgt/python/events-monitor/
           docker build --tag ${{ secrets.REGISTRY_URL }}/${{ secrets.PROJECT_ID }}/airqo-events-notifs-job:latest .
           docker push ${{ secrets.REGISTRY_URL }}/${{ secrets.PROJECT_ID }}/airqo-events-notifs-job:latest
       - name: Deploy to K8S
         run: |
           cd k8s/events-monitor/
-          kubectl apply -f prod-events-notifs-cronjob.yaml
->>>>>>> 0ea136f6
+          kubectl apply -f prod-events-notifs-cronjob.yaml