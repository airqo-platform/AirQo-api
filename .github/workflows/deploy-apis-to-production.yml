name: deploy-apis-to-production

on:
  pull_request:
    branches:
      - master
    types:
      - closed

jobs:
  image-tag:
    if: github.event.pull_request.merged == true
    name: create image tag
    runs-on: ubuntu-latest
    outputs:
      build_id: ${{ steps.prep.outputs.build_id }} # build id
      datetime: ${{ steps.prep.outputs.datetime }} # build date
    steps:
      - name: generate build ID
        id: prep
        run: |
          sha=${GITHUB_SHA::8}
          timestamp=$(date +%s)
          datetime=$(date)
          echo "::set-output name=build_id::prod-${sha}-${timestamp}"
          echo "::set-output name=datetime::${datetime}"

  check:
    if: github.event.pull_request.merged == true
    name: check changed microservice(s)
    outputs:
      run_auth_service: ${{ steps.check_files.outputs.run_auth_service }} # auth service
      run_device_registry: ${{ steps.check_files.outputs.run_device_registry }} # device registry
      run_device_monitoring: ${{ steps.check_files.outputs.run_device_monitoring }} # device monitoring
      run_data_mgt: ${{ steps.check_files.outputs.run_data_mgt }} # data mgt
      run_analytics: ${{ steps.check_files.outputs.run_analytics }} # analytics
      run_device_uptime: ${{ steps.check_files.outputs.run_device_uptime }} # device uptime
      run_device_status: ${{ steps.check_files.outputs.run_device_status }} # device status
      run_locate: ${{ steps.check_files.outputs.run_locate }} # locate
      run_predict: ${{ steps.check_files.outputs.run_predict }} # predict
      run_gp_model: ${{ steps.check_files.outputs.run_gp_model }} # gp_model
      run_exceedances: ${{ steps.check_files.outputs.run_exceedances }} # exceedances
      run_meta_data: ${{ steps.check_files.outputs.run_meta_data }} # meta data
      run_view: ${{ steps.check_files.outputs.run_view }} # view
      run_calibrate: ${{ steps.check_files.outputs.run_calibrate }} # calibrate
      run_average_jobs: ${{ steps.check_files.outputs.run_average_jobs }} # average and calibration jobs
      run_events_check: ${{ steps.check_files.outputs.run_events_check }} # event checks
      run_notifications: ${{ steps.check_files.outputs.run_notifications }} # notification
      run_kafka_cluster_operator: ${{ steps.check_files.outputs.run_kafka_cluster_operator }} # kafka cluster operator
      run_kafka_cluster: ${{ steps.check_files.outputs.run_kafka_cluster }} # kafka cluster
      run_kafka_topics: ${{ steps.check_files.outputs.run_kafka_topics }} # kafka topics
      run_airflow: ${{ steps.check_files.outputs.run_airflow }} # airflow
      run_network_uptime: ${{ steps.check_files.outputs.run_network_uptime }} # network_uptime
      run_channel_data: ${{ steps.check_files.outputs.run_channel_data }} # channel data job
      run_kafka_connectors: ${{ steps.check_files.outputs.run_kafka_connectors }} # kafka connectors
      run_fault_detection: ${{ steps.check_files.outputs.run_fault_detection }} # fault detection
      run_nginx_ingress: ${{ steps.check_files.outputs.run_nginx_ingress }} # nginx ingress

    runs-on: ubuntu-latest
    steps:
      - name: checkout code
        uses: actions/checkout@v2
        with:
          fetch-depth: 2

        #### all microservices ######
      - name: check modified microserivce
        id: check_files
        run: |
          echo "=============== list modified files ==============="
          git diff --name-only HEAD^ HEAD

          echo "========== check paths of modified files =========="
          git diff --name-only HEAD^ HEAD > files.txt

          echo "::set-output name=run_auth_service::false"
          echo "::set-output name=run_device_registry::false"  
          echo "::set-output name=run_device_monitoring::false" 
          echo "::set-output name=run_data_mgt::false"
          echo "::set-output name=run_analytics::false"
          echo "::set-output name=run_device_uptime::false"  
          echo "::set-output name=run_device_status::false" 
          echo "::set-output name=run_locate::false"
          echo "::set-output name=run_predict::false"
          echo "::set-output name=run_gp_model::false"
          echo "::set-output name=run_exceedances::false"
          echo "::set-output name=run_meta_data::false"
          echo "::set-output name=run_view::false"
          echo "::set-output name=run_calibrate::false" 
          echo "::set-output name=run_average_jobs::false"
          echo "::set-output name=run_events_check::false"
          echo "::set-output name=run_notifications::false"
          echo "::set-output name=run_kafka_cluster_operator::false"
          echo "::set-output name=run_kafka_cluster::false"
          echo "::set-output name=run_kafka_topics::false"
          echo "::set-output name=run_airflow::false"
          echo "::set-output name=run_network_uptime::false"
          echo "::set-output name=run_channel_data::false"
          echo "::set-output name=run_kafka_connectors::false"
          echo "::set-output name=run_fault_detection::false"
          echo "::set-output name=run_nginx_ingress::false"

          while IFS= read -r file
          do
            echo $file
            
            if [[ $file == src/auth-service/* ]]; then
              echo "::set-output name=run_auth_service::true"
            fi
            
            if [[ $file == k8s/auth-service/* ]]; then
              echo "::set-output name=run_auth_service::true"
            fi

            if [[ $file == src/device-registry/* ]]; then
              echo "::set-output name=run_device_registry::true"
            fi

            if [[ $file == k8s/device-registry/* ]]; then
              echo "::set-output name=run_device_registry::true"
            fi

            if [[ $file == src/device-monitoring/* ]]; then
              echo "::set-output name=run_device_monitoring::true"
            fi

            if [[ $file == k8s/device-monitor/* ]]; then
              echo "::set-output name=run_device_monitoring::true"
            fi

            if [[ $file == src/data-mgt/node/* ]]; then
              echo "::set-output name=run_data_mgt::true"
            fi

            if [[ $file == k8s/data-mgt/* ]]; then
              echo "::set-output name=run_data_mgt::true"
            fi

            if [[ $file == src/analytics/* ]]; then
              echo "::set-output name=run_analytics::true"
            fi

            if [[ $file == k8s/analytics/* ]]; then
              echo "::set-output name=run_analytics::true"
            fi

            if [[ $file == src/device-uptime/* ]]; then
              echo "::set-output name=run_device_uptime::true"
            fi

            if [[ $file == k8s/device-uptime/* ]]; then
              echo "::set-output name=run_device_uptime::true"
            fi

            if [[ $file == src/device-status/* ]]; then
              echo "::set-output name=run_device_status::true"
            fi

            if [[ $file == k8s/device-status/* ]]; then
              echo "::set-output name=run_device_status::true"
            fi

            if [[ $file == src/locate/* ]]; then
              echo "::set-output name=run_locate::true"
            fi

            if [[ $file == k8s/locate/* ]]; then
              echo "::set-output name=run_locate::true"
            fi

            if [[ $file == src/predict/* ]]; then
              echo "::set-output name=run_predict::true"
            fi

            if [[ $file == k8s/predict/* ]]; then
              echo "::set-output name=run_predict::true"
            fi

            if [[ $file == src/gp-model/* ]]; then
              echo "::set-output name=run_gp_model::true"
            fi

            if [[ $file == k8s/gp-model/* ]]; then
              echo "::set-output name=run_gp_model::true"
            fi

            if [[ $file == src/exceedances/* ]]; then
              echo "::set-output name=run_exceedances::true"
            fi

            if [[ $file == k8s/exceedance/* ]]; then
              echo "::set-output name=run_exceedances::true"
            fi

            if [[ $file == src/meta-data/* ]]; then
              echo "::set-output name=run_meta_data::true"
            fi

            if [[ $file == k8s/meta-data/* ]]; then
              echo "::set-output name=run_meta_data::true"
            fi

            if [[ $file == src/view/* ]]; then
              echo "::set-output name=run_view::true"
            fi

            if [[ $file == k8s/view-api/* ]]; then
              echo "::set-output name=run_view::true"
            fi
            
            if [[ $file == src/calibrate/* ]]; then
              echo "::set-output name=run_calibrate::true"
            fi
            
            if [[ $file == k8s/calibrate/* ]]; then
              echo "::set-output name=run_calibrate::true"
            fi
            
            if [[ $file == src/data-mgt/python/cron-jobs/* ]]; then
              echo "::set-output name=run_average_jobs::true"
            fi

            if [[ $file == src/data-mgt/python/events-monitor/* ]]; then
              echo "::set-output name=run_events_check::true"
            fi

            if [[ $file == src/notifications/* ]]; then
              echo "::set-output name=run_notifications::true"
            fi

            if [[ $file == k8s/notification-service/* ]]; then
              echo "::set-output name=run_notifications::true"
            fi

            if [[ $file == k8s/kafka-clusters/* ]]; then
              echo "::set-output name=run_kafka_cluster::true"
            fi

            if [[ $file == k8s/kafka-operator/* ]]; then
              echo "::set-output name=run_kafka_cluster_operator::true"
            fi

            if [[ $file == k8s/kafka-topics/* ]]; then
              echo "::set-output name=run_kafka_topics::true"
            fi

            if [[ $file == src/airflow/* ]]; then
              echo "::set-output name=run_airflow::true"
            fi

            if [[ $file == k8s/airflow/* ]]; then
              echo "::set-output name=run_airflow::true"
            fi

            if [[ $file == src/network-uptime/* ]]; then
              echo "::set-output name=run_network_uptime::true"
            fi

            if [[ $file == k8s/network-uptime/* ]]; then
              echo "::set-output name=run_network_uptime::true"
            fi
            
            if [[ $file == src/channel-data/* ]]; then
              echo "::set-output name=run_channel_data::true"
            fi
            
            if [[ $file == k8s/channel-data/* ]]; then
              echo "::set-output name=run_channel_data::true"
            fi

            if [[ $file == src/fault-detection/* ]]; then
              echo "::set-output name=run_fault_detection::true"
            fi

            if [[ $file == k8s/fault-detection/* ]]; then
              echo "::set-output name=run_fault_detection::true"
            fi

            if [[ $file == src/kafka-connectors/* ]]; then
              echo "::set-output name=run_kafka_connectors::true"
            fi

            if [[ $file == k8s/kafka-connectors/* ]]; then
              echo "::set-output name=run_kafka_connectors::true"
            fi

            if [[ $file == k8s/nginx-ingress/* ]]; then
              echo "::set-output name=run_nginx_ingress::true"
            fi

            if [[ $file == workflow-trigger ]]; then
              echo "::set-output name=run_notifications::true"
              echo "::set-output name=run_events_check::true"
              echo "::set-output name=run_calibrate::true"
              echo "::set-output name=run_average_jobs::true"
              echo "::set-output name=run_meta_data::true"
              echo "::set-output name=run_exceedances::true"
              echo "::set-output name=run_gp_model::true"
              echo "::set-output name=run_predict::true"
              echo "::set-output name=run_locate::true"
              echo "::set-output name=run_device_status::true"
              echo "::set-output name=run_device_uptime::true"
              echo "::set-output name=run_analytics::true"
              echo "::set-output name=run_data_mgt::true"
              echo "::set-output name=run_device_monitoring::true"
              echo "::set-output name=run_device_registry::true"
              echo "::set-output name=run_auth_service::true"
              echo "::set-output name=run_airflow::true"
              echo "::set-output name=run_network_uptime::true"
              echo "::set-output name=run_channel_data::true"
              echo "::set-output name=run_fault_detection::true"
              echo "::set-output name=run_view::true"
              echo "::set-output name=run_kafka_connectors::true"
              echo "::set-output name=run_nginx_ingress::true"
            fi

          done < files.txt

  #### Kafka Connectors ######
  kafka-connectors:
    name: build-push-deploy-kafka-connectors
    needs: [check, image-tag]
    if: needs.check.outputs.run_kafka_connectors == 'true'
    runs-on: ubuntu-latest
    steps:
      - name: Checkout
        uses: actions/checkout@v2

      - name: Set up QEMU
        uses: docker/setup-qemu-action@v1

      - name: Set up Docker Buildx
        uses: docker/setup-buildx-action@v1

      - name: Login to GCR
        uses: docker/login-action@v1
        with:
          registry: ${{ secrets.REGISTRY_URL }}
          username: _json_key
          password: ${{ secrets.GCR_CONFIG }}

      - name: Build and push measurements source connectors
        uses: docker/build-push-action@v2
        with:
          push: true
          context: src/kafka-connectors/measurements-source-connector
          tags: ${{ secrets.REGISTRY_URL }}/${{ secrets.PROJECT_ID }}/measurements-connect:${{ needs.image-tag.outputs.build_id }},${{ secrets.REGISTRY_URL }}/${{ secrets.PROJECT_ID }}/measurements-connect:latest

      - name: Login to k8s cluster
        uses: azure/k8s-set-context@v1
        with:
          method: kubeconfig
          kubeconfig: ${{ secrets.K8S_CONFIG_PROD }}

      - name: Deploy to k8s cluster
        run: |
          export MEASUREMENTS_CONNECT_IMAGE=${{ secrets.REGISTRY_URL }}/${{ secrets.PROJECT_ID }}/measurements-connect:${{ needs.image-tag.outputs.build_id }}
          export STAGE_KAFKA_CLUSTER=${{ secrets.STAGE_KAFKA_CLUSTER }}
          cat k8s/kafka-connectors/measurements-connect.yaml | sed "s/{{MEASUREMENTS_CONNECT_IMAGE}}/$MEASUREMENTS_CONNECT_IMAGE/g" | sed "s/{{KAFKA_CLUSTER}}/$STAGE_KAFKA_CLUSTER/g" | kubectl apply -n message-broker -f-
          kubectl apply -f k8s/kafka-connectors/purple-air-connector.yaml -n message-broker

  ### auth service ###
  auth-service:
    name: build-push-deploy-auth
    needs: [check, image-tag]
    if: needs.check.outputs.run_auth_service == 'true'
    runs-on: ubuntu-latest
    steps:
      - name: Checkout
        uses: actions/checkout@v2

      - name: Login to GCR
        uses: docker/login-action@v1
        with:
          registry: ${{ secrets.REGISTRY_URL }}
          username: _json_key
          password: ${{ secrets.GCR_CONFIG }}

      - name: Login to K8S
        uses: azure/k8s-set-context@v1
        with:
          method: kubeconfig
          kubeconfig: ${{ secrets.K8S_CONFIG_PROD }}

      - name: Build and Push Docker Image
        run: |
          cd src/auth-service/
          docker build --target=production --tag ${{ secrets.REGISTRY_URL }}/${{ secrets.PROJECT_ID }}/airqo-auth-api:${{ needs.image-tag.outputs.build_id }} .
          docker tag ${{ secrets.REGISTRY_URL }}/${{ secrets.PROJECT_ID }}/airqo-auth-api:${{ needs.image-tag.outputs.build_id }} ${{ secrets.REGISTRY_URL }}/${{ secrets.PROJECT_ID }}/airqo-auth-api:latest
          docker push ${{ secrets.REGISTRY_URL }}/${{ secrets.PROJECT_ID }}/airqo-auth-api:${{ needs.image-tag.outputs.build_id }}
          docker push ${{ secrets.REGISTRY_URL }}/${{ secrets.PROJECT_ID }}/airqo-auth-api:latest

      - name: Login to GCP
        uses: google-github-actions/auth@v0
        with:
          credentials_json: ${{ secrets.GCP_SA_CREDENTIALS }}

      - name: Setup Cloud SDK
        uses: google-github-actions/setup-gcloud@v0

      - name: Update the corresponding k8s configmap(s)
        run: |
          cd src/auth-service/
          gcloud secrets versions access latest --secret="prod-env-auth-service" > .env
          kubectl create configmap --dry-run=client -o yaml --from-env-file=.env prod-auth-api-config | kubectl replace -f - -n production
          gcloud secrets versions access latest --secret="prod-key-auth-service-firebase-admin-sdk" > firebase_admin_sdk.json
          kubectl create configmap --dry-run=client -o yaml --from-file=firebase_admin_sdk.json prod-auth-api-config-files | kubectl replace -f - -n production

      - name: Deploy to K8S
        run: |
          kubectl apply -f k8s/auth-service/prod-auth-api.yaml
          kubectl set image deployment/airqo-auth-api auth-api=${{ secrets.REGISTRY_URL }}/${{ secrets.PROJECT_ID }}/airqo-auth-api:${{ needs.image-tag.outputs.build_id }} -n production
          kubectl annotate deployment/airqo-auth-api kubernetes.io/change-cause="Image updated to ${{ secrets.REGISTRY_URL }}/${{ secrets.PROJECT_ID }}/airqo-auth-api:${{ needs.image-tag.outputs.build_id }} on ${{ needs.image-tag.outputs.datetime }}" -n production

  #### Fault Detection ######
  fault-detection:
    name: build-push-deploy-fault-detection
    needs: [check, image-tag]
    if: needs.check.outputs.run_fault_detection == 'true'
    runs-on: ubuntu-latest
    steps:
      - name: Checkout
        uses: actions/checkout@v2

      - name: Set up QEMU
        uses: docker/setup-qemu-action@v1

      - name: Set up Docker Buildx
        uses: docker/setup-buildx-action@v1

      - name: Login to GCR
        uses: docker/login-action@v1
        with:
          registry: ${{ secrets.REGISTRY_URL }}
          username: _json_key
          password: ${{ secrets.GCR_CONFIG }}

      - name: Build and push train catboost model
        uses: docker/build-push-action@v2
        with:
          push: true
          context: src/fault-detection
          target: train-catboost-model
          tags: ${{ secrets.REGISTRY_URL }}/${{ secrets.PROJECT_ID }}/prod-train-catboost-model:${{ needs.image-tag.outputs.build_id }},${{ secrets.REGISTRY_URL }}/${{ secrets.PROJECT_ID }}/prod-train-catboost-model:latest

      - name: Build and push train lstm model
        uses: docker/build-push-action@v2
        with:
          push: true
          context: src/fault-detection
          target: train-lstm-model
          tags: ${{ secrets.REGISTRY_URL }}/${{ secrets.PROJECT_ID }}/prod-train-lstm-model:${{ needs.image-tag.outputs.build_id }},${{ secrets.REGISTRY_URL }}/${{ secrets.PROJECT_ID }}/prod-train-lstm-model:latest

      - name: Build and push fault detection API
        uses: docker/build-push-action@v2
        with:
          push: true
          context: src/fault-detection
          target: production
          tags: ${{ secrets.REGISTRY_URL }}/${{ secrets.PROJECT_ID }}/prod-fault-detection-api:${{ needs.image-tag.outputs.build_id }},${{ secrets.REGISTRY_URL }}/${{ secrets.PROJECT_ID }}/prod-fault-detection-api:latest

      - name: Login to k8s cluster
        uses: azure/k8s-set-context@v1
        with:
          method: kubeconfig
          kubeconfig: ${{ secrets.K8S_CONFIG_PROD }}

      - name: Login to GCP
        uses: google-github-actions/auth@v0
        with:
          credentials_json: ${{ secrets.GCP_SA_CREDENTIALS }}

      - name: Setup Cloud SDK
        uses: google-github-actions/setup-gcloud@v0

      - name: Update the corresponding k8s configmap(s)
        run: |
          cd src/fault-detection/
          gcloud secrets versions access latest --secret="prod-env-fault-detection" > .env
          kubectl create configmap --dry-run=client -o yaml --from-env-file=.env prod-fault-detection-api-config | kubectl replace -f - -n production

      - name: Deploy to k8s cluster
        run: |
          kubectl apply -f k8s/fault-detection/prod-fault-detection-api.yaml -n production
          kubectl rollout restart deployment prod-fault-detection-api  -n production

  ### airflow ###
  airflow:
    name: build-push-deploy-airflow
    needs: [check, image-tag]
    if: needs.check.outputs.run_airflow == 'true'
    runs-on: ubuntu-latest
    steps:
      - name: Checkout
        uses: actions/checkout@v2

      - name: Set up QEMU
        uses: docker/setup-qemu-action@v1

      - name: Set up Docker Buildx
        uses: docker/setup-buildx-action@v1

      - name: Login to GCR
        uses: docker/login-action@v1
        with:
          registry: ${{ secrets.REGISTRY_URL }}
          username: _json_key
          password: ${{ secrets.GCR_CONFIG }}

      - name: Login to K8S
        uses: azure/k8s-set-context@v1
        with:
          method: kubeconfig
          kubeconfig: ${{ secrets.K8S_CONFIG_PROD }}

      - name: Build and push app
        uses: docker/build-push-action@v2
        with:
          push: true
          context: src/airflow
          target: deployment
          tags: ${{ secrets.REGISTRY_URL }}/${{ secrets.PROJECT_ID }}/airqo-apache-airflow:${{ needs.image-tag.outputs.build_id }},${{ secrets.REGISTRY_URL }}/${{ secrets.PROJECT_ID }}/airqo-apache-airflow:latest

      - name: Build and push XCom
        uses: docker/build-push-action@v2
        with:
          push: true
          context: src/airflow
          target: xcom-setup
          tags: ${{ secrets.REGISTRY_URL }}/${{ secrets.PROJECT_ID }}/airqo-apache-airflow-xcom:${{ needs.image-tag.outputs.build_id }},${{ secrets.REGISTRY_URL }}/${{ secrets.PROJECT_ID }}/airqo-apache-airflow-xcom:latest

      # - name: Deploy to K8S
      #   uses: Azure/k8s-deploy@v1.4
      #   with:
      #     namespace: "airflow"
      #     manifests: |
      #       k8s/airflow/airflow-app.yaml
      #     images: "${{ secrets.REGISTRY_URL }}/${{ secrets.PROJECT_ID }}/airqo-apache-airflow:${{ needs.image-tag.outputs.build_id }}"
      #     kubectl-version: "latest"

      - name: Deploy to K8S
        run: |
          kubectl apply -f k8s/airflow/airflow-app.yaml
          kubectl rollout restart deployment airflow  -n pipeline

  #### Device Registry ######
  device-registry:
    name: build-push-deploy-device-registry
    needs: [check, image-tag]
    if: needs.check.outputs.run_device_registry == 'true'
    runs-on: ubuntu-latest
    steps:
      - name: Checkout
        uses: actions/checkout@v2

      - name: Login to GCR
        uses: docker/login-action@v1
        with:
          registry: ${{ secrets.REGISTRY_URL }}
          username: _json_key
          password: ${{ secrets.GCR_CONFIG }}

      - name: Login to K8S
        uses: azure/k8s-set-context@v1
        with:
          method: kubeconfig
          kubeconfig: ${{ secrets.K8S_CONFIG_PROD }}

      - name: Build and Push Docker Image
        run: |
          cd src/device-registry/
          docker build --target=production --tag ${{ secrets.REGISTRY_URL }}/${{ secrets.PROJECT_ID }}/airqo-device-registry-api:${{ needs.image-tag.outputs.build_id }} .
          docker tag ${{ secrets.REGISTRY_URL }}/${{ secrets.PROJECT_ID }}/airqo-device-registry-api:${{ needs.image-tag.outputs.build_id }} ${{ secrets.REGISTRY_URL }}/${{ secrets.PROJECT_ID }}/airqo-device-registry-api:latest
          docker push ${{ secrets.REGISTRY_URL }}/${{ secrets.PROJECT_ID }}/airqo-device-registry-api:${{ needs.image-tag.outputs.build_id }}
          docker push ${{ secrets.REGISTRY_URL }}/${{ secrets.PROJECT_ID }}/airqo-device-registry-api:latest

      - name: Login to GCP
        uses: google-github-actions/auth@v0
        with:
          credentials_json: ${{ secrets.GCP_SA_CREDENTIALS }}

      - name: Setup Cloud SDK
        uses: google-github-actions/setup-gcloud@v0

      - name: Update the corresponding k8s configmap(s)
        run: |
          cd src/device-registry/
          gcloud secrets versions access latest --secret="prod-env-device-registry" > .env
          kubectl create configmap --dry-run=client -o yaml --from-env-file=.env env-device-registry-production | kubectl replace -f - -n production
          gcloud secrets versions access latest --secret="prod-key-device-registry-service-account" > google_application_credentials.json
          kubectl create configmap --dry-run=client -o yaml --from-file=google_application_credentials.json device-registry-config-files | kubectl replace -f - -n production

      - name: Deploy to K8S
        run: |
          kubectl apply -f k8s/device-registry/prod-device-registry-api.yaml -n production
          kubectl set image deployment/airqo-device-registry-api device-reg-api=${{ secrets.REGISTRY_URL }}/${{ secrets.PROJECT_ID }}/airqo-device-registry-api:${{ needs.image-tag.outputs.build_id }} -n production
          kubectl annotate deployment/airqo-device-registry-api kubernetes.io/change-cause="Image updated to ${{ secrets.REGISTRY_URL }}/${{ secrets.PROJECT_ID }}/airqo-device-registry-api:${{ needs.image-tag.outputs.build_id }} on ${{ needs.image-tag.outputs.datetime }}" -n production

  ### device monitoring ###
  device-monitoring:
    name: build-push-deploy-device-monitoring
    needs: [check, image-tag]
    if: needs.check.outputs.run_device_monitoring == 'true'
    runs-on: ubuntu-latest
    steps:
      - name: Checkout
        uses: actions/checkout@v2

      - name: Login to GCR
        uses: docker/login-action@v1
        with:
          registry: ${{ secrets.REGISTRY_URL }}
          username: _json_key
          password: ${{ secrets.GCR_CONFIG }}

      - name: Login to K8S
        uses: azure/k8s-set-context@v1
        with:
          method: kubeconfig
          kubeconfig: ${{ secrets.K8S_CONFIG_PROD }}

      - name: Build and Push Docker Image
        run: |
          cd src/device-monitoring/
          docker build --target=production --tag ${{ secrets.REGISTRY_URL }}/${{ secrets.PROJECT_ID }}/airqo-device-monitor-api:${{ needs.image-tag.outputs.build_id }} .
          docker tag ${{ secrets.REGISTRY_URL }}/${{ secrets.PROJECT_ID }}/airqo-device-monitor-api:${{ needs.image-tag.outputs.build_id }} ${{ secrets.REGISTRY_URL }}/${{ secrets.PROJECT_ID }}/airqo-device-monitor-api:latest
          docker push ${{ secrets.REGISTRY_URL }}/${{ secrets.PROJECT_ID }}/airqo-device-monitor-api:${{ needs.image-tag.outputs.build_id }}
          docker push ${{ secrets.REGISTRY_URL }}/${{ secrets.PROJECT_ID }}/airqo-device-monitor-api:latest

      - name: Login to GCP
        uses: google-github-actions/auth@v0
        with:
          credentials_json: ${{ secrets.GCP_SA_CREDENTIALS }}

      - name: Setup Cloud SDK
        uses: google-github-actions/setup-gcloud@v0

      - name: Update the corresponding k8s configmap(s)
        run: |
          cd src/device-monitoring/
          gcloud secrets versions access latest --secret="prod-env-device-monitoring" > .env
          kubectl create configmap --dry-run=client -o yaml --from-env-file=.env env-device-monitoring-production | kubectl replace -f - -n production

      - name: Deploy to K8S
        run: |
          kubectl apply -f k8s/device-monitor/prod-device-monitor-api.yaml -n production
          kubectl set image deployment/airqo-device-monitor-api dev-monitor-api=${{ secrets.REGISTRY_URL }}/${{ secrets.PROJECT_ID }}/airqo-device-monitor-api:${{ needs.image-tag.outputs.build_id }} -n production
          kubectl annotate deployment/airqo-device-monitor-api kubernetes.io/change-cause="Image updated to ${{ secrets.REGISTRY_URL }}/${{ secrets.PROJECT_ID }}/airqo-device-monitor-api:${{ needs.image-tag.outputs.build_id }} on ${{ needs.image-tag.outputs.datetime }}" -n production

  ### data-mgt ###
  data-mgt:
    name: build-push-deploy-data-mgt
    needs: check
    if: needs.check.outputs.run_data_mgt == 'true'
    runs-on: ubuntu-latest
    steps:
      - name: Checkout
        uses: actions/checkout@v2

      - name: Login to GCR
        uses: docker/login-action@v1
        with:
          registry: ${{ secrets.REGISTRY_URL }}
          username: _json_key
          password: ${{ secrets.GCR_CONFIG }}

      - name: Login to K8S
        uses: azure/k8s-set-context@v1
        with:
          method: kubeconfig
          kubeconfig: ${{ secrets.K8S_CONFIG_PROD }}

      - name: Build and Push Docker Image
        run: |
          cd src/data-mgt/node/
          docker build --tag ${{ secrets.REGISTRY_URL }}/${{ secrets.PROJECT_ID }}/airqo-data-mgt-api:latest .
          docker push ${{ secrets.REGISTRY_URL }}/${{ secrets.PROJECT_ID }}/airqo-data-mgt-api:latest

      - name: Login to GCP
        uses: google-github-actions/auth@v0
        with:
          credentials_json: ${{ secrets.GCP_SA_CREDENTIALS }}

      - name: Setup Cloud SDK
        uses: google-github-actions/setup-gcloud@v0

      - name: Update the corresponding k8s configmap(s)
        run: |
          cd src/data-mgt/node/
          gcloud secrets versions access latest --secret="prod-env-data-mgt-nodejs" > .env
          kubectl create configmap --dry-run=client -o yaml --from-env-file=.env data-mgt-api-config | kubectl replace -f - -n production

      - name: Deploy to K8S
        run: |
          kubectl apply -f k8s/data-mgt/prod-data-mgt-api.yaml -n production
          kubectl rollout restart deployment/airqo-data-mgt-api -n production

  ### analytics ###
  analytics:
    name: build-push-deploy-analytics
    needs: [check, image-tag]
    if: needs.check.outputs.run_analytics == 'true'
    runs-on: ubuntu-latest
    steps:
      - name: Checkout
        uses: actions/checkout@v2

      ### run unit tests ###

      - name: Login to GCR
        uses: docker/login-action@v1
        with:
          registry: ${{ secrets.REGISTRY_URL }}
          username: _json_key
          password: ${{ secrets.GCR_CONFIG }}

      - name: Login to K8S
        uses: azure/k8s-set-context@v1
        with:
          method: kubeconfig
          kubeconfig: ${{ secrets.K8S_CONFIG_PROD }}

      - name: Build and Push Docker Image
        run: |
          cd src/analytics/
          docker build --target=production --tag ${{ secrets.REGISTRY_URL }}/${{ secrets.PROJECT_ID }}/airqo-analytics-api:${{ needs.image-tag.outputs.build_id }} .
          docker tag ${{ secrets.REGISTRY_URL }}/${{ secrets.PROJECT_ID }}/airqo-analytics-api:${{ needs.image-tag.outputs.build_id }} ${{ secrets.REGISTRY_URL }}/${{ secrets.PROJECT_ID }}/airqo-analytics-api:latest
          docker push ${{ secrets.REGISTRY_URL }}/${{ secrets.PROJECT_ID }}/airqo-analytics-api:${{ needs.image-tag.outputs.build_id }}
          docker push ${{ secrets.REGISTRY_URL }}/${{ secrets.PROJECT_ID }}/airqo-analytics-api:latest

      - name: Login to GCP
        uses: google-github-actions/auth@v0
        with:
          credentials_json: ${{ secrets.GCP_SA_CREDENTIALS }}

      - name: Setup Cloud SDK
        uses: google-github-actions/setup-gcloud@v0

      - name: Update the corresponding k8s configmap(s)
        run: |
          cd src/analytics/
          gcloud secrets versions access latest --secret="prod-env-analytics" > .env
          kubectl create configmap --dry-run=client -o yaml --from-env-file=.env env-analytics-production | kubectl replace -f - -n production
          gcloud secrets versions access latest --secret="prod-key-analytics-service-account" > google_application_credentials.json
          kubectl create configmap --dry-run=client -o yaml --from-file=google_application_credentials.json prod-analytics-config-files | kubectl replace -f - -n production

      - name: Deploy to K8S
        run: |
          kubectl apply -f k8s/analytics/prod-analytics-api.yaml -n production
          kubectl set image deployment/airqo-analytics-api analytics-api=${{ secrets.REGISTRY_URL }}/${{ secrets.PROJECT_ID }}/airqo-analytics-api:${{ needs.image-tag.outputs.build_id }} -n production
          kubectl annotate deployment/airqo-analytics-api kubernetes.io/change-cause="Image updated to ${{ secrets.REGISTRY_URL }}/${{ secrets.PROJECT_ID }}/airqo-analytics-api:${{ needs.image-tag.outputs.build_id }} on ${{ needs.image-tag.outputs.datetime }}" -n production

  ### device uptime ###
  device-uptime:
    name: build-push-deploy-device-uptime
    needs: check
    if: needs.check.outputs.run_device_uptime == 'true'
    runs-on: ubuntu-latest
    steps:
      - name: Checkout
        uses: actions/checkout@v2

      ### run unit tests ###

      - name: Login to GCR
        uses: docker/login-action@v1
        with:
          registry: ${{ secrets.REGISTRY_URL }}
          username: _json_key
          password: ${{ secrets.GCR_CONFIG }}

      - name: Login to K8S
        uses: azure/k8s-set-context@v1
        with:
          method: kubeconfig
          kubeconfig: ${{ secrets.K8S_CONFIG_PROD }}

      - name: Build and Push Docker Image
        run: |
          cd src/device-uptime/
          docker build --tag ${{ secrets.REGISTRY_URL }}/${{ secrets.PROJECT_ID }}/airqo-device-uptime-job:latest -f Dockerfile .
          docker push ${{ secrets.REGISTRY_URL }}/${{ secrets.PROJECT_ID }}/airqo-device-uptime-job:latest

      - name: Login to GCP
        uses: google-github-actions/auth@v0
        with:
          credentials_json: ${{ secrets.GCP_SA_CREDENTIALS }}

      - name: Setup Cloud SDK
        uses: google-github-actions/setup-gcloud@v0

      - name: Update the corresponding k8s configmap(s)
        run: |
          cd src/device-uptime/
          gcloud secrets versions access latest --secret="prod-env-device-uptime" > .env
          kubectl create configmap --dry-run=client -o yaml --from-env-file=.env env-device-uptime-production | kubectl replace -f - -n production

      - name: Deploy to K8S
        run: |
          kubectl apply -f k8s/device-uptime/prod-airqo-device-uptime-job.yaml

  ### device status ###
  device-status:
    name: build-push-deploy-device-status
    needs: check
    if: needs.check.outputs.run_device_status == 'true'
    runs-on: ubuntu-latest
    steps:
      - name: Checkout
        uses: actions/checkout@v2

      ### run unit tests ###

      - name: Login to GCR
        uses: docker/login-action@v1
        with:
          registry: ${{ secrets.REGISTRY_URL }}
          username: _json_key
          password: ${{ secrets.GCR_CONFIG }}

      - name: Login to K8S
        uses: azure/k8s-set-context@v1
        with:
          method: kubeconfig
          kubeconfig: ${{ secrets.K8S_CONFIG_PROD }}

      - name: Build and Push Docker Image
        run: |
          cd src/device-status/
          docker build --tag ${{ secrets.REGISTRY_URL }}/${{ secrets.PROJECT_ID }}/airqo-device-status-job:latest -f Dockerfile .
          docker push ${{ secrets.REGISTRY_URL }}/${{ secrets.PROJECT_ID }}/airqo-device-status-job:latest

      - name: Login to GCP
        uses: google-github-actions/auth@v0
        with:
          credentials_json: ${{ secrets.GCP_SA_CREDENTIALS }}

      - name: Setup Cloud SDK
        uses: google-github-actions/setup-gcloud@v0

      - name: Update the corresponding k8s configmap(s)
        run: |
          cd src/device-status/
          gcloud secrets versions access latest --secret="prod-env-device-status" > .env
          kubectl create configmap --dry-run=client -o yaml --from-env-file=.env env-device-status-production | kubectl replace -f - -n production

      - name: Deploy to K8S
        run: |
          kubectl apply -f k8s/device-status/prod-airqo-device-status-job.yaml

  ### kafka cluster operator ###
  kafka-cluster-operator:
    name: build-push-deploy-kafka-cluster-operator
    needs: [check]
    if: needs.check.outputs.run_kafka_cluster_operator == 'true'
    runs-on: ubuntu-latest
    steps:
      - name: Checkout
        uses: actions/checkout@v2

      - name: Login to K8S
        uses: azure/k8s-set-context@v1
        with:
          method: kubeconfig
          kubeconfig: ${{ secrets.K8S_CONFIG_PROD }}

      - name: Deploy to K8S
        run: |
          kubectl apply -f k8s/namespaces/message-broker.yaml
          bash k8s/kafka-operator/deployment-script.sh

  ### kafka cluster ###
  kafka-cluster:
    name: build-push-deploy-kafka-cluster
    needs: [check]
    if: ${{ (needs.check.outputs.run_kafka_cluster == 'true') || (needs.check.outputs.run_kafka_cluster_operator == 'true') }}
    runs-on: ubuntu-latest
    steps:
      - name: Checkout
        uses: actions/checkout@v2

      - name: Login to K8S
        uses: azure/k8s-set-context@v1
        with:
          method: kubeconfig
          kubeconfig: ${{ secrets.K8S_CONFIG_PROD }}

      - name: Deploy to K8S
        run: |
          export KAFKA_BROKER_0=${{ secrets.PROD_KAFKA_BROKER_0 }}
          export KAFKA_BROKER_1=${{ secrets.PROD_KAFKA_BROKER_1 }}
          export KAFKA_BROKER_2=${{ secrets.PROD_KAFKA_BROKER_2 }}
          cat k8s/kafka-clusters/kafka-cluster.yaml | sed "s/{{KAFKA_BROKER_0}}/$PROD_KAFKA_BROKER_0/g" | sed "s/{{KAFKA_BROKER_1}}/$PROD_KAFKA_BROKER_1/g" | sed "s/{{KAFKA_BROKER_2}}/$PROD_KAFKA_BROKER_2/g" | kubectl apply -n message-broker -f-

  ### kafka topics ###
  kafka-topics:
    name: build-push-deploy-kafka-topics
    needs: [check]
    if: ${{ (needs.check.outputs.run_kafka_cluster == 'true') || (needs.check.outputs.run_kafka_topics == 'true') }}
    runs-on: ubuntu-latest
    steps:
      - name: Checkout
        uses: actions/checkout@v2

      - name: Login to K8S
        uses: azure/k8s-set-context@v1
        with:
          method: kubeconfig
          kubeconfig: ${{ secrets.K8S_CONFIG_PROD }}

      - name: Deploy to K8S
        run: |
          kubectl apply -f k8s/kafka-topics/kafka-topics.yaml -n message-broker

  ### locate ###
  locate:
    name: build-push-deploy-locate
    needs: [check, image-tag]
    if: needs.check.outputs.run_locate == 'true'
    runs-on: ubuntu-latest
    steps:
      - name: Checkout
        uses: actions/checkout@v2

      ### run unit tests ###

      - name: Login to GCR
        uses: docker/login-action@v1
        with:
          registry: ${{ secrets.REGISTRY_URL }}
          username: _json_key
          password: ${{ secrets.GCR_CONFIG }}

      - name: Login to K8S
        uses: azure/k8s-set-context@v1
        with:
          method: kubeconfig
          kubeconfig: ${{ secrets.K8S_CONFIG_PROD }}

      - name: Build and Push Docker Image
        run: |
          cd src/locate/
          docker build --target=production --tag ${{ secrets.REGISTRY_URL }}/${{ secrets.PROJECT_ID }}/airqo-locate-api:${{ needs.image-tag.outputs.build_id }} .
          docker tag ${{ secrets.REGISTRY_URL }}/${{ secrets.PROJECT_ID }}/airqo-locate-api:${{ needs.image-tag.outputs.build_id }} ${{ secrets.REGISTRY_URL }}/${{ secrets.PROJECT_ID }}/airqo-locate-api:latest
          docker push ${{ secrets.REGISTRY_URL }}/${{ secrets.PROJECT_ID }}/airqo-locate-api:${{ needs.image-tag.outputs.build_id }}
          docker push ${{ secrets.REGISTRY_URL }}/${{ secrets.PROJECT_ID }}/airqo-locate-api:latest

      - name: Login to GCP
        uses: google-github-actions/auth@v0
        with:
          credentials_json: ${{ secrets.GCP_SA_CREDENTIALS }}

      - name: Setup Cloud SDK
        uses: google-github-actions/setup-gcloud@v0

      - name: Update the corresponding k8s configmap(s)
        run: |
          cd src/locate/
          gcloud secrets versions access latest --secret="prod-env-locate-api" > .env
          kubectl create configmap --dry-run=client -o yaml --from-env-file=.env env-locate-production | kubectl replace -f - -n production

      - name: Deploy to K8S
        run: |
          kubectl apply -f k8s/locate/prod-locate-api.yaml -n production
          kubectl set image deployment/airqo-locate-api locate-api=${{ secrets.REGISTRY_URL }}/${{ secrets.PROJECT_ID }}/airqo-locate-api:${{ needs.image-tag.outputs.build_id }} -n production
          kubectl annotate deployment/airqo-locate-api kubernetes.io/change-cause="Image updated to ${{ secrets.REGISTRY_URL }}/${{ secrets.PROJECT_ID }}/airqo-locate-api:${{ needs.image-tag.outputs.build_id }} on ${{ needs.image-tag.outputs.datetime }}" -n production

  ### gp model ###
  gp-model:
    name: build-push-deploy-gp-model
    needs: check
    if: needs.check.outputs.run_gp_model == 'true'
    runs-on: ubuntu-latest
    steps:
      - name: Checkout
        uses: actions/checkout@v2

      ### run unit tests ###

      - name: Login to GCR
        uses: docker/login-action@v1
        with:
          registry: ${{ secrets.REGISTRY_URL }}
          username: _json_key
          password: ${{ secrets.GCR_CONFIG }}

      - name: Login to K8S
        uses: azure/k8s-set-context@v1
        with:
          method: kubeconfig
          kubeconfig: ${{ secrets.K8S_CONFIG_PROD }}

      - name: Build and Push Docker Image
        run: |
          cd src/gp-model/
          docker build --target=production --tag ${{ secrets.REGISTRY_URL }}/${{ secrets.PROJECT_ID }}/airqo-gp-model-job:latest .
          docker push ${{ secrets.REGISTRY_URL }}/${{ secrets.PROJECT_ID }}/airqo-gp-model-job:latest

      - name: Login to GCP
        uses: google-github-actions/auth@v0
        with:
          credentials_json: ${{ secrets.GCP_SA_CREDENTIALS }}

      - name: Setup Cloud SDK
        uses: google-github-actions/setup-gcloud@v0

      - name: Update the corresponding k8s configmap(s)
        run: |
          cd src/gp-model/
          gcloud secrets versions access latest --secret="prod-env-gp-model" > .env
          kubectl create configmap --dry-run=client -o yaml --from-env-file=.env env-gp-model-production | kubectl replace -f - -n production

      - name: Deploy to K8S
        run: |
          kubectl apply -f k8s/gp-model/prod-airqo-gp-model-job.yaml

  ### exceddences ###
  exceedance:
    name: build-push-deploy-exceedances
    needs: [check, image-tag]
    if: needs.check.outputs.run_exceedances == 'true'
    runs-on: ubuntu-latest
    steps:
      - name: Checkout
        uses: actions/checkout@v2

      ### run unit tests ###

      - name: Login to GCR
        uses: docker/login-action@v1
        with:
          registry: ${{ secrets.REGISTRY_URL }}
          username: _json_key
          password: ${{ secrets.GCR_CONFIG }}

      - name: Login to K8S
        uses: azure/k8s-set-context@v1
        with:
          method: kubeconfig
          kubeconfig: ${{ secrets.K8S_CONFIG_PROD }}

      - name: Build and push AirQo Docker image
        uses: docker/build-push-action@v2
        with:
          push: true
          context: src/exceedances
          target: airqo-production
          tags: ${{ secrets.REGISTRY_URL }}/${{ secrets.PROJECT_ID }}/airqo-exceedance-job:${{ needs.image-tag.outputs.build_id }},${{ secrets.REGISTRY_URL }}/${{ secrets.PROJECT_ID }}/airqo-exceedance-job:latest

      - name: Build and push KCCA Docker image
        uses: docker/build-push-action@v2
        with:
          push: true
          context: src/exceedances
          target: kcca-production
          tags: ${{ secrets.REGISTRY_URL }}/${{ secrets.PROJECT_ID }}/kcca-exceedance-job:${{ needs.image-tag.outputs.build_id }},${{ secrets.REGISTRY_URL }}/${{ secrets.PROJECT_ID }}/kcca-exceedance-job:latest

      - name: Deploy to K8S
        run: |
          kubectl apply -f k8s/exceedance/prod-airqo-exceedance-job.yaml
          kubectl apply -f k8s/exceedance/prod-kcca-exceedance-job.yaml

  ### meta-data ###
  meta-data:
    name: build-push-deploy-meta-data
    needs: [check, image-tag]
    if: needs.check.outputs.run_meta_data == 'true'
    runs-on: ubuntu-latest
    steps:
      - name: Checkout
        uses: actions/checkout@v2

      ### run unit tests ###

      - name: Login to GCR
        uses: docker/login-action@v1
        with:
          registry: ${{ secrets.REGISTRY_URL }}
          username: _json_key
          password: ${{ secrets.GCR_CONFIG }}

      - name: Login to K8S
        uses: azure/k8s-set-context@v1
        with:
          method: kubeconfig
          kubeconfig: ${{ secrets.K8S_CONFIG_PROD }}

      - name: Build and Push Docker Image
        run: |
<<<<<<< HEAD
          cd src/data-mgt/python/extract-external-data/
          docker build --target=production --tag ${{ secrets.REGISTRY_URL }}/${{ secrets.PROJECT_ID }}/airqo-datawarehouse-api:${{ needs.image-tag.outputs.build_id }} .
          docker tag ${{ secrets.REGISTRY_URL }}/${{ secrets.PROJECT_ID }}/airqo-datawarehouse-api:${{ needs.image-tag.outputs.build_id }} ${{ secrets.REGISTRY_URL }}/${{ secrets.PROJECT_ID }}/airqo-datawarehouse-api:latest
          docker push ${{ secrets.REGISTRY_URL }}/${{ secrets.PROJECT_ID }}/airqo-datawarehouse-api:${{ needs.image-tag.outputs.build_id }}
          docker push ${{ secrets.REGISTRY_URL }}/${{ secrets.PROJECT_ID }}/airqo-datawarehouse-api:latest
=======
          cd src/meta-data/
          docker build --target=deployment --tag ${{ secrets.REGISTRY_URL }}/${{ secrets.PROJECT_ID }}/airqo-meta-data-api:${{ needs.image-tag.outputs.build_id }} .
          docker tag ${{ secrets.REGISTRY_URL }}/${{ secrets.PROJECT_ID }}/airqo-meta-data-api:${{ needs.image-tag.outputs.build_id }} ${{ secrets.REGISTRY_URL }}/${{ secrets.PROJECT_ID }}/airqo-meta-data-api:latest
          docker push ${{ secrets.REGISTRY_URL }}/${{ secrets.PROJECT_ID }}/airqo-meta-data-api:${{ needs.image-tag.outputs.build_id }}
          docker push ${{ secrets.REGISTRY_URL }}/${{ secrets.PROJECT_ID }}/airqo-meta-data-api:latest
>>>>>>> a6e819b5

      - name: Login to GCP
        uses: google-github-actions/auth@v0
        with:
          credentials_json: ${{ secrets.GCP_SA_CREDENTIALS }}

      - name: Setup Cloud SDK
        uses: google-github-actions/setup-gcloud@v0

      - name: Update the corresponding k8s configmap(s)
        run: |
<<<<<<< HEAD
          cd src/data-mgt/python/extract-external-data/
          gcloud secrets versions access latest --secret="prod-env-datawarehouse" > .env
          kubectl create configmap --dry-run=client -o yaml --from-env-file=.env prod-datawarehouse-api-config | kubectl replace -f - -n production
          gcloud secrets versions access latest --secret="prod-key-datawarehouse-service-account" > google_application_credentials.json
          kubectl create configmap --dry-run=client -o yaml --from-file=google_application_credentials.json prod-datawarehouse-api-config-files | kubectl replace -f - -n production
=======
          cd src/meta-data/
          gcloud secrets versions access latest --secret="prod-env-metadata" > .env
          kubectl create configmap --dry-run=client -o yaml --from-env-file=.env prod-meta-data-api-config | kubectl replace -f - -n production
          gcloud secrets versions access latest --secret="prod-key-metadata-service-account" > google_application_credentials.json
          kubectl create configmap --dry-run=client -o yaml --from-file=google_application_credentials.json prod-meta-data-api-config-files | kubectl replace -f - -n production
>>>>>>> a6e819b5

      - name: Login to GCP
        uses: google-github-actions/auth@v0
        with:
          credentials_json: ${{ secrets.GCP_SA_CREDENTIALS }}

      - name: Setup Cloud SDK
        uses: google-github-actions/setup-gcloud@v0

      - name: Update the corresponding k8s configmap(s)
        run: |
          cd src/exceedances/
          gcloud secrets versions access latest --secret="prod-env-exceedances" > .env
          kubectl create configmap --dry-run=client -o yaml --from-env-file=.env env-exceedance-production | kubectl replace -f - -n production

      - name: Deploy to K8S
        run: |
          kubectl apply -f k8s/meta-data/prod-meta-data-api.yaml
          kubectl rollout restart deployment airqo-meta-data-api -n production

  ### view ###
  view:
    name: build-push-deploy-view
    needs: [check, image-tag]
    if: needs.check.outputs.run_view == 'true'
    runs-on: ubuntu-latest
    steps:
      - name: Checkout
        uses: actions/checkout@v2

      - name: Set up QEMU
        uses: docker/setup-qemu-action@v1

      - name: Set up Docker Buildx
        uses: docker/setup-buildx-action@v1

      - name: Login to GCR
        uses: docker/login-action@v1
        with:
          registry: ${{ secrets.REGISTRY_URL }}
          username: _json_key
          password: ${{ secrets.GCR_CONFIG }}

      - name: Login to K8S
        uses: azure/k8s-set-context@v1
        with:
          method: kubeconfig
          kubeconfig: ${{ secrets.K8S_CONFIG_PROD }}

      - name: Build and push API
        uses: docker/build-push-action@v2
        with:
          push: true
          tags: ${{ secrets.REGISTRY_URL }}/${{ secrets.PROJECT_ID }}/airqo-view-api:${{ needs.image-tag.outputs.build_id }},${{ secrets.REGISTRY_URL }}/${{ secrets.PROJECT_ID }}/airqo-view-api:latest
          target: api
          context: src/view

      - name: Build and push Message Broker
        uses: docker/build-push-action@v2
        with:
          push: true
          tags: ${{ secrets.REGISTRY_URL }}/${{ secrets.PROJECT_ID }}/airqo-view-message-broker:${{ needs.image-tag.outputs.build_id }},${{ secrets.REGISTRY_URL }}/${{ secrets.PROJECT_ID }}/airqo-view-message-broker:latest
          target: message-broker
          context: src/view

      - name: Login to GCP
        uses: google-github-actions/auth@v0
        with:
          credentials_json: ${{ secrets.GCP_SA_CREDENTIALS }}

      - name: Setup Cloud SDK
        uses: google-github-actions/setup-gcloud@v0

      - name: Update the corresponding k8s configmap(s)
        run: |
          cd src/view/
          gcloud secrets versions access latest --secret="prod-env-view-api" > api.env
          kubectl create configmap --dry-run=client -o yaml --from-env-file=api.env prod-view-api-config | kubectl replace -f - -n production
          gcloud secrets versions access latest --secret="prod-env-view-message-broker" > message_broker.env
          kubectl create configmap --dry-run=client -o yaml --from-env-file=message_broker.env prod-view-message-broker-config | kubectl replace -f - -n production

      - name: Deploy API to K8S
        run: |
          kubectl apply -f k8s/view-api/prod-view-api.yaml -n production
          kubectl rollout restart deployment airqo-view-api  -n production

      - name: Deploy Message Broker to K8S
        run: |
          kubectl apply -f k8s/view-api/prod-view-message-broker.yaml -n production
          kubectl rollout restart deployment airqo-view-message-broker  -n production

  #### Calibrate ######
  calibrate:
    name: build-push-deploy-calibrate
    needs: [check, image-tag]
    if: needs.check.outputs.run_calibrate == 'true'
    runs-on: ubuntu-latest
    steps:
      - name: Checkout
        uses: actions/checkout@v2

      - name: Set up QEMU
        uses: docker/setup-qemu-action@v1

      - name: Set up Docker Buildx
        uses: docker/setup-buildx-action@v1

      - name: Login to GCR
        uses: docker/login-action@v1
        with:
          registry: ${{ secrets.REGISTRY_URL }}
          username: _json_key
          password: ${{ secrets.GCR_CONFIG }}

      - name: Build and push calibrate API
        uses: docker/build-push-action@v2
        with:
          push: true
          context: src/calibrate
          target: production
          tags: ${{ secrets.REGISTRY_URL }}/${{ secrets.PROJECT_ID }}/airqo-calibrate-api:${{ needs.image-tag.outputs.build_id }},${{ secrets.REGISTRY_URL }}/${{ secrets.PROJECT_ID }}/airqo-calibrate-api:latest

      - name: Build and push calibrate pickle file
        uses: docker/build-push-action@v2
        with:
          push: true
          context: src/calibrate
          target: pickle-file
          tags: ${{ secrets.REGISTRY_URL }}/${{ secrets.PROJECT_ID }}/airqo-calibrate-pickle-file:${{ needs.image-tag.outputs.build_id }},${{ secrets.REGISTRY_URL }}/${{ secrets.PROJECT_ID }}/airqo-calibrate-pickle-file:latest

      - name: Login to Main k8s cluster
        uses: azure/k8s-set-context@v1
        with:
          method: kubeconfig
          kubeconfig: ${{ secrets.K8S_CONFIG_PROD }}

      - name: Login to GCP
        uses: google-github-actions/auth@v0
        with:
          credentials_json: ${{ secrets.GCP_SA_CREDENTIALS }}

      - name: Setup Cloud SDK
        uses: google-github-actions/setup-gcloud@v0

      - name: Update the corresponding k8s configmap(s)
        run: |
          cd src/calibrate/
          gcloud secrets versions access latest --secret="prod-env-calibrate-api" > .env
          kubectl create configmap --dry-run=client -o yaml --from-env-file=.env prod-calibrate-api-config | kubectl replace -f - -n production
          gcloud secrets versions access latest --secret="prod-key-calibrate-service-account" > google_application_credentials.json
          kubectl create configmap --dry-run=client -o yaml --from-file=google_application_credentials.json prod-calibrate-api-config-files | kubectl replace -f - -n production

      - name: Deploy to Main k8s cluster
        run: |
          kubectl apply -f k8s/calibrate/prod-calibrate-api.yaml -n production
          kubectl set image deployment/airqo-calibrate-api calibrate-pickle=${{ secrets.REGISTRY_URL }}/${{ secrets.PROJECT_ID }}/airqo-calibrate-pickle-file:${{ needs.image-tag.outputs.build_id }} -n production
          kubectl set image deployment/airqo-calibrate-api calibrate=${{ secrets.REGISTRY_URL }}/${{ secrets.PROJECT_ID }}/airqo-calibrate-api:${{ needs.image-tag.outputs.build_id }} -n production
          kubectl annotate deployment/airqo-calibrate-api kubernetes.io/change-cause="Image updated to ${{ secrets.REGISTRY_URL }}/${{ secrets.PROJECT_ID }}/airqo-calibrate-api:${{ needs.image-tag.outputs.build_id }} on ${{ needs.image-tag.outputs.datetime }}" -n production

  ### events check ###
  events-check:
    name: build-push-events-check
    needs: [check, image-tag]
    if: needs.check.outputs.run_events_check == 'true'
    runs-on: ubuntu-latest
    steps:
      - name: Checkout
        uses: actions/checkout@v2

      ### run unit tests ###

      - name: Login to GCR
        uses: docker/login-action@v1
        with:
          registry: ${{ secrets.REGISTRY_URL }}
          username: _json_key
          password: ${{ secrets.GCR_CONFIG }}

      - name: Login to K8S
        uses: azure/k8s-set-context@v1
        with:
          method: kubeconfig
          kubeconfig: ${{ secrets.K8S_CONFIG_PROD }}

      - name: Build and Push Docker Image
        run: |
          cd src/data-mgt/python/events-monitor/
          docker build --tag ${{ secrets.REGISTRY_URL }}/${{ secrets.PROJECT_ID }}/airqo-events-notifs-job:latest .
          docker push ${{ secrets.REGISTRY_URL }}/${{ secrets.PROJECT_ID }}/airqo-events-notifs-job:latest

      - name: Login to GCP
        uses: google-github-actions/auth@v0
        with:
          credentials_json: ${{ secrets.GCP_SA_CREDENTIALS }}

      - name: Setup Cloud SDK
        uses: google-github-actions/setup-gcloud@v0

      - name: Update the corresponding k8s configmap(s)
        run: |
          cd src/data-mgt/python/events-monitor/
          gcloud secrets versions access latest --secret="prod-env-device-registry-events-monitor" > .env
          kubectl create configmap --dry-run=client -o yaml --from-env-file=.env prod-events-notifs-cronjob-config | kubectl replace -f - -n production

      - name: Deploy to K8S
        run: |
          kubectl apply -f k8s/events-monitor/prod-events-notifs-cronjob.yaml -n production

  #### notification ######
  notification:
    name: build-push-deploy-notification
    needs: [check, image-tag]
    if: needs.check.outputs.run_notifications == 'true'
    runs-on: ubuntu-latest
    steps:
      - name: Checkout
        uses: actions/checkout@v2

      ### run unit tests ###

      - name: Login to GCR
        uses: docker/login-action@v1
        with:
          registry: ${{ secrets.REGISTRY_URL }}
          username: _json_key
          password: ${{ secrets.GCR_CONFIG }}

      - name: Login to K8S
        uses: azure/k8s-set-context@v1
        with:
          method: kubeconfig
          kubeconfig: ${{ secrets.K8S_CONFIG_PROD }}

      - name: Build and Push Docker Image
        run: |
          cd src/notifications/
          docker build --target=production --tag ${{ secrets.REGISTRY_URL }}/${{ secrets.PROJECT_ID }}/airqo-notification-api:${{ needs.image-tag.outputs.build_id }} .
          docker tag ${{ secrets.REGISTRY_URL }}/${{ secrets.PROJECT_ID }}/airqo-notification-api:${{ needs.image-tag.outputs.build_id }} ${{ secrets.REGISTRY_URL }}/${{ secrets.PROJECT_ID }}/airqo-notification-api:latest
          docker push ${{ secrets.REGISTRY_URL }}/${{ secrets.PROJECT_ID }}/airqo-notification-api:${{ needs.image-tag.outputs.build_id }}
          docker push ${{ secrets.REGISTRY_URL }}/${{ secrets.PROJECT_ID }}/airqo-notification-api:latest

      - name: Login to GCP
        uses: google-github-actions/auth@v0
        with:
          credentials_json: ${{ secrets.GCP_SA_CREDENTIALS }}

      - name: Setup Cloud SDK
        uses: google-github-actions/setup-gcloud@v0

      - name: Update the corresponding k8s configmap(s)
        run: |
          cd src/notifications/
          gcloud secrets versions access latest --secret="prod-env-notifications" > .env
          kubectl create configmap --dry-run=client -o yaml --from-env-file=.env prod-notification-api-config | kubectl replace -f - -n production
          gcloud secrets versions access latest --secret="prod-key-notifications-service-account" > google_application_credentials.json
          kubectl create configmap --dry-run=client -o yaml --from-file=google_application_credentials.json prod-notification-api-config-files | kubectl replace -f - -n production

      - name: Deploy to K8S
        run: |
          kubectl apply -f k8s/notification-service/prod-notification-api.yaml
          kubectl set image deployment/airqo-notification-api notification-api=${{ secrets.REGISTRY_URL }}/${{ secrets.PROJECT_ID }}/airqo-notification-api:${{ needs.image-tag.outputs.build_id }} -n production
          kubectl annotate deployment/airqo-notification-api kubernetes.io/change-cause="Image updated to ${{ secrets.REGISTRY_URL }}/${{ secrets.PROJECT_ID }}/airqo-notification-api:${{ needs.image-tag.outputs.build_id }} on ${{ needs.image-tag.outputs.datetime }}" -n production

  ### predict api and jobs ###
  predict-service:
    name: build-push-deploy-predict-service
    needs: [check, image-tag]
    if: needs.check.outputs.run_predict == 'true'
    runs-on: ubuntu-latest
    steps:
      - name: Checkout
        uses: actions/checkout@v2

      - name: Set up QEMU
        uses: docker/setup-qemu-action@v1

      - name: Set up Docker Buildx
        uses: docker/setup-buildx-action@v1

      - name: Login to GCR
        uses: docker/login-action@v1
        with:
          registry: ${{ secrets.REGISTRY_URL }}
          username: _json_key
          password: ${{ secrets.GCR_CONFIG }}

      - name: Login to K8S
        uses: azure/k8s-set-context@v1
        with:
          method: kubeconfig
          kubeconfig: ${{ secrets.K8S_CONFIG_PROD }}

      - name: Build and push API Docker Image
        uses: docker/build-push-action@v2
        with:
          push: true
          context: src/predict/api
          target: production
          tags: ${{ secrets.REGISTRY_URL }}/${{ secrets.PROJECT_ID }}/airqo-prediction-api:${{ needs.image-tag.outputs.build_id }},${{ secrets.REGISTRY_URL }}/${{ secrets.PROJECT_ID }}/airqo-prediction-api:latest

      - name: Build and push predict Job Docker Image
        uses: docker/build-push-action@v2
        with:
          push: true
          context: src/predict/jobs/predict
          target: production
          tags: ${{ secrets.REGISTRY_URL }}/${{ secrets.PROJECT_ID }}/airqo-predict-job:${{ needs.image-tag.outputs.build_id }},${{ secrets.REGISTRY_URL }}/${{ secrets.PROJECT_ID }}/airqo-predict-job:latest

      - name: Build and push train Job Docker Image
        uses: docker/build-push-action@v2
        with:
          push: true
          context: src/predict/jobs/train
          target: production
          tags: ${{ secrets.REGISTRY_URL }}/${{ secrets.PROJECT_ID }}/airqo-train-job:${{ needs.image-tag.outputs.build_id }},${{ secrets.REGISTRY_URL }}/${{ secrets.PROJECT_ID }}/airqo-train-job:latest

      - name: Login to GCP
        uses: google-github-actions/auth@v0
        with:
          credentials_json: ${{ secrets.GCP_SA_CREDENTIALS }}

      - name: Setup Cloud SDK
        uses: google-github-actions/setup-gcloud@v0

      - name: Update the corresponding k8s configmap(s)
        run: |
          cd src/predict/    
          echo "=============== Creating the required secret files ==============="     
          gcloud secrets versions access latest --secret="prod-env-predict-api" > api.env
          gcloud secrets versions access latest --secret="prod-env-predict-job" > predict_job.env
          gcloud secrets versions access latest --secret="prod-env-predict-train-job" > train_job.env
          gcloud secrets versions access latest --secret="prod-key-predict-service-account" > google_application_credentials.json 
          echo "=============== Updating the respective .env files ==============="
          kubectl create configmap --dry-run=client -o yaml --from-env-file=api.env env-predict-production | kubectl replace -f - -n production
          kubectl create configmap --dry-run=client -o yaml --from-env-file=predict_job.env env-predict-job-production | kubectl replace -f - -n production
          kubectl create configmap --dry-run=client -o yaml --from-env-file=train_job.env env-train-job-production | kubectl replace -f - -n production
          echo "=============== Updating the respective credentials files ==============="
          kubectl create configmap --dry-run=client -o yaml --from-file=google_application_credentials.json env-predict-production-files | kubectl replace -f - -n production
          kubectl create configmap --dry-run=client -o yaml --from-file=google_application_credentials.json predict-job-config-files | kubectl replace -f - -n production
          kubectl create configmap --dry-run=client -o yaml --from-file=google_application_credentials.json train-job-config-files | kubectl replace -f - -n production

      - name: Deploy to K8S
        run: |
          kubectl apply -f k8s/predict/prod-prediction-api.yaml -n production
          kubectl rollout restart deployment airqo-prediction-api -n production
          kubectl apply -f k8s/predict/prod-airqo-predict-job.yaml -n production
          kubectl apply -f k8s/predict/prod-airqo-train-job.yaml -n production

  ### network uptime ###
  network-uptime:
    name: build-push-network-uptime
    needs: [check, image-tag]
    if: needs.check.outputs.run_network_uptime == 'true'
    runs-on: ubuntu-latest
    steps:
      - name: Checkout
        uses: actions/checkout@v2

      - name: Login to GCR
        uses: docker/login-action@v1
        with:
          registry: ${{ secrets.REGISTRY_URL }}
          username: _json_key
          password: ${{ secrets.GCR_CONFIG }}

      - name: Login to K8S
        uses: azure/k8s-set-context@v1
        with:
          method: kubeconfig
          kubeconfig: ${{ secrets.K8S_CONFIG_PROD }}

      - name: Build and Push Docker Image
        run: |
          cd src/network-uptime/
          docker build --tag ${{ secrets.REGISTRY_URL }}/${{ secrets.PROJECT_ID }}/airqo-network-uptime-api:${{ needs.image-tag.outputs.build_id }} .
          docker tag ${{ secrets.REGISTRY_URL }}/${{ secrets.PROJECT_ID }}/airqo-network-uptime-api:${{ needs.image-tag.outputs.build_id }} ${{ secrets.REGISTRY_URL }}/${{ secrets.PROJECT_ID }}/airqo-network-uptime-api:latest
          docker push ${{ secrets.REGISTRY_URL }}/${{ secrets.PROJECT_ID }}/airqo-network-uptime-api:${{ needs.image-tag.outputs.build_id }}
          docker push ${{ secrets.REGISTRY_URL }}/${{ secrets.PROJECT_ID }}/airqo-network-uptime-api:latest

      - name: Login to GCP
        uses: google-github-actions/auth@v0
        with:
          credentials_json: ${{ secrets.GCP_SA_CREDENTIALS }}

      - name: Setup Cloud SDK
        uses: google-github-actions/setup-gcloud@v0

      - name: Update the corresponding k8s configmap(s)
        run: |
          cd src/network-uptime/
          gcloud secrets versions access latest --secret="prod-env-network-uptime" > .env
          kubectl create configmap --dry-run=client -o yaml --from-env-file=.env env-network-uptime-production | kubectl replace -f - -n production

      - name: Deploy to K8S
        run: |
          kubectl apply -f k8s/network-uptime/prod-airqo-network-uptime-api.yaml -n production
          kubectl set image deployment/airqo-network-uptime-api prod-network-uptime=${{ secrets.REGISTRY_URL }}/${{ secrets.PROJECT_ID }}/airqo-network-uptime-api:${{ needs.image-tag.outputs.build_id }} -n production
          kubectl annotate deployment/airqo-network-uptime-api kubernetes.io/change-cause="Image updated to ${{ secrets.REGISTRY_URL }}/${{ secrets.PROJECT_ID }}/airqo-network-uptime-api:${{ needs.image-tag.outputs.build_id }} on ${{ needs.image-tag.outputs.datetime }}" -n production

  #### Channel data ######
  channel-data:
    name: build-push-deploy-channel-data-job
    needs: [check, image-tag]
    if: needs.check.outputs.run_channel_data == 'true'
    runs-on: ubuntu-latest
    steps:
      - name: Checkout
        uses: actions/checkout@v2

      - name: Login to GCR
        uses: docker/login-action@v1
        with:
          registry: ${{ secrets.REGISTRY_URL }}
          username: _json_key
          password: ${{ secrets.GCR_CONFIG }}

      - name: Login to K8S
        uses: azure/k8s-set-context@v1
        with:
          method: kubeconfig
          kubeconfig: ${{ secrets.K8S_CONFIG_PROD }}

      - name: Build and Push Docker Image
        run: |
          cd src/channel-data/
          docker build --target=production --tag ${{ secrets.REGISTRY_URL }}/${{ secrets.PROJECT_ID }}/prod-update-channel-data-job:latest .
          docker push ${{ secrets.REGISTRY_URL }}/${{ secrets.PROJECT_ID }}/prod-update-channel-data-job:latest

      - name: Login to GCP
        uses: google-github-actions/auth@v0
        with:
          credentials_json: ${{ secrets.GCP_SA_CREDENTIALS }}

      - name: Setup Cloud SDK
        uses: google-github-actions/setup-gcloud@v0

      - name: Update the corresponding k8s configmap(s)
        run: |
          cd src/channel-data/
          gcloud secrets versions access latest --secret="prod-env-channel-data" > .env
          kubectl create configmap --dry-run=client -o yaml --from-env-file=.env env-update-channel-data-production | kubectl replace -f - -n production
          gcloud secrets versions access latest --secret="prod-key-channel-data-service-account" > google_application_credentials.json
          kubectl create configmap --dry-run=client -o yaml --from-file=google_application_credentials.json env-update-channel-data-production-files | kubectl replace -f - -n production

      - name: Deploy to K8S
        run: |
          kubectl apply -f k8s/channel-data/prod-airqo-update-channel-data-job.yaml -n production

  ### apply nginx ingress ###
  nginx-ingress:
    name: apply-nginx-ingress
    needs: [check]
    if: needs.check.outputs.run_nginx_ingress == 'true'
    runs-on: ubuntu-latest
    steps:
      - name: Checkout
        uses: actions/checkout@v2

      - name: Login to K8S
        uses: azure/k8s-set-context@v1
        with:
          method: kubeconfig
          kubeconfig: ${{ secrets.K8S_CONFIG_PROD }}

      - name: Apply ingress changes
        run: |
          kubectl apply -f k8s/nginx-ingress/prod-api-ingress-resource.yaml
          kubectl apply -f k8s/nginx-ingress/prod-platform-ingress-resource.yaml
          kubectl apply -f k8s/nginx-ingress/global-configs/prod-nginx-config.yaml<|MERGE_RESOLUTION|>--- conflicted
+++ resolved
@@ -1087,43 +1087,27 @@
 
       - name: Build and Push Docker Image
         run: |
-<<<<<<< HEAD
-          cd src/data-mgt/python/extract-external-data/
-          docker build --target=production --tag ${{ secrets.REGISTRY_URL }}/${{ secrets.PROJECT_ID }}/airqo-datawarehouse-api:${{ needs.image-tag.outputs.build_id }} .
-          docker tag ${{ secrets.REGISTRY_URL }}/${{ secrets.PROJECT_ID }}/airqo-datawarehouse-api:${{ needs.image-tag.outputs.build_id }} ${{ secrets.REGISTRY_URL }}/${{ secrets.PROJECT_ID }}/airqo-datawarehouse-api:latest
-          docker push ${{ secrets.REGISTRY_URL }}/${{ secrets.PROJECT_ID }}/airqo-datawarehouse-api:${{ needs.image-tag.outputs.build_id }}
-          docker push ${{ secrets.REGISTRY_URL }}/${{ secrets.PROJECT_ID }}/airqo-datawarehouse-api:latest
-=======
           cd src/meta-data/
           docker build --target=deployment --tag ${{ secrets.REGISTRY_URL }}/${{ secrets.PROJECT_ID }}/airqo-meta-data-api:${{ needs.image-tag.outputs.build_id }} .
           docker tag ${{ secrets.REGISTRY_URL }}/${{ secrets.PROJECT_ID }}/airqo-meta-data-api:${{ needs.image-tag.outputs.build_id }} ${{ secrets.REGISTRY_URL }}/${{ secrets.PROJECT_ID }}/airqo-meta-data-api:latest
           docker push ${{ secrets.REGISTRY_URL }}/${{ secrets.PROJECT_ID }}/airqo-meta-data-api:${{ needs.image-tag.outputs.build_id }}
           docker push ${{ secrets.REGISTRY_URL }}/${{ secrets.PROJECT_ID }}/airqo-meta-data-api:latest
->>>>>>> a6e819b5
-
-      - name: Login to GCP
-        uses: google-github-actions/auth@v0
-        with:
-          credentials_json: ${{ secrets.GCP_SA_CREDENTIALS }}
-
-      - name: Setup Cloud SDK
-        uses: google-github-actions/setup-gcloud@v0
-
-      - name: Update the corresponding k8s configmap(s)
-        run: |
-<<<<<<< HEAD
-          cd src/data-mgt/python/extract-external-data/
-          gcloud secrets versions access latest --secret="prod-env-datawarehouse" > .env
-          kubectl create configmap --dry-run=client -o yaml --from-env-file=.env prod-datawarehouse-api-config | kubectl replace -f - -n production
-          gcloud secrets versions access latest --secret="prod-key-datawarehouse-service-account" > google_application_credentials.json
-          kubectl create configmap --dry-run=client -o yaml --from-file=google_application_credentials.json prod-datawarehouse-api-config-files | kubectl replace -f - -n production
-=======
+
+      - name: Login to GCP
+        uses: google-github-actions/auth@v0
+        with:
+          credentials_json: ${{ secrets.GCP_SA_CREDENTIALS }}
+
+      - name: Setup Cloud SDK
+        uses: google-github-actions/setup-gcloud@v0
+
+      - name: Update the corresponding k8s configmap(s)
+        run: |
           cd src/meta-data/
           gcloud secrets versions access latest --secret="prod-env-metadata" > .env
           kubectl create configmap --dry-run=client -o yaml --from-env-file=.env prod-meta-data-api-config | kubectl replace -f - -n production
           gcloud secrets versions access latest --secret="prod-key-metadata-service-account" > google_application_credentials.json
           kubectl create configmap --dry-run=client -o yaml --from-file=google_application_credentials.json prod-meta-data-api-config-files | kubectl replace -f - -n production
->>>>>>> a6e819b5
 
       - name: Login to GCP
         uses: google-github-actions/auth@v0
