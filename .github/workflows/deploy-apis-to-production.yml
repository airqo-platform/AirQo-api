--- conflicted
+++ resolved
@@ -895,11 +895,8 @@
         run: |
           kubectl apply -f k8s/predict/prod-prediction-api.yaml -n production
           kubectl rollout restart deployment airqo-prediction-api -n production
-<<<<<<< HEAD
           kubectl apply -f k8s/predict/prod-airqo-predict-job.yaml -n production
           kubectl apply -f k8s/predict/prod-airqo-train-job.yaml -n production
-=======
-          kubectl apply -f k8s/predict/prod-airqo-predict-job.yaml -n productionproduction
 
   ### network uptime ###
   network-uptime:
@@ -967,5 +964,4 @@
           docker push ${{ secrets.REGISTRY_URL }}/${{ secrets.PROJECT_ID }}/prod-update-channel-data-job:latest
       - name: Deploy to K8S
         run: |
-          kubectl apply -f k8s/channel-data/prod-airqo-update-channel-data-job.yaml -n production
->>>>>>> 37f87288
+          kubectl apply -f k8s/channel-data/prod-airqo-update-channel-data-job.yaml -n production