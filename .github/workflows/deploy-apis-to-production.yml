name: deploy-apis-to-production

on:
  pull_request:
    branches: 
      - master
    types:
      - closed
jobs:
  image-tag:
    name: create image tag
    runs-on: ubuntu-latest
    outputs:
      build_id: ${{ steps.prep.outputs.build_id }} # build id
      datetime: ${{ steps.prep.outputs.datetime }} # build date
    steps:
      - name: generate build ID
        id: prep
        run: |
            sha=${GITHUB_SHA::8}
            timestamp=$(date +%s)
            datetime=$(date)
            echo "::set-output name=build_id::prod-${sha}-${timestamp}"
            echo "::set-output name=datetime::${datetime}"

  check:
    if: github.event.pull_request.merged == true
    #if: github.event_name == 'pull_request' && github.event.action == 'closed' && github.event.pull_request.merged == true
    name: check changed microservice(s)
    outputs:
      run_auth_service: ${{ steps.check_files.outputs.run_auth_service }} # auth service
      run_device_registry: ${{ steps.check_files.outputs.run_device_registry }} # device registry
      run_device_monitoring: ${{ steps.check_files.outputs.run_device_monitoring }} # device monitoring
      run_data_mgt: ${{ steps.check_files.outputs.run_data_mgt }} # data mgt
      run_analytics: ${{ steps.check_files.outputs.run_analytics }} # analytics
      run_device_uptime: ${{ steps.check_files.outputs.run_device_uptime }} # device uptime
      run_device_status: ${{ steps.check_files.outputs.run_device_status }} # device status
      run_locate: ${{ steps.check_files.outputs.run_locate }} # locate
      run_predict: ${{ steps.check_files.outputs.run_predict }} # predict
      run_gp_model: ${{ steps.check_files.outputs.run_gp_model }} # gp_model
      run_exceedances: ${{ steps.check_files.outputs.run_exceedances }} # exceedances
      run_datawarehouse: ${{ steps.check_files.outputs.run_datawarehouse }} # datawarehouse
      run_view: ${{ steps.check_files.outputs.run_view }} # view
      run_calibrate: ${{ steps.check_files.outputs.run_calibrate }} # calibrate
      run_average_jobs: ${{ steps.check_files.outputs.run_average_jobs }} # average and calibration jobs
      run_events_check: ${{ steps.check_files.outputs.run_events_check }} # event checks
      run_notifications: ${{ steps.check_files.outputs.run_notifications }} # notification
      run_airflow: ${{ steps.check_files.outputs.run_airflow }} # airflow
      run_network_uptime: ${{ steps.check_files.outputs.run_network_uptime }} # network_uptime
      run_channel_data: ${{ steps.check_files.outputs.run_channel_data }} # channel data job
<<<<<<< HEAD
      run_message_broker_topics: ${{ steps.check_files.outputs.run_message_broker_topics }} # message broker topics
      
=======
      run_fault_detection: ${{ steps.check_files.outputs.run_fault_detection }} # fault detection

>>>>>>> 453603aa
    runs-on: ubuntu-latest
    steps:
      - name: checkout code
        uses: actions/checkout@v2
        with:
          fetch-depth: 2

        #### all microservices ######
      - name: check modified microserivce
        id: check_files
        run: |
          echo "=============== list modified files ==============="
          git diff --name-only HEAD^ HEAD
          
          echo "========== check paths of modified files =========="
          git diff --name-only HEAD^ HEAD > files.txt
          
          echo "::set-output name=run_auth_service::false"
          echo "::set-output name=run_device_registry::false"  
          echo "::set-output name=run_device_monitoring::false" 
          echo "::set-output name=run_data_mgt::false"
          echo "::set-output name=run_analytics::false"
          echo "::set-output name=run_device_uptime::false"  
          echo "::set-output name=run_device_status::false" 
          echo "::set-output name=run_locate::false"
          echo "::set-output name=run_predict::false"
          echo "::set-output name=run_gp_model::false"
          echo "::set-output name=run_exceedances::false"
          echo "::set-output name=run_datawarehouse::false"
          echo "::set-output name=run_view::false"
          echo "::set-output name=run_calibrate::false"
          echo "::set-output name=run_average_jobs::false"
          echo "::set-output name=run_events_check::false"
          echo "::set-output name=run_notifications::false"
          echo "::set-output name=run_airflow::false"
          echo "::set-output name=run_network_uptime::false"
          echo "::set-output name=run_channel_data::false"
<<<<<<< HEAD
          echo "::set-output name=run_message_broker_topics::false"
=======
          echo "::set-output name=run_fault_detection::false"
>>>>>>> 453603aa

          while IFS= read -r file
          do
            echo $file
            if [[ $file == src/auth-service/* ]]; then
              echo "::set-output name=run_auth_service::true"
            fi

            if [[ $file == src/device-registry/* ]]; then
              echo "::set-output name=run_device_registry::true"
            fi

            if [[ $file == src/device-monitoring/* ]]; then
              echo "::set-output name=run_device_monitoring::true"
            fi

            if [[ $file == src/data-mgt/node/* ]]; then
              echo "::set-output name=run_data_mgt::true"
            fi

            if [[ $file == src/analytics/* ]]; then
              echo "::set-output name=run_analytics::true"
            fi

            if [[ $file == src/device-uptime/* ]]; then
              echo "::set-output name=run_device_uptime::true"
            fi

            if [[ $file == src/device-status/* ]]; then
              echo "::set-output name=run_device_status::true"
            fi

            if [[ $file == src/locate/* ]]; then
              echo "::set-output name=run_locate::true"
            fi

            if [[ $file == src/predict/* ]]; then
              echo "::set-output name=run_predict::true"
            fi

            if [[ $file == src/gp-model/* ]]; then
              echo "::set-output name=run_gp_model::true"
            fi

            if [[ $file == src/exceedances/* ]]; then
              echo "::set-output name=run_exceedances::true"
            fi

            if [[ $file == src/data-mgt/python/extract-external-data/* ]]; then
              echo "::set-output name=run_datawarehouse::true"
            fi

            if [[ $file == src/view/* ]]; then
              echo "::set-output name=run_view::true"
            fi
            
            if [[ $file == src/calibrate/* ]]; then
              echo "::set-output name=run_calibrate::true"
            fi

            if [[ $file == src/data-mgt/python/cron-jobs/* ]]; then
              echo "::set-output name=run_average_jobs::true"
            fi

            if [[ $file == src/data-mgt/python/events-monitor/* ]]; then
              echo "::set-output name=run_events_check::true"
            fi

            if [[ $file == src/notifications/* ]]; then
              echo "::set-output name=run_notifications::true"
            fi

            if [[ $file == src/airflow/* ]]; then
              echo "::set-output name=run_airflow::true"
            fi

            if [[ $file == src/network-uptime/* ]]; then
              echo "::set-output name=run_network_uptime::true"
            fi

            if [[ $file == src/channel-data/* ]]; then
              echo "::set-output name=run_channel_data::true"
            fi

            if [[ $file == src/fault-detection/* ]]; then
              echo "::set-output name=run_fault_detection::true"
            fi

            if [[ $file == k8s/message-broker-topics/* ]]; then
              echo "::set-output name=run_message_broker_topics::true"
            fi

            if [[ $file == workflow-trigger ]]; then
              echo "::set-output name=run_notifications::true"
              echo "::set-output name=run_events_check::true"
              echo "::set-output name=run_calibrate::true"
              echo "::set-output name=run_average_jobs::true"
              echo "::set-output name=run_datawarehouse::true"
              echo "::set-output name=run_exceedances::true"
              echo "::set-output name=run_gp_model::true"
              echo "::set-output name=run_predict::true"
              echo "::set-output name=run_locate::true"
              echo "::set-output name=run_device_status::true"
              echo "::set-output name=run_device_uptime::true"
              echo "::set-output name=run_analytics::true"
              echo "::set-output name=run_data_mgt::true"
              echo "::set-output name=run_device_monitoring::true"
              echo "::set-output name=run_device_registry::true"
              echo "::set-output name=run_auth_service::true"
              echo "::set-output name=run_airflow::true"
              echo "::set-output name=run_network_uptime::true"
              echo "::set-output name=run_channel_data::true"
              echo "::set-output name=run_fault_detection::true"
              echo "::set-output name=run_view::true"
              echo "::set-output name=run_message_broker_topics::true"
            fi

          done < files.txt

  ### auth service ###
  auth-service:
    name: build-push-deploy-auth
    needs: [check, image-tag]
    if: needs.check.outputs.run_auth_service == 'true'
    runs-on: ubuntu-latest
    steps:
      - name: Checkout
        uses: actions/checkout@v2
      
      - name: Login to GCR
        uses: docker/login-action@v1
        with:
          registry: ${{ secrets.REGISTRY_URL }}
          username: _json_key
          password: ${{ secrets.GCR_CONFIG }}

      - name: Login to K8S
        uses: azure/k8s-set-context@v1
        with:
          method: kubeconfig
          kubeconfig: ${{ secrets.K8S_CONFIG_PROD }}
      
      - name: Build and Push Docker Image
        run: |
          cd src/auth-service/
          docker build --target=production --tag ${{ secrets.REGISTRY_URL }}/${{ secrets.PROJECT_ID }}/airqo-auth-api:${{ needs.image-tag.outputs.build_id }} .
          docker tag ${{ secrets.REGISTRY_URL }}/${{ secrets.PROJECT_ID }}/airqo-auth-api:${{ needs.image-tag.outputs.build_id }} ${{ secrets.REGISTRY_URL }}/${{ secrets.PROJECT_ID }}/airqo-auth-api:latest
          docker push ${{ secrets.REGISTRY_URL }}/${{ secrets.PROJECT_ID }}/airqo-auth-api:${{ needs.image-tag.outputs.build_id }}
          docker push ${{ secrets.REGISTRY_URL }}/${{ secrets.PROJECT_ID }}/airqo-auth-api:latest
      - name: Deploy to K8S
        run: |
          kubectl apply -f k8s/auth-service/prod-auth-api.yaml
          kubectl set image deployment/airqo-auth-api auth-api=${{ secrets.REGISTRY_URL }}/${{ secrets.PROJECT_ID }}/airqo-auth-api:${{ needs.image-tag.outputs.build_id }} -n production
          kubectl annotate deployment/airqo-auth-api kubernetes.io/change-cause="Image updated to ${{ secrets.REGISTRY_URL }}/${{ secrets.PROJECT_ID }}/airqo-auth-api:${{ needs.image-tag.outputs.build_id }} on ${{ needs.image-tag.outputs.datetime }}" -n production
  
  #### Fault Detection ######
  fault-detection:
    name: build-push-deploy-fault-detection
    needs: [check, image-tag]
    if: needs.check.outputs.run_fault_detection == 'true'
    runs-on: ubuntu-latest
    steps:
      - name: Checkout
        uses: actions/checkout@v2
      -
        name: Set up QEMU
        uses: docker/setup-qemu-action@v1
      -
        name: Set up Docker Buildx
        uses: docker/setup-buildx-action@v1
      - 
        name: Login to GCR
        uses: docker/login-action@v1
        with:
          registry: ${{ secrets.REGISTRY_URL }}
          username: _json_key
          password: ${{ secrets.GCR_CONFIG }}
      -
        name: Build and push train catboost model
        uses: docker/build-push-action@v2
        with:
          push: true
          context: src/fault-detection
          target: train-catboost-model
          tags: ${{ secrets.REGISTRY_URL }}/${{ secrets.PROJECT_ID }}/prod-train-catboost-model:${{ needs.image-tag.outputs.build_id }},${{ secrets.REGISTRY_URL }}/${{ secrets.PROJECT_ID }}/prod-train-catboost-model:latest
      -
        name: Build and push train lstm model
        uses: docker/build-push-action@v2
        with:
          push: true
          context: src/fault-detection
          target: train-lstm-model
          tags: ${{ secrets.REGISTRY_URL }}/${{ secrets.PROJECT_ID }}/prod-train-lstm-model:${{ needs.image-tag.outputs.build_id }},${{ secrets.REGISTRY_URL }}/${{ secrets.PROJECT_ID }}/prod-train-lstm-model:latest
      -
        name: Build and push fault detection API
        uses: docker/build-push-action@v2
        with:
          push: true
          context: src/fault-detection
          target: production
          tags: ${{ secrets.REGISTRY_URL }}/${{ secrets.PROJECT_ID }}/prod-fault-detection-api:${{ needs.image-tag.outputs.build_id }},${{ secrets.REGISTRY_URL }}/${{ secrets.PROJECT_ID }}/prod-fault-detection-api:latest
      - 
        name: Login to k8s cluster
        uses: azure/k8s-set-context@v1
        with:
          method: kubeconfig
          kubeconfig: ${{ secrets.K8S_CONFIG_PROD }}
      - 
        name: Deploy to k8s cluster
        run: |
          kubectl apply -f k8s/fault-detection/prod-fault-detection-api.yaml -n production
          kubectl rollout restart deployment prod-fault-detection-api  -n production
          

  ### message broker topics ###
  message-broker-topics:
    name: build-push-deploy-message-broker-topics
    needs: [check, image-tag]
    if: needs.check.outputs.run_message_broker_topics == 'true'
    runs-on: ubuntu-latest
    steps:
      - name: Checkout
        uses: actions/checkout@v2
      - 
        name: Login to K8S
        uses: azure/k8s-set-context@v1
        with:
          method: kubeconfig
          kubeconfig: ${{ secrets.K8S_PIPELINE_CONFIG }}
      - 
        name: Deploy to K8S
        run: |
          kubectl apply -f k8s/message-broker-topics/prod-kafka-topics.yaml -n production

  ### airflow ###
  airflow:
    name: build-push-deploy-airflow
    needs: [check, image-tag]
    if: needs.check.outputs.run_airflow == 'true'
    runs-on: ubuntu-latest
    steps:
      - name: Checkout
        uses: actions/checkout@v2
      -
        name: Set up QEMU
        uses: docker/setup-qemu-action@v1
      -
        name: Set up Docker Buildx
        uses: docker/setup-buildx-action@v1
      - 
        name: Login to GCR
        uses: docker/login-action@v1
        with:
          registry: ${{ secrets.REGISTRY_URL }}
          username: _json_key
          password: ${{ secrets.GCR_CONFIG }}
      - 
        name: Login to K8S
        uses: azure/k8s-set-context@v1
        with:
          method: kubeconfig
          kubeconfig: ${{ secrets.K8S_PIPELINE_CONFIG }}
      -
        name: Build and push app
        uses: docker/build-push-action@v2
        with:
          push: true
          context: src/airflow
          target: deployment
          tags: ${{ secrets.REGISTRY_URL }}/${{ secrets.PROJECT_ID }}/airqo-apache-airflow:${{ needs.image-tag.outputs.build_id }},${{ secrets.REGISTRY_URL }}/${{ secrets.PROJECT_ID }}/airqo-apache-airflow:latest
      -
        name: Build and push XCom
        uses: docker/build-push-action@v2
        with:
          push: true
          context: src/airflow
          target: xcom-setup
          tags: ${{ secrets.REGISTRY_URL }}/${{ secrets.PROJECT_ID }}/airqo-apache-airflow-xcom:${{ needs.image-tag.outputs.build_id }},${{ secrets.REGISTRY_URL }}/${{ secrets.PROJECT_ID }}/airqo-apache-airflow-xcom:latest

      # - name: Deploy to K8S
      #   uses: Azure/k8s-deploy@v1.4
      #   with:
      #     namespace: "airflow"
      #     manifests: |
      #       k8s/airflow/airflow-app.yaml
      #     images: "${{ secrets.REGISTRY_URL }}/${{ secrets.PROJECT_ID }}/airqo-apache-airflow:${{ needs.image-tag.outputs.build_id }}"
      #     kubectl-version: "latest"

      - name: Deploy to K8S
        run: |
          kubectl apply -f k8s/airflow/airflow-app.yaml -n airflow
          kubectl rollout restart deployment airflow  -n airflow

  #### Device Registry ######
  device-registry:
    name: build-push-deploy-device-registry
    needs: [check, image-tag]
    if: needs.check.outputs.run_device_registry == 'true'
    runs-on: ubuntu-latest
    steps:
      - name: Checkout
        uses: actions/checkout@v2
      
      - name: Login to GCR
        uses: docker/login-action@v1
        with:
          registry: ${{ secrets.REGISTRY_URL }}
          username: _json_key
          password: ${{ secrets.GCR_CONFIG }}

      - name: Login to K8S
        uses: azure/k8s-set-context@v1
        with:
          method: kubeconfig
          kubeconfig: ${{ secrets.K8S_CONFIG_PROD }}
      
      - name: Build and Push Docker Image
        run: |
          cd src/device-registry/
          docker build --target=production --tag ${{ secrets.REGISTRY_URL }}/${{ secrets.PROJECT_ID }}/airqo-device-registry-api:${{ needs.image-tag.outputs.build_id }} .
          docker tag ${{ secrets.REGISTRY_URL }}/${{ secrets.PROJECT_ID }}/airqo-device-registry-api:${{ needs.image-tag.outputs.build_id }} ${{ secrets.REGISTRY_URL }}/${{ secrets.PROJECT_ID }}/airqo-device-registry-api:latest
          docker push ${{ secrets.REGISTRY_URL }}/${{ secrets.PROJECT_ID }}/airqo-device-registry-api:${{ needs.image-tag.outputs.build_id }}
          docker push ${{ secrets.REGISTRY_URL }}/${{ secrets.PROJECT_ID }}/airqo-device-registry-api:latest
      - name: Deploy to K8S
        run: |
          kubectl apply -f k8s/device-registry/prod-device-registry-api.yaml -n production
          kubectl set image deployment/airqo-device-registry-api device-reg-api=${{ secrets.REGISTRY_URL }}/${{ secrets.PROJECT_ID }}/airqo-device-registry-api:${{ needs.image-tag.outputs.build_id }} -n production
          kubectl annotate deployment/airqo-device-registry-api kubernetes.io/change-cause="Image updated to ${{ secrets.REGISTRY_URL }}/${{ secrets.PROJECT_ID }}/airqo-device-registry-api:${{ needs.image-tag.outputs.build_id }} on ${{ needs.image-tag.outputs.datetime }}" -n production

  ### device monitoring ###
  device-monitoring:
    name: build-push-deploy-device-monitoring
    needs: [check, image-tag]
    if: needs.check.outputs.run_device_monitoring == 'true'
    runs-on: ubuntu-latest
    steps:
      - name: Checkout
        uses: actions/checkout@v2
      
      - name: Login to GCR
        uses: docker/login-action@v1
        with:
          registry: ${{ secrets.REGISTRY_URL }}
          username: _json_key
          password: ${{ secrets.GCR_CONFIG }}

      - name: Login to K8S
        uses: azure/k8s-set-context@v1
        with:
          method: kubeconfig
          kubeconfig: ${{ secrets.K8S_CONFIG_PROD }}
      
      - name: Build and Push Docker Image
        run: |
          cd src/device-monitoring/
          docker build --target=production --tag ${{ secrets.REGISTRY_URL }}/${{ secrets.PROJECT_ID }}/airqo-device-monitor-api:${{ needs.image-tag.outputs.build_id }} .
          docker tag ${{ secrets.REGISTRY_URL }}/${{ secrets.PROJECT_ID }}/airqo-device-monitor-api:${{ needs.image-tag.outputs.build_id }} ${{ secrets.REGISTRY_URL }}/${{ secrets.PROJECT_ID }}/airqo-device-monitor-api:latest
          docker push ${{ secrets.REGISTRY_URL }}/${{ secrets.PROJECT_ID }}/airqo-device-monitor-api:${{ needs.image-tag.outputs.build_id }}
          docker push ${{ secrets.REGISTRY_URL }}/${{ secrets.PROJECT_ID }}/airqo-device-monitor-api:latest
      - name: Deploy to K8S
        run: |
          kubectl apply -f k8s/device-monitor/prod-device-monitor-api.yaml -n production
          kubectl set image deployment/airqo-device-monitor-api dev-monitor-api=${{ secrets.REGISTRY_URL }}/${{ secrets.PROJECT_ID }}/airqo-device-monitor-api:${{ needs.image-tag.outputs.build_id }} -n production
          kubectl annotate deployment/airqo-device-monitor-api kubernetes.io/change-cause="Image updated to ${{ secrets.REGISTRY_URL }}/${{ secrets.PROJECT_ID }}/airqo-device-monitor-api:${{ needs.image-tag.outputs.build_id }} on ${{ needs.image-tag.outputs.datetime }}" -n production
  
  ### data-mgt ###
  data-mgt:
    name: build-push-deploy-data-mgt
    needs: check
    if: needs.check.outputs.run_data_mgt == 'true'
    runs-on: ubuntu-latest
    steps:
      - name: Checkout
        uses: actions/checkout@v2
      
      - name: Login to GCR
        uses: docker/login-action@v1
        with:
          registry: ${{ secrets.REGISTRY_URL }}
          username: _json_key
          password: ${{ secrets.GCR_CONFIG }}

      - name: Login to K8S
        uses: azure/k8s-set-context@v1
        with:
          method: kubeconfig
          kubeconfig: ${{ secrets.K8S_CONFIG_PROD }}
      
      - name: Build and Push Docker Image
        run: |
          cd src/data-mgt/node/
          docker build --tag ${{ secrets.REGISTRY_URL }}/${{ secrets.PROJECT_ID }}/airqo-data-mgt-api:latest .
          docker push ${{ secrets.REGISTRY_URL }}/${{ secrets.PROJECT_ID }}/airqo-data-mgt-api:latest
      - name: Deploy to K8S
        run: |
          kubectl apply -f k8s/data-mgt/prod-data-mgt-api.yaml -n production
          kubectl rollout restart deployment/airqo-data-mgt-api -n production
  
  ### analytics ###
  analytics:
    name: build-push-deploy-analytics
    needs: [check, image-tag]
    if: needs.check.outputs.run_analytics == 'true'
    runs-on: ubuntu-latest
    steps:
      - name: Checkout
        uses: actions/checkout@v2
      
      ### run unit tests ###
      
      - name: Login to GCR
        uses: docker/login-action@v1
        with:
          registry: ${{ secrets.REGISTRY_URL }}
          username: _json_key
          password: ${{ secrets.GCR_CONFIG }}

      - name: Login to K8S
        uses: azure/k8s-set-context@v1
        with:
          method: kubeconfig
          kubeconfig: ${{ secrets.K8S_CONFIG_PROD }}
      
      - name: Build and Push Docker Image
        run: |
          cd src/analytics/
          docker build --target=production --tag ${{ secrets.REGISTRY_URL }}/${{ secrets.PROJECT_ID }}/airqo-analytics-api:${{ needs.image-tag.outputs.build_id }} .
          docker tag ${{ secrets.REGISTRY_URL }}/${{ secrets.PROJECT_ID }}/airqo-analytics-api:${{ needs.image-tag.outputs.build_id }} ${{ secrets.REGISTRY_URL }}/${{ secrets.PROJECT_ID }}/airqo-analytics-api:latest
          docker push ${{ secrets.REGISTRY_URL }}/${{ secrets.PROJECT_ID }}/airqo-analytics-api:${{ needs.image-tag.outputs.build_id }}
          docker push ${{ secrets.REGISTRY_URL }}/${{ secrets.PROJECT_ID }}/airqo-analytics-api:latest

      - name: Deploy to K8S
        run: |
          kubectl apply -f k8s/analytics/prod-analytics-api.yaml -n production
          kubectl set image deployment/airqo-analytics-api analytics-api=${{ secrets.REGISTRY_URL }}/${{ secrets.PROJECT_ID }}/airqo-analytics-api:${{ needs.image-tag.outputs.build_id }} -n production
          kubectl annotate deployment/airqo-analytics-api kubernetes.io/change-cause="Image updated to ${{ secrets.REGISTRY_URL }}/${{ secrets.PROJECT_ID }}/airqo-analytics-api:${{ needs.image-tag.outputs.build_id }} on ${{ needs.image-tag.outputs.datetime }}" -n production
 
  ### device uptime ###
  device-uptime:
    name: build-push-deploy-device-uptime
    needs: check
    if: needs.check.outputs.run_device_uptime == 'true'
    runs-on: ubuntu-latest
    steps:
      - name: Checkout
        uses: actions/checkout@v2
      
      ### run unit tests ###
      
      - name: Login to GCR
        uses: docker/login-action@v1
        with:
          registry: ${{ secrets.REGISTRY_URL }}
          username: _json_key
          password: ${{ secrets.GCR_CONFIG }}

      - name: Login to K8S
        uses: azure/k8s-set-context@v1
        with:
          method: kubeconfig
          kubeconfig: ${{ secrets.K8S_CONFIG_PROD }}
      
      - name: Build and Push Docker Image
        run: |
          cd src/device-uptime/
          docker build --tag ${{ secrets.REGISTRY_URL }}/${{ secrets.PROJECT_ID }}/airqo-device-uptime-job:latest -f Dockerfile .
          docker push ${{ secrets.REGISTRY_URL }}/${{ secrets.PROJECT_ID }}/airqo-device-uptime-job:latest
      - name: Deploy to K8S
        run: |
          kubectl apply -f k8s/device-uptime/prod-airqo-device-uptime-job.yaml
  
  ### device status ###
  device-status:
    name: build-push-deploy-device-status
    needs: check
    if: needs.check.outputs.run_device_status == 'true'
    runs-on: ubuntu-latest
    steps:
      - name: Checkout
        uses: actions/checkout@v2
      
      ### run unit tests ###
      
      - name: Login to GCR
        uses: docker/login-action@v1
        with:
          registry: ${{ secrets.REGISTRY_URL }}
          username: _json_key
          password: ${{ secrets.GCR_CONFIG }}

      - name: Login to K8S
        uses: azure/k8s-set-context@v1
        with:
          method: kubeconfig
          kubeconfig: ${{ secrets.K8S_CONFIG_PROD }}
      
      - name: Build and Push Docker Image
        run: |
          cd src/device-status/
          docker build --tag ${{ secrets.REGISTRY_URL }}/${{ secrets.PROJECT_ID }}/airqo-device-status-job:latest -f Dockerfile .
          docker push ${{ secrets.REGISTRY_URL }}/${{ secrets.PROJECT_ID }}/airqo-device-status-job:latest
      - name: Deploy to K8S
        run: |
          kubectl apply -f k8s/device-status/prod-airqo-device-status-job.yaml

  ### locate ###
  locate:
    name: build-push-deploy-locate
    needs: [check, image-tag]
    if: needs.check.outputs.run_locate == 'true'
    runs-on: ubuntu-latest
    steps:
      - name: Checkout
        uses: actions/checkout@v2
      
      ### run unit tests ###
      
      - name: Login to GCR
        uses: docker/login-action@v1
        with:
          registry: ${{ secrets.REGISTRY_URL }}
          username: _json_key
          password: ${{ secrets.GCR_CONFIG }}

      - name: Login to K8S
        uses: azure/k8s-set-context@v1
        with:
          method: kubeconfig
          kubeconfig: ${{ secrets.K8S_CONFIG_PROD }}
      
      - name: Build and Push Docker Image
        run: |
          cd src/locate/
          docker build --target=production --tag ${{ secrets.REGISTRY_URL }}/${{ secrets.PROJECT_ID }}/airqo-locate-api:${{ needs.image-tag.outputs.build_id }} .
          docker tag ${{ secrets.REGISTRY_URL }}/${{ secrets.PROJECT_ID }}/airqo-locate-api:${{ needs.image-tag.outputs.build_id }} ${{ secrets.REGISTRY_URL }}/${{ secrets.PROJECT_ID }}/airqo-locate-api:latest
          docker push ${{ secrets.REGISTRY_URL }}/${{ secrets.PROJECT_ID }}/airqo-locate-api:${{ needs.image-tag.outputs.build_id }}
          docker push ${{ secrets.REGISTRY_URL }}/${{ secrets.PROJECT_ID }}/airqo-locate-api:latest

      - name: Deploy to K8S
        run: |
          kubectl apply -f k8s/locate/prod-locate-api.yaml -n production
          kubectl set image deployment/airqo-locate-api locate-api=${{ secrets.REGISTRY_URL }}/${{ secrets.PROJECT_ID }}/airqo-locate-api:${{ needs.image-tag.outputs.build_id }} -n production
          kubectl annotate deployment/airqo-locate-api kubernetes.io/change-cause="Image updated to ${{ secrets.REGISTRY_URL }}/${{ secrets.PROJECT_ID }}/airqo-locate-api:${{ needs.image-tag.outputs.build_id }} on ${{ needs.image-tag.outputs.datetime }}" -n production
  
  ### gp model ###
  gp-model:
    name: build-push-deploy-gp-model
    needs: check
    if: needs.check.outputs.run_gp_model == 'true'
    runs-on: ubuntu-latest
    steps:
      - name: Checkout
        uses: actions/checkout@v2
      
      ### run unit tests ###
      
      - name: Login to GCR
        uses: docker/login-action@v1
        with:
          registry: ${{ secrets.REGISTRY_URL }}
          username: _json_key
          password: ${{ secrets.GCR_CONFIG }}

      - name: Login to K8S
        uses: azure/k8s-set-context@v1
        with:
          method: kubeconfig
          kubeconfig: ${{ secrets.K8S_CONFIG_PROD }}
      
      - name: Build and Push Docker Image
        run: |
          cd src/gp-model/
          docker build --target=production --tag ${{ secrets.REGISTRY_URL }}/${{ secrets.PROJECT_ID }}/airqo-gp-model-job:latest .
          docker push ${{ secrets.REGISTRY_URL }}/${{ secrets.PROJECT_ID }}/airqo-gp-model-job:latest
      - name: Deploy to K8S
        run: |
          kubectl apply -f k8s/gp-model/prod-airqo-gp-model-job.yaml
 
  ### exceddences ###
  exceedance:
    name: build-push-deploy-exceedances
    needs: [check, image-tag]
    if: needs.check.outputs.run_exceedances == 'true'
    runs-on: ubuntu-latest
    steps:
      - name: Checkout
        uses: actions/checkout@v2
      
      ### run unit tests ###
      
      - name: Login to GCR
        uses: docker/login-action@v1
        with:
          registry: ${{ secrets.REGISTRY_URL }}
          username: _json_key
          password: ${{ secrets.GCR_CONFIG }}

      - name: Login to K8S
        uses: azure/k8s-set-context@v1
        with:
          method: kubeconfig
          kubeconfig: ${{ secrets.K8S_CONFIG_PROD }}
      -
        name: Build and push AirQo Docker image
        uses: docker/build-push-action@v2
        with:
          push: true
          context: src/exceedances
          target: airqo-production
          tags: ${{ secrets.REGISTRY_URL }}/${{ secrets.PROJECT_ID }}/airqo-exceedance-job:${{ needs.image-tag.outputs.build_id }},${{ secrets.REGISTRY_URL }}/${{ secrets.PROJECT_ID }}/airqo-exceedance-job:latest
      -
        name: Build and push KCCA Docker image
        uses: docker/build-push-action@v2
        with:
          push: true
          context: src/exceedances
          target: kcca-production
          tags: ${{ secrets.REGISTRY_URL }}/${{ secrets.PROJECT_ID }}/kcca-exceedance-job:${{ needs.image-tag.outputs.build_id }},${{ secrets.REGISTRY_URL }}/${{ secrets.PROJECT_ID }}/kcca-exceedance-job:latest
      - 
        name: Deploy to K8S
        run: |
          kubectl apply -f k8s/exceedance/prod-airqo-exceedance-job.yaml
          kubectl apply -f k8s/exceedance/prod-kcca-exceedance-job.yaml

  ### datawarehouse ###
  datawarehouse:
    name: build-push-deploy-datawarehouse
    needs: [check, image-tag]
    if: needs.check.outputs.run_datawarehouse == 'true'
    runs-on: ubuntu-latest
    steps:
      - name: Checkout
        uses: actions/checkout@v2
      
      ### run unit tests ###
      
      - name: Login to GCR
        uses: docker/login-action@v1
        with:
          registry: ${{ secrets.REGISTRY_URL }}
          username: _json_key
          password: ${{ secrets.GCR_CONFIG }}

      - name: Login to K8S
        uses: azure/k8s-set-context@v1
        with:
          method: kubeconfig
          kubeconfig: ${{ secrets.K8S_CONFIG_PROD }}
      
      - name: Build and Push Docker Image
        run: |
          cd src/data-mgt/python/extract-external-data/
          docker build --target=production --tag ${{ secrets.REGISTRY_URL }}/${{ secrets.PROJECT_ID }}/airqo-datawarehouse-api:${{ needs.image-tag.outputs.build_id }} .
          docker tag ${{ secrets.REGISTRY_URL }}/${{ secrets.PROJECT_ID }}/airqo-datawarehouse-api:${{ needs.image-tag.outputs.build_id }} ${{ secrets.REGISTRY_URL }}/${{ secrets.PROJECT_ID }}/airqo-datawarehouse-api:latest
          docker push ${{ secrets.REGISTRY_URL }}/${{ secrets.PROJECT_ID }}/airqo-datawarehouse-api:${{ needs.image-tag.outputs.build_id }}
          docker push ${{ secrets.REGISTRY_URL }}/${{ secrets.PROJECT_ID }}/airqo-datawarehouse-api:latest

      - name: Deploy to K8S
        run: |
          kubectl apply -f k8s/data-warehouse/prod-data-warehouse-api.yaml
          kubectl set image deployment/airqo-datawarehouse-api datawarehouse=${{ secrets.REGISTRY_URL }}/${{ secrets.PROJECT_ID }}/airqo-datawarehouse-api:${{ needs.image-tag.outputs.build_id }} -n production    
          kubectl annotate deployment/airqo-datawarehouse-api kubernetes.io/change-cause="Image updated to ${{ secrets.REGISTRY_URL }}/${{ secrets.PROJECT_ID }}/airqo-datawarehouse-api:${{ needs.image-tag.outputs.build_id }} on ${{ needs.image-tag.outputs.datetime }}" -n production

  ### view ###
  view:
    name: build-push-deploy-view
    needs: [check, image-tag]
    if: needs.check.outputs.run_view == 'true'
    runs-on: ubuntu-latest
    steps:
      - 
        name: Checkout
        uses: actions/checkout@v2
      -
        name: Set up QEMU
        uses: docker/setup-qemu-action@v1
      -
        name: Set up Docker Buildx
        uses: docker/setup-buildx-action@v1
      - 
        name: Login to GCR
        uses: docker/login-action@v1
        with:
          registry: ${{ secrets.REGISTRY_URL }}
          username: _json_key
          password: ${{ secrets.GCR_CONFIG }}
      - 
        name: Login to K8S
        uses: azure/k8s-set-context@v1
        with:
          method: kubeconfig
          kubeconfig: ${{ secrets.K8S_CONFIG_PROD }}
      -
        name: Build and push API
        uses: docker/build-push-action@v2
        with:
          push: true
          tags: ${{ secrets.REGISTRY_URL }}/${{ secrets.PROJECT_ID }}/airqo-view-api:${{ needs.image-tag.outputs.build_id }},${{ secrets.REGISTRY_URL }}/${{ secrets.PROJECT_ID }}/airqo-view-api:latest
          target: api
          context: src/view
      -
        name: Build and push Message Broker
        uses: docker/build-push-action@v2
        with:
          push: true
          tags: ${{ secrets.REGISTRY_URL }}/${{ secrets.PROJECT_ID }}/airqo-view-message-broker:${{ needs.image-tag.outputs.build_id }},${{ secrets.REGISTRY_URL }}/${{ secrets.PROJECT_ID }}/airqo-view-message-broker:latest
          target: message-broker
          context: src/view

      - name: Deploy API to K8S
        run: |
          kubectl apply -f k8s/view-api/prod-view-api.yaml -n production
          kubectl rollout restart deployment airqo-view-api  -n production

      - name: Deploy Message Broker to K8S
        run: |
          kubectl apply -f k8s/view-api/prod-view-message-broker.yaml -n production
          kubectl rollout restart deployment airqo-view-message-broker  -n production

  #### Calibrate ######
  calibrate:
    name: build-push-deploy-calibrate
    needs: [check, image-tag]
    if: needs.check.outputs.run_calibrate == 'true'
    runs-on: ubuntu-latest
    steps:
      - name: Checkout
        uses: actions/checkout@v2
      -
        name: Set up QEMU
        uses: docker/setup-qemu-action@v1
      -
        name: Set up Docker Buildx
        uses: docker/setup-buildx-action@v1
      - 
        name: Login to GCR
        uses: docker/login-action@v1
        with:
          registry: ${{ secrets.REGISTRY_URL }}
          username: _json_key
          password: ${{ secrets.GCR_CONFIG }}
      -
        name: Build and push calibrate API
        uses: docker/build-push-action@v2
        with:
          push: true
          context: src/calibrate
          target: production
          tags: ${{ secrets.REGISTRY_URL }}/${{ secrets.PROJECT_ID }}/airqo-calibrate-api:${{ needs.image-tag.outputs.build_id }},${{ secrets.REGISTRY_URL }}/${{ secrets.PROJECT_ID }}/airqo-calibrate-api:latest
      -
        name: Build and push calibrate pickle file
        uses: docker/build-push-action@v2
        with:
          push: true
          context: src/calibrate
          target: pickle-file
          tags: ${{ secrets.REGISTRY_URL }}/${{ secrets.PROJECT_ID }}/airqo-calibrate-pickle-file:${{ needs.image-tag.outputs.build_id }},${{ secrets.REGISTRY_URL }}/${{ secrets.PROJECT_ID }}/airqo-calibrate-pickle-file:latest
      - 
        name: Login to Main k8s cluster
        uses: azure/k8s-set-context@v1
        with:
          method: kubeconfig
          kubeconfig: ${{ secrets.K8S_CONFIG_PROD }}
      - 
        name: Deploy to Main k8s cluster
        run: |
          kubectl apply -f k8s/calibrate/prod-calibrate-api.yaml -n production
          kubectl set image deployment/airqo-calibrate-api calibrate-pickle=${{ secrets.REGISTRY_URL }}/${{ secrets.PROJECT_ID }}/airqo-calibrate-pickle-file:${{ needs.image-tag.outputs.build_id }} -n production
          kubectl set image deployment/airqo-calibrate-api calibrate=${{ secrets.REGISTRY_URL }}/${{ secrets.PROJECT_ID }}/airqo-calibrate-api:${{ needs.image-tag.outputs.build_id }} -n production
          kubectl annotate deployment/airqo-calibrate-api kubernetes.io/change-cause="Image updated to ${{ secrets.REGISTRY_URL }}/${{ secrets.PROJECT_ID }}/airqo-calibrate-api:${{ needs.image-tag.outputs.build_id }} on ${{ needs.image-tag.outputs.datetime }}" -n production
      -
        name: Login to Pipeline k8s cluster
        uses: azure/k8s-set-context@v1
        with:
          method: kubeconfig
          kubeconfig: ${{ secrets.K8S_PIPELINE_CONFIG }}
      - 
        name: Deploy to Pipeline k8s cluster
        run: |
          kubectl apply -f k8s/calibrate/prod-calibrate-api.yaml -n production
          kubectl set image deployment/airqo-calibrate-api calibrate-pickle=${{ secrets.REGISTRY_URL }}/${{ secrets.PROJECT_ID }}/airqo-calibrate-pickle-file:${{ needs.image-tag.outputs.build_id }} -n production
          kubectl set image deployment/airqo-calibrate-api calibrate=${{ secrets.REGISTRY_URL }}/${{ secrets.PROJECT_ID }}/airqo-calibrate-api:${{ needs.image-tag.outputs.build_id }} -n production
          kubectl annotate deployment/airqo-calibrate-api kubernetes.io/change-cause="Image updated to ${{ secrets.REGISTRY_URL }}/${{ secrets.PROJECT_ID }}/airqo-calibrate-api:${{ needs.image-tag.outputs.build_id }} on ${{ needs.image-tag.outputs.datetime }}" -n production

  ### events check ###
  events-check:
    name: build-push-events-check
    needs: [check, image-tag]
    if: needs.check.outputs.run_events_check == 'true'
    runs-on: ubuntu-latest
    steps:
      - name: Checkout
        uses: actions/checkout@v2
      
      ### run unit tests ###
      
      - name: Login to GCR
        uses: docker/login-action@v1
        with:
          registry: ${{ secrets.REGISTRY_URL }}
          username: _json_key
          password: ${{ secrets.GCR_CONFIG }}

      - name: Login to K8S
        uses: azure/k8s-set-context@v1
        with:
          method: kubeconfig
          kubeconfig: ${{ secrets.K8S_CONFIG_PROD }}
      
      - name: Build and Push Docker Image
        run: |
          cd src/data-mgt/python/events-monitor/
          docker build --tag ${{ secrets.REGISTRY_URL }}/${{ secrets.PROJECT_ID }}/airqo-events-notifs-job:latest .
          docker push ${{ secrets.REGISTRY_URL }}/${{ secrets.PROJECT_ID }}/airqo-events-notifs-job:latest
      - name: Deploy to K8S
        run: |
          kubectl apply -f k8s/events-monitor/prod-events-notifs-cronjob.yaml -n production

  #### notification ######
  notification:
    name: build-push-deploy-notification
    needs: [check, image-tag]
    if: needs.check.outputs.run_notifications == 'true'
    runs-on: ubuntu-latest
    steps:
      - name: Checkout
        uses: actions/checkout@v2

      ### run unit tests ###
      
      - name: Login to GCR
        uses: docker/login-action@v1
        with:
          registry: ${{ secrets.REGISTRY_URL }}
          username: _json_key
          password: ${{ secrets.GCR_CONFIG }}

      - name: Login to K8S
        uses: azure/k8s-set-context@v1
        with:
          method: kubeconfig
          kubeconfig: ${{ secrets.K8S_CONFIG_PROD }}
      
      - name: Build and Push Docker Image
        run: |
          cd src/notifications/
          docker build --target=production --tag ${{ secrets.REGISTRY_URL }}/${{ secrets.PROJECT_ID }}/airqo-notification-api:${{ needs.image-tag.outputs.build_id }} .
          docker tag ${{ secrets.REGISTRY_URL }}/${{ secrets.PROJECT_ID }}/airqo-notification-api:${{ needs.image-tag.outputs.build_id }} ${{ secrets.REGISTRY_URL }}/${{ secrets.PROJECT_ID }}/airqo-notification-api:latest
          docker push ${{ secrets.REGISTRY_URL }}/${{ secrets.PROJECT_ID }}/airqo-notification-api:${{ needs.image-tag.outputs.build_id }}
          docker push ${{ secrets.REGISTRY_URL }}/${{ secrets.PROJECT_ID }}/airqo-notification-api:latest
      - name: Deploy to K8S
        run: |
          kubectl apply -f k8s/notification-service/prod-notification-api.yaml
          kubectl set image deployment/airqo-notification-api notification-api=${{ secrets.REGISTRY_URL }}/${{ secrets.PROJECT_ID }}/airqo-notification-api:${{ needs.image-tag.outputs.build_id }} -n production
          kubectl annotate deployment/airqo-notification-api kubernetes.io/change-cause="Image updated to ${{ secrets.REGISTRY_URL }}/${{ secrets.PROJECT_ID }}/airqo-notification-api:${{ needs.image-tag.outputs.build_id }} on ${{ needs.image-tag.outputs.datetime }}" -n production

  ### predict api and jobs ###
  predict-service:
    name: build-push-deploy-predict-service
    needs: [check, image-tag]
    if: needs.check.outputs.run_predict == 'true'
    runs-on: ubuntu-latest
    steps:
      - 
        name: Checkout
        uses: actions/checkout@v2
      -
        name: Set up QEMU
        uses: docker/setup-qemu-action@v1
      -
        name: Set up Docker Buildx
        uses: docker/setup-buildx-action@v1
      - 
        name: Login to GCR
        uses: docker/login-action@v1
        with:
          registry: ${{ secrets.REGISTRY_URL }}
          username: _json_key
          password: ${{ secrets.GCR_CONFIG }}
      - 
        name: Login to K8S
        uses: azure/k8s-set-context@v1
        with:
          method: kubeconfig
          kubeconfig: ${{ secrets.K8S_CONFIG_PROD }}
      -
        name: Build and push API Docker Image
        uses: docker/build-push-action@v2
        with:
          push: true
          context: src/predict/api
          target: production
          tags: ${{ secrets.REGISTRY_URL }}/${{ secrets.PROJECT_ID }}/airqo-prediction-api:${{ needs.image-tag.outputs.build_id }},${{ secrets.REGISTRY_URL }}/${{ secrets.PROJECT_ID }}/airqo-prediction-api:latest
      -
        name: Build and push predict Job Docker Image
        uses: docker/build-push-action@v2
        with:
          push: true
          context: src/predict/jobs/predict
          target: production
          tags: ${{ secrets.REGISTRY_URL }}/${{ secrets.PROJECT_ID }}/airqo-predict-job:${{ needs.image-tag.outputs.build_id }},${{ secrets.REGISTRY_URL }}/${{ secrets.PROJECT_ID }}/airqo-predict-job:latest
      -
        name: Build and push train Job Docker Image
        uses: docker/build-push-action@v2
        with:
          push: true
          context: src/predict/jobs/train
          target: production
          tags: ${{ secrets.REGISTRY_URL }}/${{ secrets.PROJECT_ID }}/airqo-train-job:${{ needs.image-tag.outputs.build_id }},${{ secrets.REGISTRY_URL }}/${{ secrets.PROJECT_ID }}/airqo-train-job:latest
      - 
        name: Deploy to K8S
        run: |
          kubectl apply -f k8s/predict/prod-prediction-api.yaml -n production
          kubectl rollout restart deployment airqo-prediction-api -n production
          kubectl apply -f k8s/predict/prod-airqo-predict-job.yaml -n production
          kubectl apply -f k8s/predict/prod-airqo-train-job.yaml -n production

  ### network uptime ###
  network-uptime:
    name: build-push-network-uptime
    needs: [check, image-tag]
    if: needs.check.outputs.run_network_uptime == 'true'
    runs-on: ubuntu-latest
    steps:
      - name: Checkout
        uses: actions/checkout@v2

      - name: Login to GCR
        uses: docker/login-action@v1
        with:
          registry: ${{ secrets.REGISTRY_URL }}
          username: _json_key
          password: ${{ secrets.GCR_CONFIG }}

      - name: Login to K8S
        uses: azure/k8s-set-context@v1
        with:
          method: kubeconfig
          kubeconfig: ${{ secrets.K8S_CONFIG_PROD }}
      
      - name: Build and Push Docker Image
        run: |
          cd src/network-uptime/
          docker build --tag ${{ secrets.REGISTRY_URL }}/${{ secrets.PROJECT_ID }}/airqo-network-uptime-api:${{ needs.image-tag.outputs.build_id }} .
          docker tag ${{ secrets.REGISTRY_URL }}/${{ secrets.PROJECT_ID }}/airqo-network-uptime-api:${{ needs.image-tag.outputs.build_id }} ${{ secrets.REGISTRY_URL }}/${{ secrets.PROJECT_ID }}/airqo-network-uptime-api:latest
          docker push ${{ secrets.REGISTRY_URL }}/${{ secrets.PROJECT_ID }}/airqo-network-uptime-api:${{ needs.image-tag.outputs.build_id }}
          docker push ${{ secrets.REGISTRY_URL }}/${{ secrets.PROJECT_ID }}/airqo-network-uptime-api:latest
      - name: Deploy to K8S
        run: |
          kubectl apply -f k8s/network-uptime/prod-airqo-network-uptime-api.yaml -n production
          kubectl set image deployment/airqo-network-uptime-api prod-network-uptime=${{ secrets.REGISTRY_URL }}/${{ secrets.PROJECT_ID }}/airqo-network-uptime-api:${{ needs.image-tag.outputs.build_id }} -n production
          kubectl annotate deployment/airqo-network-uptime-api kubernetes.io/change-cause="Image updated to ${{ secrets.REGISTRY_URL }}/${{ secrets.PROJECT_ID }}/airqo-network-uptime-api:${{ needs.image-tag.outputs.build_id }} on ${{ needs.image-tag.outputs.datetime }}" -n production 

  #### Channel data ######
  channel-data:
    name: build-push-deploy-channel-data-job
    needs: [check, image-tag]
    if: needs.check.outputs.run_channel_data == 'true'
    runs-on: ubuntu-latest
    steps:
      - name: Checkout
        uses: actions/checkout@v2

      - name: Login to GCR
        uses: docker/login-action@v1
        with:
          registry: ${{ secrets.REGISTRY_URL }}
          username: _json_key
          password: ${{ secrets.GCR_CONFIG }}

      - name: Login to K8S
        uses: azure/k8s-set-context@v1
        with:
          method: kubeconfig
          kubeconfig: ${{ secrets.K8S_CONFIG_PROD }}
      
      - name: Build and Push Docker Image
        run: |
          cd src/channel-data/
          docker build --target=production --tag ${{ secrets.REGISTRY_URL }}/${{ secrets.PROJECT_ID }}/prod-update-channel-data-job:latest .
          docker push ${{ secrets.REGISTRY_URL }}/${{ secrets.PROJECT_ID }}/prod-update-channel-data-job:latest
      - name: Deploy to K8S
        run: |
          kubectl apply -f k8s/channel-data/prod-airqo-update-channel-data-job.yaml -n production<|MERGE_RESOLUTION|>--- conflicted
+++ resolved
@@ -48,13 +48,9 @@
       run_airflow: ${{ steps.check_files.outputs.run_airflow }} # airflow
       run_network_uptime: ${{ steps.check_files.outputs.run_network_uptime }} # network_uptime
       run_channel_data: ${{ steps.check_files.outputs.run_channel_data }} # channel data job
-<<<<<<< HEAD
       run_message_broker_topics: ${{ steps.check_files.outputs.run_message_broker_topics }} # message broker topics
-      
-=======
       run_fault_detection: ${{ steps.check_files.outputs.run_fault_detection }} # fault detection
 
->>>>>>> 453603aa
     runs-on: ubuntu-latest
     steps:
       - name: checkout code
@@ -92,11 +88,8 @@
           echo "::set-output name=run_airflow::false"
           echo "::set-output name=run_network_uptime::false"
           echo "::set-output name=run_channel_data::false"
-<<<<<<< HEAD
           echo "::set-output name=run_message_broker_topics::false"
-=======
           echo "::set-output name=run_fault_detection::false"
->>>>>>> 453603aa
 
           while IFS= read -r file
           do
