--- conflicted
+++ resolved
@@ -1227,7 +1227,6 @@
           method: kubeconfig
           kubeconfig: ${{ secrets.K8S_CONFIG_PROD }}
 
-<<<<<<< HEAD
       - name: Build and push  API
         uses: docker/build-push-action@v2
         with:
@@ -1243,25 +1242,16 @@
           context: src/meta-data
           target: sites-consumer
           tags: ${{ secrets.REGISTRY_URL }}/${{ secrets.PROJECT_ID }}/airqo-meta-data-sites-consumer:${{ needs.image-tag.outputs.build_id }},${{ secrets.REGISTRY_URL }}/${{ secrets.PROJECT_ID }}/airqo-meta-data-sites-consumer:latest
-=======
-      - name: Build and Push Docker Image
-        run: |
-          cd src/meta-data/
-          docker build --target=deployment --tag ${{ env.REGISTRY_URL }}/${{ env.PROJECT_ID }}/airqo-meta-data-api:${{ needs.image-tag.outputs.build_id }} .
-          docker tag ${{ env.REGISTRY_URL }}/${{ env.PROJECT_ID }}/airqo-meta-data-api:${{ needs.image-tag.outputs.build_id }} ${{ env.REGISTRY_URL }}/${{ env.PROJECT_ID }}/airqo-meta-data-api:latest
-          docker push ${{ env.REGISTRY_URL }}/${{ env.PROJECT_ID }}/airqo-meta-data-api:${{ needs.image-tag.outputs.build_id }}
-          docker push ${{ env.REGISTRY_URL }}/${{ env.PROJECT_ID }}/airqo-meta-data-api:latest
 
       - name: Update corresponding helm values file
         uses: fjogeleit/yaml-update-action@main
         with:
           valueFile: "k8s/meta-data/values-prod.yaml"
-          propertyPath: "image.tag"
+          propertyPath: "images.tag"
           value: ${{ needs.image-tag.outputs.build_id }}
           updateFile: true
           branch: ${{ env.DEPLOY_BRANCH }}
           message: "Update meta-data production image tag to ${{ needs.image-tag.outputs.build_id }}"
->>>>>>> 74580531
 
       - name: Login to GCP
         uses: google-github-actions/auth@v0
