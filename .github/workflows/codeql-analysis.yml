# For most projects, this workflow file will not need changing; you simply need
# to commit it to your repository.
#
# You may wish to alter this file to override the set of languages analyzed,
# or to provide custom queries or build logic.
#
# ******** NOTE ********
# We have attempted to detect the languages in your repository. Please check
# the `language` matrix defined below to confirm you have the correct set of
# supported CodeQL languages.
#
name: "CodeQL"

on:
  push:
    branches: [staging, master]
  pull_request:
    # The branches below must be a subset of the branches above
    branches: [staging]
  schedule:
    - cron: "19 18 * * 1"

jobs:
  analyze:
    name: Analyze
    runs-on: ubuntu-latest
    permissions:
      actions: read
      contents: read
      security-events: write

    strategy:
      fail-fast: false
      matrix:
<<<<<<< HEAD
        language: ["go", "javascript", "python"]
=======
        language: ["go", "java", "javascript", "python"]
>>>>>>> 74eb6bcd
        # CodeQL supports [ 'cpp', 'csharp', 'go', 'java', 'javascript', 'python' ]
        # Learn more:
        # https://docs.github.com/en/free-pro-team@latest/github/finding-security-vulnerabilities-and-errors-in-your-code/configuring-code-scanning#changing-the-languages-that-are-analyzed

    steps:
      - name: Checkout repository
<<<<<<< HEAD
        uses: actions/checkout@v2
=======
        uses: actions/checkout@v3
>>>>>>> 74eb6bcd

      # Initializes the CodeQL tools for scanning.
      - name: Initialize CodeQL
        uses: github/codeql-action/init@v1
        with:
          languages: ${{ matrix.language }}
          # If you wish to specify custom queries, you can do so here or in a config file.
          # By default, queries listed here will override any specified in a config file.
          # Prefix the list here with "+" to use these queries and those in the config file.
          # queries: ./path/to/local/query, your-org/your-repo/queries@main

      # Autobuild attempts to build any compiled languages  (C/C++, C#, or Java).
      # If this step fails, then you should remove it and run the build manually (see below)
      - name: Autobuild
        uses: github/codeql-action/autobuild@v1

      # ℹ️ Command-line programs to run using the OS shell.
      # 📚 https://git.io/JvXDl

      # ✏️ If the Autobuild fails above, remove it and uncomment the following three lines
      #    and modify them (or add more) to build your code if your project
      #    uses a compiled language

      #- run: |
      #   make bootstrap
      #   make release

      - name: Perform CodeQL Analysis
        uses: github/codeql-action/analyze@v1<|MERGE_RESOLUTION|>--- conflicted
+++ resolved
@@ -32,22 +32,14 @@
     strategy:
       fail-fast: false
       matrix:
-<<<<<<< HEAD
         language: ["go", "javascript", "python"]
-=======
-        language: ["go", "java", "javascript", "python"]
->>>>>>> 74eb6bcd
         # CodeQL supports [ 'cpp', 'csharp', 'go', 'java', 'javascript', 'python' ]
         # Learn more:
         # https://docs.github.com/en/free-pro-team@latest/github/finding-security-vulnerabilities-and-errors-in-your-code/configuring-code-scanning#changing-the-languages-that-are-analyzed
 
     steps:
       - name: Checkout repository
-<<<<<<< HEAD
-        uses: actions/checkout@v2
-=======
         uses: actions/checkout@v3
->>>>>>> 74eb6bcd
 
       # Initializes the CodeQL tools for scanning.
       - name: Initialize CodeQL
