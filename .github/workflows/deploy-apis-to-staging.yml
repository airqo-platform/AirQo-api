name: deploy-apis-to-staging

on:
  pull_request_target:
    branches:
      - staging
    types:
      - closed

env:
  REGISTRY_URL: eu.gcr.io
  PROJECT_ID: airqo-250220
  DEPLOY_BRANCH: staging

jobs:
  image-tag:
    if: github.event.pull_request.merged == true
    name: create image tag
    runs-on: ubuntu-latest
    outputs:
      build_id: ${{ steps.prep.outputs.build_id }} # build id
      datetime: ${{ steps.prep.outputs.datetime }} # build date
    steps:
      - name: generate build ID
        id: prep
        run: |
          sha=${GITHUB_SHA::8}
          timestamp=$(date +%s)
          datetime=$(date)
          echo "build_id=stage-${sha}-${timestamp}" >>$GITHUB_OUTPUT
          echo "datetime=${datetime}" >>$GITHUB_OUTPUT

  check:
    if: github.event.pull_request.merged == true
    name: check changed microservice(s)
    outputs:
      run_auth_service: ${{ steps.check_files.outputs.run_auth_service }} # auth service
      run_device_registry: ${{ steps.check_files.outputs.run_device_registry }} # device registry
      run_device_monitoring: ${{ steps.check_files.outputs.run_device_monitoring }} # device monitoring
      run_data_mgt: ${{ steps.check_files.outputs.run_data_mgt }} # data mgt
      run_data_proxy: ${{ steps.check_files.outputs.run_data_proxy }} # data proxy
      run_analytics: ${{ steps.check_files.outputs.run_analytics }} # analytics
      run_device_uptime: ${{ steps.check_files.outputs.run_device_uptime }} # device uptime
      run_device_status: ${{ steps.check_files.outputs.run_device_status }} # device status
      run_locate: ${{ steps.check_files.outputs.run_locate }} # locate
      run_predict: ${{ steps.check_files.outputs.run_predict }} # predict
      run_gp_model: ${{ steps.check_files.outputs.run_gp_model }} # gp_model
      run_exceedances: ${{ steps.check_files.outputs.run_exceedances }} # exceedances
      run_meta_data: ${{ steps.check_files.outputs.run_meta_data }} # meta data
      run_view: ${{ steps.check_files.outputs.run_view }} # view
      run_calibrate: ${{ steps.check_files.outputs.run_calibrate }} # calibrate
      run_kafka_cluster_operator: ${{ steps.check_files.outputs.run_kafka_cluster_operator }} # kafka cluster operator
      run_kafka_cluster: ${{ steps.check_files.outputs.run_kafka_cluster }} # kafka cluster
      run_kafka_topics: ${{ steps.check_files.outputs.run_kafka_topics }} # kafka topics
      run_workflows: ${{ steps.check_files.outputs.run_workflows }} # workflows
      run_incentives: ${{ steps.check_files.outputs.run_incentives }} # incentives
      run_insights: ${{ steps.check_files.outputs.run_insights }} # incentives
      run_spatial: ${{ steps.check_files.outputs.run_spatial }} # spatial
      run_website: ${{ steps.check_files.outputs.run_website }} # website
      run_kafka_connectors: ${{ steps.check_files.outputs.run_kafka_connectors }} # kafka connectors
      run_nginx: ${{ steps.check_files.outputs.run_nginx }} # nginx ingress
      run_redis: ${{ steps.check_files.outputs.run_redis }} # redis

    runs-on: ubuntu-latest
    steps:
      - name: checkout code
        uses: actions/checkout@v3.5.3
        with:
          fetch-depth: 2

        #### all microservices ######
      - name: check modified microserivce
        id: check_files
        run: |
          echo "=============== list modified files ==============="
          git diff --name-only HEAD^ HEAD

          echo "========== check paths of modified files =========="
          git diff --name-only HEAD^ HEAD > files.txt

          echo "run_auth_service=false" >>$GITHUB_OUTPUT
          echo "run_device_registry=false" >>$GITHUB_OUTPUT  
          echo "run_device_monitoring=false" >>$GITHUB_OUTPUT 
          echo "run_data_mgt=false" >>$GITHUB_OUTPUT
          echo "run_data_proxy=false" >>$GITHUB_OUTPUT
          echo "run_analytics=false" >>$GITHUB_OUTPUT
          echo "run_device_uptime=false" >>$GITHUB_OUTPUT  
          echo "run_device_status=false" >>$GITHUB_OUTPUT 
          echo "run_locate=false" >>$GITHUB_OUTPUT
          echo "run_predict=false" >>$GITHUB_OUTPUT
          echo "run_gp_model=false" >>$GITHUB_OUTPUT
          echo "run_exceedances=false" >>$GITHUB_OUTPUT
          echo "run_meta_data=false" >>$GITHUB_OUTPUT
          echo "run_view=false" >>$GITHUB_OUTPUT
          echo "run_calibrate=false" >>$GITHUB_OUTPUT 
          echo "run_kafka_cluster_operator=false" >>$GITHUB_OUTPUT
          echo "run_kafka_cluster=false" >>$GITHUB_OUTPUT
          echo "run_kafka_topics=false" >>$GITHUB_OUTPUT
          echo "run_workflows=false" >>$GITHUB_OUTPUT
          echo "run_incentives=false" >>$GITHUB_OUTPUT
          echo "run_insights=false" >>$GITHUB_OUTPUT
          echo "run_spatial=false" >>$GITHUB_OUTPUT
          echo "run_website=false" >>$GITHUB_OUTPUT
          echo "run_kafka_connectors=false" >>$GITHUB_OUTPUT
          echo "run_nginx=false" >>$GITHUB_OUTPUT
          echo "run_redis=false" >>$GITHUB_OUTPUT

          while IFS= read -r file
          do
            echo $file
            
            if [[ $file == src/auth-service/* ]]; then
              echo "run_auth_service=true" >>$GITHUB_OUTPUT
            fi
            
            if [[ $file == k8s/auth-service/* ]]; then
              echo "run_auth_service=true" >>$GITHUB_OUTPUT
            fi

            if [[ $file == src/device-registry/* ]]; then
              echo "run_device_registry=true" >>$GITHUB_OUTPUT
            fi

            if [[ $file == k8s/device-registry/* ]]; then
              echo "run_device_registry=true" >>$GITHUB_OUTPUT
            fi

            if [[ $file == src/device-monitoring/* ]]; then
              echo "run_device_monitoring=true" >>$GITHUB_OUTPUT
            fi

            if [[ $file == k8s/device-monitor/* ]]; then
              echo "run_device_monitoring=true" >>$GITHUB_OUTPUT
            fi

            if [[ $file == src/data-mgt/* ]]; then
              echo "run_data_mgt=true" >>$GITHUB_OUTPUT
            fi

            if [[ $file == k8s/data-mgt/* ]]; then
              echo "run_data_mgt=true" >>$GITHUB_OUTPUT
            fi

            if [[ $file == src/data-proxy/* ]]; then
              echo "run_data_proxy=true" >>$GITHUB_OUTPUT
            fi

            if [[ $file == k8s/data-proxy/* ]]; then
              echo "run_data_proxy=true" >>$GITHUB_OUTPUT
            fi

            if [[ $file == src/analytics/* ]]; then
              echo "run_analytics=true" >>$GITHUB_OUTPUT
            fi

            if [[ $file == k8s/analytics/* ]]; then
              echo "run_analytics=true" >>$GITHUB_OUTPUT
            fi

            if [[ $file == src/device-uptime/* ]]; then
              echo "run_device_uptime=true" >>$GITHUB_OUTPUT
            fi

            if [[ $file == k8s/device-uptime/* ]]; then
              echo "run_device_uptime=true" >>$GITHUB_OUTPUT
            fi

            if [[ $file == src/device-status/* ]]; then
              echo "run_device_status=true" >>$GITHUB_OUTPUT
            fi

            if [[ $file == k8s/device-status/* ]]; then
              echo "run_device_status=true" >>$GITHUB_OUTPUT
            fi

            if [[ $file == src/locate/* ]]; then
              echo "run_locate=true" >>$GITHUB_OUTPUT
            fi

            if [[ $file == k8s/locate/* ]]; then
              echo "run_locate=true" >>$GITHUB_OUTPUT
            fi

            if [[ $file == src/predict/* ]]; then
              echo "run_predict=true" >>$GITHUB_OUTPUT
            fi

            if [[ $file == k8s/predict/* ]]; then
              echo "run_predict=true" >>$GITHUB_OUTPUT
            fi

            if [[ $file == src/gp-model/* ]]; then
              echo "run_gp_model=true" >>$GITHUB_OUTPUT
            fi

            if [[ $file == k8s/gp-model/* ]]; then
              echo "run_gp_model=true" >>$GITHUB_OUTPUT
            fi

            if [[ $file == src/exceedances/* ]]; then
              echo "run_exceedances=true" >>$GITHUB_OUTPUT
            fi

            if [[ $file == k8s/exceedance/* ]]; then
              echo "run_exceedances=true" >>$GITHUB_OUTPUT
            fi

            if [[ $file == src/meta-data/* ]]; then
              echo "run_meta_data=true" >>$GITHUB_OUTPUT
            fi

            if [[ $file == k8s/meta-data/* ]]; then
              echo "run_meta_data=true" >>$GITHUB_OUTPUT
            fi

            if [[ $file == src/view/* ]]; then
              echo "run_view=true" >>$GITHUB_OUTPUT
            fi

            if [[ $file == k8s/view/* ]]; then
              echo "run_view=true" >>$GITHUB_OUTPUT
            fi
            
            if [[ $file == src/calibrate/* ]]; then
              echo "run_calibrate=true" >>$GITHUB_OUTPUT
            fi
            
            if [[ $file == k8s/calibrate/* ]]; then
              echo "run_calibrate=true" >>$GITHUB_OUTPUT
            fi
            
            if [[ $file == k8s/kafka/clusters/* ]]; then
              echo "run_kafka_cluster=true" >>$GITHUB_OUTPUT
            fi

            if [[ $file == k8s/kafka/operator/* ]]; then
              echo "run_kafka_cluster_operator=true" >>$GITHUB_OUTPUT
            fi

            if [[ $file == k8s/kafka/topics/* ]]; then
              echo "run_kafka_topics=true" >>$GITHUB_OUTPUT
            fi

            if [[ $file == src/kafka-connectors/* ]]; then
              echo "run_kafka_connectors=true" >>$GITHUB_OUTPUT
            fi

            if [[ $file == src/workflows/* ]]; then
              echo "run_workflows=true" >>$GITHUB_OUTPUT
            fi

            if [[ $file == k8s/workflows/* ]]; then
              echo "run_workflows=true" >>$GITHUB_OUTPUT
            fi

            if [[ $file == src/incentives/* ]]; then
              echo "run_incentives=true" >>$GITHUB_OUTPUT
            fi
            
            if [[ $file == k8s/incentives/* ]]; then
              echo "run_incentives=true" >>$GITHUB_OUTPUT              
            fi

            if [[ $file == src/insights/* ]]; then
              echo "run_insights=true" >>$GITHUB_OUTPUT
            fi
            
            if [[ $file == k8s/insights/* ]]; then
              echo "run_insights=true" >>$GITHUB_OUTPUT              
            fi

            if [[ $file == src/spatial/* ]]; then
              echo "run_spatial=true" >>$GITHUB_OUTPUT
            fi
            
            if [[ $file == k8s/spatial/* ]]; then
              echo "run_spatial=true" >>$GITHUB_OUTPUT              
            fi 
            
            if [[ $file == src/website/* ]]; then
              echo "run_website=true" >>$GITHUB_OUTPUT
            fi
            
            if [[ $file == k8s/website/* ]]; then
              echo "run_website=true" >>$GITHUB_OUTPUT              
            fi            

            if [[ $file == k8s/nginx/staging/* ]]; then
              echo "run_nginx=true" >>$GITHUB_OUTPUT
            fi

            if [[ $file == k8s/redis/* ]]; then
              echo "run_redis=true" >>$GITHUB_OUTPUT
            fi

            if [[ $file == workflow-trigger ]]; then
              echo "run_calibrate=true" >>$GITHUB_OUTPUT
              echo "run_meta_data=true" >>$GITHUB_OUTPUT
              echo "run_exceedances=true" >>$GITHUB_OUTPUT
              echo "run_gp_model=true" >>$GITHUB_OUTPUT
              echo "run_predict=true" >>$GITHUB_OUTPUT
              echo "run_locate=true" >>$GITHUB_OUTPUT
              echo "run_device_status=true" >>$GITHUB_OUTPUT
              echo "run_device_uptime=true" >>$GITHUB_OUTPUT
              echo "run_analytics=true" >>$GITHUB_OUTPUT
              echo "run_data_mgt=true" >>$GITHUB_OUTPUT
              echo "run_data_proxy=true" >>$GITHUB_OUTPUT
              echo "run_device_monitoring=true" >>$GITHUB_OUTPUT
              echo "run_device_registry=true" >>$GITHUB_OUTPUT
              echo "run_auth_service=true" >>$GITHUB_OUTPUT
              echo "run_workflows=true" >>$GITHUB_OUTPUT
              echo "run_incentives=true" >>$GITHUB_OUTPUT
              echo "run_insights=true" >>$GITHUB_OUTPUT
              echo "run_spatial=true" >>$GITHUB_OUTPUT
              echo "run_website=true" >>$GITHUB_OUTPUT
              echo "run_view=true" >>$GITHUB_OUTPUT
              echo "run_kafka_connectors=true" >>$GITHUB_OUTPUT
              echo "run_nginx=true" >>$GITHUB_OUTPUT
              echo "run_redis=true" >>$GITHUB_OUTPUT
            fi

          done < files.txt

  ### auth service ###
  auth-service:
    name: build-push-deploy-auth
    needs: [check, image-tag]
    if: needs.check.outputs.run_auth_service == 'true'
    runs-on: ubuntu-latest
    steps:
      - name: Checkout
        uses: actions/checkout@v3.5.3

      - name: Login to GCR
        uses: docker/login-action@v2.2.0
        with:
          registry: ${{ env.REGISTRY_URL }}
          username: _json_key
          password: ${{ secrets.GCR_CONFIG }}

      - name: Login to K8S
        uses: azure/k8s-set-context@v3.0
        with:
          method: kubeconfig
          kubeconfig: ${{ secrets.K8S_CONFIG_STAGE }}

      - name: Build and Push Docker Image
        run: |
          cd src/auth-service/
          docker build --target=staging --tag ${{ env.REGISTRY_URL }}/${{ env.PROJECT_ID }}/airqo-stage-auth-api:${{ needs.image-tag.outputs.build_id }} .
          docker tag ${{ env.REGISTRY_URL }}/${{ env.PROJECT_ID }}/airqo-stage-auth-api:${{ needs.image-tag.outputs.build_id }} ${{ env.REGISTRY_URL }}/${{ env.PROJECT_ID }}/airqo-stage-auth-api:latest
          docker push ${{ env.REGISTRY_URL }}/${{ env.PROJECT_ID }}/airqo-stage-auth-api:${{ needs.image-tag.outputs.build_id }}
          docker push ${{ env.REGISTRY_URL }}/${{ env.PROJECT_ID }}/airqo-stage-auth-api:latest

      - name: Update corresponding helm values file(with retry)
        uses: Wandalen/wretry.action@v1.0.36 # Retries action on fail
        with:
          action: fjogeleit/yaml-update-action@main # Action to retry
          with: |
            valueFile: "k8s/auth-service/values-stage.yaml"
            propertyPath: "image.tag"
            value: ${{ needs.image-tag.outputs.build_id }}
            branch: ${{ env.DEPLOY_BRANCH }}
            token: ${{ secrets.YAML_UPDATER_TOKEN }}
            message: "Update auth service staging image tag to ${{ needs.image-tag.outputs.build_id }}"

      - name: Login to GCP
        uses: google-github-actions/auth@v1.1.1
        with:
          credentials_json: ${{ secrets.GCP_SA_CREDENTIALS }}

      - name: Setup Cloud SDK
        uses: google-github-actions/setup-gcloud@v1.1.1

      - name: Update the corresponding k8s configmap(s)
        run: |
          cd src/auth-service/
          gcloud secrets versions access latest --secret="sta-env-auth-service" > .env
          kubectl create configmap --dry-run=client -o yaml --from-env-file=.env stage-auth-api-config | kubectl replace -f - -n staging
          gcloud secrets versions access latest --secret="sta-key-auth-service-firebase-admin-sdk" > firebase_admin_sdk.json
          kubectl create configmap --dry-run=client -o yaml --from-file=firebase_admin_sdk.json stage-auth-api-config-files | kubectl replace -f - -n staging

  #### Kafka Connectors ######
  kafka-connectors:
    name: build-push-deploy-kafka-connectors
    needs: [check, image-tag]
    if: needs.check.outputs.run_kafka_connectors == 'true'
    runs-on: ubuntu-latest
    steps:
      - name: Checkout
        uses: actions/checkout@v3.5.3

      - name: Set up QEMU
        uses: docker/setup-qemu-action@v2.2.0

      - name: Set up Docker Buildx
        uses: docker/setup-buildx-action@v2.7.0

      - name: Login to GCR
        uses: docker/login-action@v2.2.0
        with:
          registry: ${{ env.REGISTRY_URL }}
          username: _json_key
          password: ${{ secrets.GCR_CONFIG }}

      - name: Build and push measurements source connectors
        uses: docker/build-push-action@v4.1.1
        with:
          push: true
          context: src/kafka-connectors/measurements-source-connector
          tags: ${{ env.REGISTRY_URL }}/${{ env.PROJECT_ID }}/stage-measurements-connect:${{ needs.image-tag.outputs.build_id }},${{ env.REGISTRY_URL }}/${{ env.PROJECT_ID }}/stage-measurements-connect:latest

      - name: Build and push biq query connector
        uses: docker/build-push-action@v4.1.1
        with:
          push: true
          context: src/kafka-connectors/bigquery-connector
          tags: ${{ env.REGISTRY_URL }}/${{ env.PROJECT_ID }}/stage-bigquery-connector:${{ needs.image-tag.outputs.build_id }},${{ env.REGISTRY_URL }}/${{ env.PROJECT_ID }}/stage-bigquery-connector:latest

      - name: Login to k8s cluster
        uses: azure/k8s-set-context@v3.0
        with:
          method: kubeconfig
          kubeconfig: ${{ secrets.K8S_CONFIG_STAGE }}

      - name: Update corresponding helm values file(with retry)
        uses: Wandalen/wretry.action@v1.0.36 # Retries action on fail
        with:
          action: fjogeleit/yaml-update-action@main # Action to retry
          with: |
            valueFile: "k8s/kafka/BigQuery-connectors/values-stage.yaml"
            propertyPath: "image.tag"
            value: ${{ needs.image-tag.outputs.build_id }}
            branch: ${{ env.DEPLOY_BRANCH }}
            token: ${{ secrets.YAML_UPDATER_TOKEN }}
            message: "Update BigQuery-connectors staging image tag to ${{ needs.image-tag.outputs.build_id }}

      - name: Deploy to k8s cluster
        run: |
          export MEASUREMENTS_CONNECT_IMAGE=${{ env.REGISTRY_URL }}/${{ env.PROJECT_ID }}/stage-measurements-connect:${{ needs.image-tag.outputs.build_id }}
          export STAGE_KAFKA_CLUSTER=${{ secrets.STAGE_KAFKA_CLUSTER }}
          cat k8s/kafka/connectors/measurements-connect.yaml | sed "s/{{MEASUREMENTS_CONNECT_IMAGE}}/$MEASUREMENTS_CONNECT_IMAGE/g" | sed "s/{{KAFKA_CLUSTER}}/$STAGE_KAFKA_CLUSTER/g" | kubectl apply -n message-broker -f-
          kubectl apply -f k8s/kafka/connectors/purple-air-connector.yaml -n message-broker

      - name: Set up GCP credentials and Kubernetes configmaps
        run: |
          gcloud secrets versions access latest --secret="sta-env-kafka-bigquery-connectors" > .env
          kubectl create configmap --dry-run=client -o yaml --from-env-file=.env bigquery-connectors | kubectl replace -f - -n staging
          gcloud secrets versions access latest --secret="sta-key-kafka-bigquery-connectors" > google_application_credentials.json
          kubectl create configmap --dry-run=client -o yaml --from-file=google_application_credentials.json bigquery-connectors-files | kubectl replace -f - -n staging

  ### workflows ###
  workflows:
    name: build-push-deploy-workflows
    needs: [check, image-tag]
    if: needs.check.outputs.run_workflows == 'true'
    runs-on: ubuntu-latest
    steps:
      - name: Checkout
        uses: actions/checkout@v3.5.3

      - name: Set up QEMU
        uses: docker/setup-qemu-action@v2.2.0

      - name: Set up Docker Buildx
        uses: docker/setup-buildx-action@v2.7.0

      - name: Login to GCR
        uses: docker/login-action@v2.2.0
        with:
          registry: ${{ env.REGISTRY_URL }}
          username: _json_key
          password: ${{ secrets.GCR_CONFIG }}

      - name: Build and push app
        uses: docker/build-push-action@v4.1.1
        with:
          push: true
          context: src/workflows
          target: deployment
          tags: ${{ env.REGISTRY_URL }}/${{ env.PROJECT_ID }}/airqo-stage-workflows:${{ needs.image-tag.outputs.build_id }},${{ env.REGISTRY_URL }}/${{ env.PROJECT_ID }}/airqo-stage-workflows:latest

      - name: Build and push Redis
        uses: docker/build-push-action@v4.1.1
        with:
          push: true
          context: src/workflows
          target: redis
          tags: ${{ env.REGISTRY_URL }}/${{ env.PROJECT_ID }}/airqo-stage-redis:${{ needs.image-tag.outputs.build_id }},${{ env.REGISTRY_URL }}/${{ env.PROJECT_ID }}/airqo-stage-redis:latest

      - name: Build and push XCom
        uses: docker/build-push-action@v4.1.1
        with:
          push: true
          context: src/workflows
          target: xcom-setup
          tags: ${{ env.REGISTRY_URL }}/${{ env.PROJECT_ID }}/airqo-stage-workflows-xcom:${{ needs.image-tag.outputs.build_id }},${{ env.REGISTRY_URL }}/${{ env.PROJECT_ID }}/airqo-stage-workflows-xcom:latest

      - name: Update corresponding helm values file(with retry)
        uses: Wandalen/wretry.action@v1.0.36 # Retries action on fail
        with:
          action: fjogeleit/yaml-update-action@main # Action to retry
          with: |
            valueFile: "k8s/workflows/values-stage.yaml"
            propertyPath: "images.tag"
            value: ${{ needs.image-tag.outputs.build_id }}
            branch: ${{ env.DEPLOY_BRANCH }}
            token: ${{ secrets.YAML_UPDATER_TOKEN }}
            message: "Update workflows staging image tag to ${{ needs.image-tag.outputs.build_id }}"

      - name: Login to GCP
        uses: google-github-actions/auth@v1.1.1
        with:
          credentials_json: ${{ secrets.GCP_SA_CREDENTIALS }}

      - name: Setup Cloud SDK
        uses: google-github-actions/setup-gcloud@v1.1.1

      - name: Login to K8S
        uses: azure/k8s-set-context@v3.0
        with:
          method: kubeconfig
          kubeconfig: ${{ secrets.K8S_CONFIG_STAGE }}

      - name: Update the corresponding k8s configmap(s)
        run: |
          cd src/workflows/
          gcloud secrets versions access latest --secret="sta-env-airflow" > .env
          kubectl create configmap --dry-run=client -o yaml --from-env-file=.env airflow-config | kubectl replace -f - -n pipeline

  ### predict api and jobs ###
  predict-service:
    name: build-push-deploy-predict-service
    needs: [check, image-tag]
    if: needs.check.outputs.run_predict == 'true'
    runs-on: ubuntu-latest
    steps:
      - name: Checkout
        uses: actions/checkout@v3.5.3

      - name: Set up QEMU
        uses: docker/setup-qemu-action@v2.2.0

      - name: Set up Docker Buildx
        uses: docker/setup-buildx-action@v2.7.0

      - name: Login to GCR
        uses: docker/login-action@v2.2.0
        with:
          registry: ${{ env.REGISTRY_URL }}
          username: _json_key
          password: ${{ secrets.GCR_CONFIG }}

      - name: Login to K8S
        uses: azure/k8s-set-context@v3.0
        with:
          method: kubeconfig
          kubeconfig: ${{ secrets.K8S_CONFIG_STAGE }}

      - name: Build and push API Docker Image
        uses: docker/build-push-action@v4.1.1
        with:
          push: true
          context: src/predict/api
          target: staging
          tags: ${{ env.REGISTRY_URL }}/${{ env.PROJECT_ID }}/airqo-stage-prediction-api:${{ needs.image-tag.outputs.build_id }},${{ env.REGISTRY_URL }}/${{ env.PROJECT_ID }}/airqo-stage-prediction-api:latest

      - name: Build and push predict places image
        uses: docker/build-push-action@v3
        with:
          push: true
          context: src/predict/jobs/predict_places_air_quality
          tags: ${{ env.REGISTRY_URL }}/${{ env.PROJECT_ID }}/stage-airqo-predict-places-air-quality:${{ needs.image-tag.outputs.build_id }},${{ env.REGISTRY_URL }}/${{ env.PROJECT_ID }}/stage-airqo-predict-places-air-quality:latest

      - name: Update corresponding helm values file(with retry)
        uses: Wandalen/wretry.action@v1.0.36 # Retries action on fail
        with:
          action: fjogeleit/yaml-update-action@main # Action to retry
          with: |
            valueFile: "k8s/predict/values-stage.yaml"
            propertyPath: "images.tag"
            value: ${{ needs.image-tag.outputs.build_id }}
            branch: ${{ env.DEPLOY_BRANCH }}
            token: ${{ secrets.YAML_UPDATER_TOKEN }}
            message: "Update predict staging image tag to ${{ needs.image-tag.outputs.build_id }}"

      - name: Login to GCP
        uses: google-github-actions/auth@v1.1.1
        with:
          credentials_json: ${{ secrets.GCP_SA_CREDENTIALS }}

      - name: Setup Cloud SDK
        uses: google-github-actions/setup-gcloud@v1.1.1

      - name: Update the corresponding k8s configmap(s)
        run: |
          cd src/predict/    
          echo "=============== Downloading the required secrets from Secret Manager ==============="     
          gcloud secrets versions access latest --secret="sta-env-predict" > api.env
          gcloud secrets versions access latest --secret="sta-env-predict-predict-places-air-quality" > predict_places_air_quality.env
          gcloud secrets versions access latest --secret="sta-key-predict-service-account" > google_application_credentials.json 
          echo "=============== Updating the respective .env files ==============="
          kubectl create configmap --dry-run=client -o yaml --from-env-file=api.env env-predict-staging | kubectl replace -f - -n staging
          kubectl create configmap --dry-run=client -o yaml --from-env-file=predict_places_air_quality.env env-predict-places-air-quality-staging | kubectl replace -f - -n staging
          echo "=============== Updating the respective credentials files ==============="
          kubectl create configmap --dry-run=client -o yaml --from-file=google_application_credentials.json env-predict-staging-files | kubectl replace -f - -n staging

  ### kafka cluster operator ###
  kafka-cluster-operator:
    name: build-push-deploy-kafka-cluster-operator
    needs: [check]
    if: needs.check.outputs.run_kafka_cluster_operator == 'true'
    runs-on: ubuntu-latest
    steps:
      - name: Checkout
        uses: actions/checkout@v3.5.3

      - name: Login to K8S
        uses: azure/k8s-set-context@v3.0
        with:
          method: kubeconfig
          kubeconfig: ${{ secrets.K8S_CONFIG_STAGE }}

      - name: Deploy to K8S
        run: |
          kubectl apply -f k8s/namespaces/message-broker.yaml
          bash k8s/kafka/operator/deployment-script.sh

  ### kafka cluster ###
  kafka-cluster:
    name: build-push-deploy-kafka-cluster
    needs: [check]
    if: ${{ (needs.check.outputs.run_kafka_cluster == 'true') || (needs.check.outputs.run_kafka_cluster_operator == 'true') }}
    runs-on: ubuntu-latest
    steps:
      - name: Checkout
        uses: actions/checkout@v3.5.3

      - name: Login to K8S
        uses: azure/k8s-set-context@v3.0
        with:
          method: kubeconfig
          kubeconfig: ${{ secrets.K8S_CONFIG_STAGE }}

      - name: Deploy to K8S
        run: |
          export BROKER0_IP=${{ secrets.STAGE_BROKER0_IP }}
          export BROKER1_IP=${{ secrets.STAGE_BROKER1_IP }}
          export BROKER2_IP=${{ secrets.STAGE_BROKER2_IP }}
          sed -i 's/$(BROKER0_IP)/'"$BROKER0_IP"'/g' k8s/kafka/clusters/kafka-cluster-stage.yaml
          sed -i 's/$(BROKER1_IP)/'"$BROKER1_IP"'/g' k8s/kafka/clusters/kafka-cluster-stage.yaml
          sed -i 's/$(BROKER2_IP)/'"$BROKER2_IP"'/g' k8s/kafka/clusters/kafka-cluster-stage.yaml
          kubectl apply -n message-broker -f k8s/kafka/clusters/kafka-cluster-stage.yaml
          kubectl rollout restart deployment kafka-cluster-entity-operator -n message-broker
          kubectl rollout restart deployment strimzi-cluster-operator -n message-broker

  ### kafka topics ###
  kafka-topics:
    name: build-push-deploy-kafka-topics
    needs: [check]
    if: ${{ (needs.check.outputs.run_kafka_cluster == 'true') || (needs.check.outputs.run_kafka_topics == 'true') }}
    runs-on: ubuntu-latest
    steps:
      - name: Checkout
        uses: actions/checkout@v3.5.3

      - name: Login to K8S
        uses: azure/k8s-set-context@v3.0
        with:
          method: kubeconfig
          kubeconfig: ${{ secrets.K8S_CONFIG_STAGE }}

      - name: Deploy to K8S
        run: |
          kubectl apply -f k8s/kafka/topics/kafka-topics.yaml -n message-broker

  #### Device Registry ######
  device-registry:
    name: build-push-deploy-device-registry
    needs: [check, image-tag]
    if: needs.check.outputs.run_device_registry == 'true'
    runs-on: ubuntu-latest
    steps:
      - name: Checkout
        uses: actions/checkout@v3.5.3

      - name: Login to GCR
        uses: docker/login-action@v2.2.0
        with:
          registry: ${{ env.REGISTRY_URL }}
          username: _json_key
          password: ${{ secrets.GCR_CONFIG }}

      - name: Login to K8S
        uses: azure/k8s-set-context@v3.0
        with:
          method: kubeconfig
          kubeconfig: ${{ secrets.K8S_CONFIG_STAGE }}

      - name: Build and Push Docker Image
        run: |
          cd src/device-registry/
          docker build --target=staging --tag ${{ env.REGISTRY_URL }}/${{ env.PROJECT_ID }}/airqo-stage-device-registry-api:${{ needs.image-tag.outputs.build_id }} .
          docker tag ${{ env.REGISTRY_URL }}/${{ env.PROJECT_ID }}/airqo-stage-device-registry-api:${{ needs.image-tag.outputs.build_id }} ${{ env.REGISTRY_URL }}/${{ env.PROJECT_ID }}/airqo-stage-device-registry-api:latest
          docker push ${{ env.REGISTRY_URL }}/${{ env.PROJECT_ID }}/airqo-stage-device-registry-api:${{ needs.image-tag.outputs.build_id }}
          docker push ${{ env.REGISTRY_URL }}/${{ env.PROJECT_ID }}/airqo-stage-device-registry-api:latest

      - name: Update corresponding helm values file(with retry)
        uses: Wandalen/wretry.action@v1.0.36 # Retries action on fail
        with:
          action: fjogeleit/yaml-update-action@main # Action to retry
          with: |
            valueFile: "k8s/device-registry/values-stage.yaml"
            propertyPath: "image.tag"
            value: ${{ needs.image-tag.outputs.build_id }}
            branch: ${{ env.DEPLOY_BRANCH }}
            token: ${{ secrets.YAML_UPDATER_TOKEN }}
            message: "Update device registry staging image tag to ${{ needs.image-tag.outputs.build_id }}"

      - name: Login to GCP
        uses: google-github-actions/auth@v1.1.1
        with:
          credentials_json: ${{ secrets.GCP_SA_CREDENTIALS }}

      - name: Setup Cloud SDK
        uses: google-github-actions/setup-gcloud@v1.1.1

      - name: Update the corresponding k8s configmap(s)
        run: |
          cd src/device-registry/
          gcloud secrets versions access latest --secret="sta-env-device-registry" > .env
          kubectl create configmap --dry-run=client -o yaml --from-env-file=.env env-device-registry-staging | kubectl replace -f - -n staging
          gcloud secrets versions access latest --secret="sta-key-device-registry-service-account" > google_application_credentials.json
          kubectl create configmap --dry-run=client -o yaml --from-file=google_application_credentials.json device-registry-config-files | kubectl replace -f - -n staging

  ### device monitoring ###
  device-monitoring:
    name: build-push-deploy-device-monitoring
    needs: [check, image-tag]
    if: needs.check.outputs.run_device_monitoring == 'true'
    runs-on: ubuntu-latest
    steps:
      - name: Checkout
        uses: actions/checkout@v3.5.3

      ### run unit tests ###

      - name: Login to GCR
        uses: docker/login-action@v2.2.0
        with:
          registry: ${{ env.REGISTRY_URL }}
          username: _json_key
          password: ${{ secrets.GCR_CONFIG }}

      - name: Login to K8S
        uses: azure/k8s-set-context@v3.0
        with:
          method: kubeconfig
          kubeconfig: ${{ secrets.K8S_CONFIG_STAGE }}

      - name: Build and push API
        uses: docker/build-push-action@v4.1.1
        with:
          push: true
          context: src/device-monitoring/
          target: staging
          tags: ${{ env.REGISTRY_URL }}/${{ env.PROJECT_ID }}/airqo-stage-device-monitor-api:${{ needs.image-tag.outputs.build_id }},${{ env.REGISTRY_URL }}/${{ env.PROJECT_ID }}/airqo-stage-device-monitor-api:latest

      - name: Build and push celery-beat
        uses: docker/build-push-action@v4.1.1
        with:
          push: true
          context: src/device-monitoring/
          target: celery-beat
          tags: ${{ env.REGISTRY_URL }}/${{ env.PROJECT_ID }}/airqo-stage-device-monitor-celery-beat:${{ needs.image-tag.outputs.build_id }},${{ env.REGISTRY_URL }}/${{ env.PROJECT_ID }}/airqo-stage-device-monitor-celery-beat:latest

      - name: Build and push celery-worker
        uses: docker/build-push-action@v4.1.1
        with:
          push: true
          context: src/device-monitoring/
          target: celery-worker
          tags: ${{ env.REGISTRY_URL }}/${{ env.PROJECT_ID }}/airqo-stage-device-monitor-celery-worker:${{ needs.image-tag.outputs.build_id }},${{ env.REGISTRY_URL }}/${{ env.PROJECT_ID }}/airqo-stage-device-monitor-celery-worker:latest

      - name: Update corresponding helm values file(with retry)
        uses: Wandalen/wretry.action@v1.0.36 # Retries action on fail
        with:
          action: fjogeleit/yaml-update-action@main # Action to retry
          with: |
            valueFile: "k8s/device-monitor/values-stage.yaml"
            propertyPath: "images.tag"
            value: ${{ needs.image-tag.outputs.build_id }}
            branch: ${{ env.DEPLOY_BRANCH }}
            token: ${{ secrets.YAML_UPDATER_TOKEN }}
            message: "Update device monitor staging images' tag to ${{ needs.image-tag.outputs.build_id }}"

      - name: Login to GCP
        uses: google-github-actions/auth@v1.1.1
        with:
          credentials_json: ${{ secrets.GCP_SA_CREDENTIALS }}

      - name: Setup Cloud SDK
        uses: google-github-actions/setup-gcloud@v1.1.1

      - name: Update the corresponding k8s configmap(s)
        run: |
          cd src/device-monitoring/
          gcloud secrets versions access latest --secret="sta-env-device-monitoring" > .env
          kubectl create configmap --dry-run=client -o yaml --from-env-file=.env env-device-monitoring-staging | kubectl replace -f - -n staging
          gcloud secrets versions access latest --secret="sta-key-device-monitoring-service-account" > google_application_credentials.json
          kubectl create configmap --dry-run=client -o yaml --from-file=google_application_credentials.json device-monitor-config-files | kubectl replace -f - -n staging

  ### data-mgt ###
  data-mgt:
    name: build-push-deploy-data-mgt
    needs: [check, image-tag]
    if: needs.check.outputs.run_data_mgt == 'true'
    runs-on: ubuntu-latest
    steps:
      - name: Checkout
        uses: actions/checkout@v3.5.3

      - name: Login to GCR
        uses: docker/login-action@v2.2.0
        with:
          registry: ${{ env.REGISTRY_URL }}
          username: _json_key
          password: ${{ secrets.GCR_CONFIG }}

      - name: Login to K8S
        uses: azure/k8s-set-context@v3.0
        with:
          method: kubeconfig
          kubeconfig: ${{ secrets.K8S_CONFIG_STAGE }}

      - name: Build and Push Docker Image
        run: |
          cd src/data-mgt/
          docker build --target=staging --tag ${{ env.REGISTRY_URL }}/${{ env.PROJECT_ID }}/airqo-stage-data-mgt-api:${{ needs.image-tag.outputs.build_id }} .
          docker push ${{ env.REGISTRY_URL }}/${{ env.PROJECT_ID }}/airqo-stage-data-mgt-api:${{ needs.image-tag.outputs.build_id }}
          docker tag ${{ env.REGISTRY_URL }}/${{ env.PROJECT_ID }}/airqo-stage-data-mgt-api:${{ needs.image-tag.outputs.build_id }} ${{ env.REGISTRY_URL }}/${{ env.PROJECT_ID }}/airqo-stage-data-mgt-api:latest
          docker push ${{ env.REGISTRY_URL }}/${{ env.PROJECT_ID }}/airqo-stage-data-mgt-api:latest

      - name: Update corresponding helm values file(with retry)
        uses: Wandalen/wretry.action@v1.0.36 # Retries action on fail
        with:
          action: fjogeleit/yaml-update-action@main # Action to retry
          with: |
            valueFile: "k8s/data-mgt/values-stage.yaml"
            propertyPath: "image.tag"
            value: ${{ needs.image-tag.outputs.build_id }}
            branch: ${{ env.DEPLOY_BRANCH }}
            token: ${{ secrets.YAML_UPDATER_TOKEN }}
            message: "Update data mgt staging image tag to ${{ needs.image-tag.outputs.build_id }}"

      - name: Login to GCP
        uses: google-github-actions/auth@v1.1.1
        with:
          credentials_json: ${{ secrets.GCP_SA_CREDENTIALS }}

      - name: Setup Cloud SDK
        uses: google-github-actions/setup-gcloud@v1.1.1

      - name: Update the corresponding k8s configmap(s)
        run: |
          cd src/data-mgt/
          gcloud secrets versions access latest --secret="sta-env-data-mgt-nodejs" > .env
          kubectl create configmap --dry-run=client -o yaml --from-env-file=.env data-mgt-api-config | kubectl replace -f - -n staging

  ### data-proxy ###
  data-proxy:
    name: build-push-deploy-data-proxy
    needs: [check, image-tag]
    if: needs.check.outputs.run_data_proxy == 'true'
    runs-on: ubuntu-latest
    steps:
      - name: Checkout
        uses: actions/checkout@v3.5.3

      - name: Login to GCR
        uses: docker/login-action@v2.2.0
        with:
          registry: ${{ env.REGISTRY_URL }}
          username: _json_key
          password: ${{ secrets.GCR_CONFIG }}

      - name: Login to K8S
        uses: azure/k8s-set-context@v3.0
        with:
          method: kubeconfig
          kubeconfig: ${{ secrets.K8S_CONFIG_STAGE }}

      - name: Build and Push Docker Image
        run: |
          cd src/data-proxy
          docker build --target=staging --tag ${{ env.REGISTRY_URL }}/${{ env.PROJECT_ID }}/airqo-stage-data-proxy-api:${{ needs.image-tag.outputs.build_id }} .
          docker push ${{ env.REGISTRY_URL }}/${{ env.PROJECT_ID }}/airqo-stage-data-proxy-api:${{ needs.image-tag.outputs.build_id }}
          docker tag ${{ env.REGISTRY_URL }}/${{ env.PROJECT_ID }}/airqo-stage-data-proxy-api:${{ needs.image-tag.outputs.build_id }} ${{ env.REGISTRY_URL }}/${{ env.PROJECT_ID }}/airqo-stage-data-proxy-api:latest
          docker push ${{ env.REGISTRY_URL }}/${{ env.PROJECT_ID }}/airqo-stage-data-proxy-api:latest

      - name: Update corresponding helm values file(with retry)
        uses: Wandalen/wretry.action@v1.0.36 # Retries action on fail
        with:
          action: fjogeleit/yaml-update-action@main # Action to retry
          with: |
            valueFile: "k8s/data-proxy/values-stage.yaml"
            propertyPath: "image.tag"
            value: ${{ needs.image-tag.outputs.build_id }}
            branch: ${{ env.DEPLOY_BRANCH }}
            token: ${{ secrets.YAML_UPDATER_TOKEN }}
            message: "Update data proxy staging image tag to ${{ needs.image-tag.outputs.build_id }}"

      - name: Login to GCP
        uses: google-github-actions/auth@v1.1.1
        with:
          credentials_json: ${{ secrets.GCP_SA_CREDENTIALS }}

      - name: Setup Cloud SDK
        uses: google-github-actions/setup-gcloud@v1.1.1

      - name: Update the corresponding k8s configmap(s)
        run: |
          cd src/data-proxy/
          gcloud secrets versions access latest --secret="sta-env-data-proxy" > .env
          kubectl create configmap --dry-run=client -o yaml --from-env-file=.env data-proxy-api-config | kubectl replace -f - -n staging

  ### analytics ###
  analytics:
    name: build-push-deploy-analytics
    needs: [check, image-tag]
    if: needs.check.outputs.run_analytics == 'true'
    runs-on: ubuntu-latest
    steps:
      - name: Checkout
        uses: actions/checkout@v3.5.3

      ### run unit tests ###

      - name: Login to GCR
        uses: docker/login-action@v2.2.0
        with:
          registry: ${{ env.REGISTRY_URL }}
          username: _json_key
          password: ${{ secrets.GCR_CONFIG }}

      - name: Login to K8S
        uses: azure/k8s-set-context@v3.0
        with:
          method: kubeconfig
          kubeconfig: ${{ secrets.K8S_CONFIG_STAGE }}

      - name: Build and push API Docker Image
        uses: docker/build-push-action@v4.1.1
        with:
          push: true
          context: src/analytics/
          target: staging
          tags: ${{ env.REGISTRY_URL }}/${{ env.PROJECT_ID }}/airqo-stage-analytics-api:${{ needs.image-tag.outputs.build_id }},${{ env.REGISTRY_URL }}/${{ env.PROJECT_ID }}/airqo-stage-analytics-api:latest

      - name: Build and push Celery beat Docker Image
        uses: docker/build-push-action@v4.1.1
        with:
          push: true
          context: src/analytics/
          target: celery-beat
          tags: ${{ env.REGISTRY_URL }}/${{ env.PROJECT_ID }}/airqo-stage-analytics-celery-beat:${{ needs.image-tag.outputs.build_id }},${{ env.REGISTRY_URL }}/${{ env.PROJECT_ID }}/airqo-stage-analytics-celery-beat:latest

      - name: Build and push Celery worker Docker Image
        uses: docker/build-push-action@v4.1.1
        with:
          push: true
          context: src/analytics/
          target: celery-worker
          tags: ${{ env.REGISTRY_URL }}/${{ env.PROJECT_ID }}/airqo-stage-analytics-celery-worker:${{ needs.image-tag.outputs.build_id }},${{ env.REGISTRY_URL }}/${{ env.PROJECT_ID }}/airqo-stage-analytics-celery-worker:latest

      - name: Build and push device summary job Docker Image
        uses: docker/build-push-action@v4.1.1
        with:
          push: true
          context: src/analytics/
          target: devices-summary-job
          tags: ${{ env.REGISTRY_URL }}/${{ env.PROJECT_ID }}/airqo-stage-analytics-devices-summary-job:${{ needs.image-tag.outputs.build_id }},${{ env.REGISTRY_URL }}/${{ env.PROJECT_ID }}/airqo-stage-analytics-devices-summary-job:latest

      - name: Build and push reports job Docker Image
        uses: docker/build-push-action@v4.1.1
        with:
          push: true
          context: src/analytics/jobs/reports
          target: staging
          tags: ${{ env.REGISTRY_URL }}/${{ env.PROJECT_ID }}/airqo-stage-analytics-report-job:${{ needs.image-tag.outputs.build_id }},${{ env.REGISTRY_URL }}/${{ env.PROJECT_ID }}/airqo-stage-analytics-report-job:latest

      - name: Update corresponding helm values file(with retry)
        uses: Wandalen/wretry.action@v1.0.36 # Retries action on fail
        with:
          action: fjogeleit/yaml-update-action@main # Action to retry
          with: |
            valueFile: "k8s/analytics/values-stage.yaml"
            propertyPath: "images.tag"
            value: ${{ needs.image-tag.outputs.build_id }}
            branch: ${{ env.DEPLOY_BRANCH }}
            token: ${{ secrets.YAML_UPDATER_TOKEN }}
            message: "Update analytics staging images tag to ${{ needs.image-tag.outputs.build_id }}"

      - name: Login to GCP
        uses: google-github-actions/auth@v1.1.1
        with:
          credentials_json: ${{ secrets.GCP_SA_CREDENTIALS }}

      - name: Setup Cloud SDK
        uses: google-github-actions/setup-gcloud@v1.1.1

      - name: Update the corresponding k8s configmap(s)
        run: |
          cd src/analytics/
          gcloud secrets versions access latest --secret="sta-env-analytics" > api.env
          gcloud secrets versions access latest --secret="sta-env-analytics-report-job" > reports.env
          gcloud secrets versions access latest --secret="sta-key-analytics-service-account" > google_application_credentials.json
          kubectl create configmap --dry-run=client -o yaml --from-env-file=api.env env-analytics-staging | kubectl replace -f - -n staging
          kubectl create configmap --dry-run=client -o yaml --from-env-file=reports.env env-analytics-report-staging | kubectl replace -f - -n staging
          kubectl create configmap --dry-run=client -o yaml --from-file=google_application_credentials.json stage-analytics-config-files | kubectl replace -f - -n staging

  insights:
    name: build-push-deploy-insights
    needs: [check, image-tag]
    if: needs.check.outputs.run_insights == 'true'
    runs-on: ubuntu-latest
    steps:
      - name: Checkout
        uses: actions/checkout@v3.5.3

      ### run unit tests ###

      - name: Login to GCR
        uses: docker/login-action@v2.2.0
        with:
          registry: ${{ env.REGISTRY_URL }}
          username: _json_key
          password: ${{ secrets.GCR_CONFIG }}

      - name: Login to K8S
        uses: azure/k8s-set-context@v3.0
        with:
          method: kubeconfig
          kubeconfig: ${{ secrets.K8S_CONFIG_STAGE }}

      - name: Build and push API Docker Image
        uses: docker/build-push-action@v4.1.1
        with:
          push: true
          context: src/insights/
          target: staging
          tags: ${{ env.REGISTRY_URL }}/${{ env.PROJECT_ID }}/airqo-stage-insights-api:${{ needs.image-tag.outputs.build_id }},${{ env.REGISTRY_URL }}/${{ env.PROJECT_ID }}/airqo-stage-insights-api:latest

      - name: Build and push Celery Docker Image
        uses: docker/build-push-action@v4.1.1
        with:
          push: true
          context: src/insights/
          target: celery
          tags: ${{ env.REGISTRY_URL }}/${{ env.PROJECT_ID }}/airqo-stage-insights-celery:${{ needs.image-tag.outputs.build_id }},${{ env.REGISTRY_URL }}/${{ env.PROJECT_ID }}/airqo-stage-insights-celery:latest

      - name: Update corresponding helm values file(with retry)
        uses: Wandalen/wretry.action@v1.0.36 # Retries action on fail
        with:
          action: fjogeleit/yaml-update-action@main # Action to retry
          with: |
            valueFile: "k8s/insights/values-stage.yaml"
            propertyPath: "images.tag"
            value: ${{ needs.image-tag.outputs.build_id }}
            branch: ${{ env.DEPLOY_BRANCH }}
            token: ${{ secrets.YAML_UPDATER_TOKEN }}
            message: "Update insights staging images tag to ${{ needs.image-tag.outputs.build_id }}"

      - name: Login to GCP
        uses: google-github-actions/auth@v1.1.1
        with:
          credentials_json: ${{ secrets.GCP_SA_CREDENTIALS }}

      - name: Setup Cloud SDK
        uses: google-github-actions/setup-gcloud@v1.1.1

      - name: Update the corresponding k8s configmap(s)
        run: |
          cd src/insights/
          gcloud secrets versions access latest --secret="sta-env-analytics" > .env
          gcloud secrets versions access latest --secret="sta-key-analytics-service-account" > google_application_credentials.json
          kubectl create configmap --dry-run=client -o yaml --from-env-file=.env env-insights-staging | kubectl replace -f - -n staging
          kubectl create configmap --dry-run=client -o yaml --from-file=google_application_credentials.json stage-insights-config-files | kubectl replace -f - -n staging
  ### device uptime ###
  device-uptime:
    name: build-push-deploy-device-uptime
    needs: [check, image-tag]
    if: needs.check.outputs.run_device_uptime == 'true'
    runs-on: ubuntu-latest
    steps:
      - name: Checkout
        uses: actions/checkout@v3.5.3

      ### run unit tests ###

      - name: Login to GCR
        uses: docker/login-action@v2.2.0
        with:
          registry: ${{ env.REGISTRY_URL }}
          username: _json_key
          password: ${{ secrets.GCR_CONFIG }}

      - name: Login to K8S
        uses: azure/k8s-set-context@v3.0
        with:
          method: kubeconfig
          kubeconfig: ${{ secrets.K8S_CONFIG_STAGE }}

      - name: Build and push device uptime v1 docker image
        uses: docker/build-push-action@v4.0.0
        with:
          push: true
          context: src/device-uptime/
          target: staging
          tags: ${{ env.REGISTRY_URL }}/${{ env.PROJECT_ID }}/airqo-stage-device-uptime-job:${{ needs.image-tag.outputs.build_id }},${{ env.REGISTRY_URL }}/${{ env.PROJECT_ID }}/airqo-stage-device-uptime-job:latest

      - name: Build and push device uptime v2 docker image
        uses: docker/build-push-action@v4.0.0
        with:
          push: true
          context: src/device-uptime/
          target: uptime
          tags: ${{ env.REGISTRY_URL }}/${{ env.PROJECT_ID }}/airqo-stage-device-uptime-job-v2:${{ needs.image-tag.outputs.build_id }},${{ env.REGISTRY_URL }}/${{ env.PROJECT_ID }}/airqo-stage-device-uptime-job-v2:latest

      - name: Update corresponding helm values file(with retry)
        uses: Wandalen/wretry.action@v1.0.36 # Retries action on fail
        with:
          action: fjogeleit/yaml-update-action@main # Action to retry
          with: |
            valueFile: "k8s/device-uptime/values-stage.yaml"
            propertyPath: "image.tag"
            value: ${{ needs.image-tag.outputs.build_id }}
            branch: ${{ env.DEPLOY_BRANCH }}
            token: ${{ secrets.YAML_UPDATER_TOKEN }}
            message: "Update device uptime staging image tag to ${{ needs.image-tag.outputs.build_id }}"

      - name: Login to GCP
        uses: google-github-actions/auth@v1.1.1
        with:
          credentials_json: ${{ secrets.GCP_SA_CREDENTIALS }}

      - name: Setup Cloud SDK
        uses: google-github-actions/setup-gcloud@v1.1.1

      - name: Update the corresponding k8s configmap(s)
        run: |
          cd src/device-uptime/
          gcloud secrets versions access latest --secret="sta-env-device-uptime" > .env
          kubectl create configmap --dry-run=client -o yaml --from-env-file=.env env-device-uptime-staging | kubectl replace -f - -n staging
          gcloud secrets versions access latest --secret="sta-key-device-uptime-v2-service-account" > google_application_credentials.json
          kubectl create configmap --dry-run=client -o yaml --from-file=google_application_credentials.json device-uptime-v2-files | kubectl replace -f - -n staging

  ### device status ###
  device-status:
    name: build-push-deploy-device-status
    needs: [check, image-tag]
    if: needs.check.outputs.run_device_status == 'true'
    runs-on: ubuntu-latest
    steps:
      - name: Checkout
        uses: actions/checkout@v3.5.3

      ### run unit tests ###

      - name: Login to GCR
        uses: docker/login-action@v2.2.0
        with:
          registry: ${{ env.REGISTRY_URL }}
          username: _json_key
          password: ${{ secrets.GCR_CONFIG }}

      - name: Login to K8S
        uses: azure/k8s-set-context@v3.0
        with:
          method: kubeconfig
          kubeconfig: ${{ secrets.K8S_CONFIG_STAGE }}

      - name: Build and Push Docker Image
        run: |
          cd src/device-status/
          docker build --tag ${{ env.REGISTRY_URL }}/${{ env.PROJECT_ID }}/airqo-stage-device-status-job:${{ needs.image-tag.outputs.build_id }} -f Dockerfile.stage .
          docker push ${{ env.REGISTRY_URL }}/${{ env.PROJECT_ID }}/airqo-stage-device-status-job:${{ needs.image-tag.outputs.build_id }}
          docker tag ${{ env.REGISTRY_URL }}/${{ env.PROJECT_ID }}/airqo-stage-device-status-job:${{ needs.image-tag.outputs.build_id }} ${{ env.REGISTRY_URL }}/${{ env.PROJECT_ID }}/airqo-stage-device-status-job:latest
          docker push ${{ env.REGISTRY_URL }}/${{ env.PROJECT_ID }}/airqo-stage-device-status-job:latest

      - name: Update corresponding helm values file(with retry)
        uses: Wandalen/wretry.action@v1.0.36 # Retries action on fail
        with:
          action: fjogeleit/yaml-update-action@main # Action to retry
          with: |
            valueFile: "k8s/device-status/values-stage.yaml"
            propertyPath: "image.tag"
            value: ${{ needs.image-tag.outputs.build_id }}
            branch: ${{ env.DEPLOY_BRANCH }}
            token: ${{ secrets.YAML_UPDATER_TOKEN }}
            message: "Update device uptime staging image tag to ${{ needs.image-tag.outputs.build_id }}"

      - name: Login to GCP
        uses: google-github-actions/auth@v1.1.1
        with:
          credentials_json: ${{ secrets.GCP_SA_CREDENTIALS }}

      - name: Setup Cloud SDK
        uses: google-github-actions/setup-gcloud@v1.1.1

      - name: Update the corresponding k8s configmap(s)
        run: |
          cd src/device-status/
          gcloud secrets versions access latest --secret="sta-env-device-status" > .env
          kubectl create configmap --dry-run=client -o yaml --from-env-file=.env env-device-status-staging | kubectl replace -f - -n staging

  ### locate ###
  locate:
    name: build-push-deploy-locate
    needs: [check, image-tag]
    if: needs.check.outputs.run_locate == 'true'
    runs-on: ubuntu-latest
    steps:
      - name: Checkout
        uses: actions/checkout@v3.5.3

      ### run unit tests ###

      - name: Login to GCR
        uses: docker/login-action@v2.2.0
        with:
          registry: ${{ env.REGISTRY_URL }}
          username: _json_key
          password: ${{ secrets.GCR_CONFIG }}

      - name: Login to K8S
        uses: azure/k8s-set-context@v3.0
        with:
          method: kubeconfig
          kubeconfig: ${{ secrets.K8S_CONFIG_STAGE }}

      - name: Build and Push Docker Image
        run: |
          cd src/locate/
          docker build --target=staging --tag ${{ env.REGISTRY_URL }}/${{ env.PROJECT_ID }}/airqo-stage-locate-api:${{ needs.image-tag.outputs.build_id }} .
          docker tag ${{ env.REGISTRY_URL }}/${{ env.PROJECT_ID }}/airqo-stage-locate-api:${{ needs.image-tag.outputs.build_id }} ${{ env.REGISTRY_URL }}/${{ env.PROJECT_ID }}/airqo-stage-locate-api:latest
          docker push ${{ env.REGISTRY_URL }}/${{ env.PROJECT_ID }}/airqo-stage-locate-api:${{ needs.image-tag.outputs.build_id }}
          docker push ${{ env.REGISTRY_URL }}/${{ env.PROJECT_ID }}/airqo-stage-locate-api:latest

      - name: Update corresponding helm values file(with retry)
        uses: Wandalen/wretry.action@v1.0.36 # Retries action on fail
        with:
          action: fjogeleit/yaml-update-action@main # Action to retry
          with: |
            valueFile: "k8s/locate/values-stage.yaml"
            propertyPath: "image.tag"
            value: ${{ needs.image-tag.outputs.build_id }}
            branch: ${{ env.DEPLOY_BRANCH }}
            token: ${{ secrets.YAML_UPDATER_TOKEN }}
            message: "Update locate staging image tag to ${{ needs.image-tag.outputs.build_id }}"

      - name: Login to GCP
        uses: google-github-actions/auth@v1.1.1
        with:
          credentials_json: ${{ secrets.GCP_SA_CREDENTIALS }}

      - name: Setup Cloud SDK
        uses: google-github-actions/setup-gcloud@v1.1.1

      - name: Update the corresponding k8s configmap(s)
        run: |
          cd src/locate/
          gcloud secrets versions access latest --secret="sta-env-locate" > .env
          kubectl create configmap --dry-run=client -o yaml --from-env-file=.env env-locate-staging | kubectl replace -f - -n staging

  ### gp model ###
  gp-model:
    name: build-push-deploy-gp-model
    needs: [check, image-tag]
    if: needs.check.outputs.run_gp_model == 'true'
    runs-on: ubuntu-latest
    steps:
      - name: Checkout
        uses: actions/checkout@v3.5.3

      - name: Login to GCR
        uses: docker/login-action@v2.2.0
        with:
          registry: ${{ env.REGISTRY_URL }}
          username: _json_key
          password: ${{ secrets.GCR_CONFIG }}

      - name: Login to K8S
        uses: azure/k8s-set-context@v3.0
        with:
          method: kubeconfig
          kubeconfig: ${{ secrets.K8S_CONFIG_STAGE }}

      - name: Build and push cron job
        uses: docker/build-push-action@v4.0.0
        with:
          push: true
          context: src/gp-model
          target: staging
          tags: ${{ env.REGISTRY_URL }}/${{ env.PROJECT_ID }}/airqo-stage-gp-model-job:${{ needs.image-tag.outputs.build_id }},${{ env.REGISTRY_URL }}/${{ env.PROJECT_ID }}/airqo-stage-gp-model-job:latest

      - name: Update corresponding helm values file(with retry)
        uses: Wandalen/wretry.action@v1.0.36 # Retries action on fail
        with:
          action: fjogeleit/yaml-update-action@main # Action to retry
          with: |
            valueFile: "k8s/gp-model/values-stage.yaml"
            propertyPath: "images.tag"
            value: ${{ needs.image-tag.outputs.build_id }}
            branch: ${{ env.DEPLOY_BRANCH }}
            token: ${{ secrets.YAML_UPDATER_TOKEN }}
            message: "Update gp-model staging image tag to ${{ needs.image-tag.outputs.build_id }}"

      - name: Login to GCP
        uses: google-github-actions/auth@v1.1.1
        with:
          credentials_json: ${{ secrets.GCP_SA_CREDENTIALS }}

      - name: Setup Cloud SDK
        uses: google-github-actions/setup-gcloud@v1.1.1

      - name: Update the corresponding k8s configmap(s)
        run: |
          cd src/gp-model/
          gcloud secrets versions access latest --secret="sta-env-gp-model" > .env
          kubectl create configmap --dry-run=client -o yaml --from-env-file=.env env-gp-model-staging | kubectl replace -f - -n staging
          gcloud secrets versions access latest --secret="sta-key-gp-model-service-account" > google_application_credentials.json
          kubectl create configmap --dry-run=client -o yaml --from-file=google_application_credentials.json gp-model-job-config-files | kubectl replace -f - -n staging

  ### exceddences ###
  exceedance:
    name: build-push-deploy-exceedances
    needs: [check, image-tag]
    if: needs.check.outputs.run_exceedances == 'true'
    runs-on: ubuntu-latest
    steps:
      - name: Checkout
        uses: actions/checkout@v3.5.3

      ### run unit tests ###

      - name: Login to GCR
        uses: docker/login-action@v2.2.0
        with:
          registry: ${{ env.REGISTRY_URL }}
          username: _json_key
          password: ${{ secrets.GCR_CONFIG }}

      - name: Login to K8S
        uses: azure/k8s-set-context@v3.0
        with:
          method: kubeconfig
          kubeconfig: ${{ secrets.K8S_CONFIG_STAGE }}

      - name: Build and push AirQo Docker image
        uses: docker/build-push-action@v4.1.1
        with:
          push: true
          context: src/exceedances
          target: airqo-staging
          tags: ${{ env.REGISTRY_URL }}/${{ env.PROJECT_ID }}/stage-airqo-exceedance-job:${{ needs.image-tag.outputs.build_id }},${{ env.REGISTRY_URL }}/${{ env.PROJECT_ID }}/stage-airqo-exceedance-job:latest

      - name: Update corresponding helm values file(with retry)
        uses: Wandalen/wretry.action@v1.0.36 # Retries action on fail
        with:
          action: fjogeleit/yaml-update-action@main # Action to retry
          with: |
            valueFile: "k8s/exceedance/values-stage-airqo.yaml"
            propertyPath: "image.tag"
            value: ${{ needs.image-tag.outputs.build_id }}
            branch: ${{ env.DEPLOY_BRANCH }}
            token: ${{ secrets.YAML_UPDATER_TOKEN }}
            message: "Update AirQo exceedance staging image tag to ${{ needs.image-tag.outputs.build_id }}"

      - name: Build and push KCCA Docker image
        uses: docker/build-push-action@v4.1.1
        with:
          push: true
          context: src/exceedances
          target: kcca-staging
          tags: ${{ env.REGISTRY_URL }}/${{ env.PROJECT_ID }}/stage-kcca-exceedance-job:${{ needs.image-tag.outputs.build_id }},${{ env.REGISTRY_URL }}/${{ env.PROJECT_ID }}/stage-kcca-exceedance-job:latest

      - name: Update corresponding helm values file(with retry)
        uses: Wandalen/wretry.action@v1.0.36 # Retries action on fail
        with:
          action: fjogeleit/yaml-update-action@main # Action to retry
          with: |
            valueFile: "k8s/exceedance/values-stage-kcca.yaml"
            propertyPath: "image.tag"
            value: ${{ needs.image-tag.outputs.build_id }}
            branch: ${{ env.DEPLOY_BRANCH }}
            token: ${{ secrets.YAML_UPDATER_TOKEN }}
            message: "Update KCCA exceedance staging image tag to ${{ needs.image-tag.outputs.build_id }}"

      - name: Login to GCP
        uses: google-github-actions/auth@v1.1.1
        with:
          credentials_json: ${{ secrets.GCP_SA_CREDENTIALS }}

      - name: Setup Cloud SDK
        uses: google-github-actions/setup-gcloud@v1.1.1

      - name: Update the corresponding k8s configmap(s)
        run: |
          cd src/exceedances/
          gcloud secrets versions access latest --secret="sta-env-exceedances" > .env
          kubectl create configmap --dry-run=client -o yaml --from-env-file=.env env-exceedance-staging | kubectl replace -f - -n staging

  ### meta-data ###
  meta-data:
    name: build-push-deploy-meta-data
    needs: [check, image-tag]
    if: needs.check.outputs.run_meta_data == 'true'
    runs-on: ubuntu-latest
    steps:
      - name: Checkout
        uses: actions/checkout@v3.5.3

      - name: Set up QEMU
        uses: docker/setup-qemu-action@v2.2.0

      - name: Set up Docker Buildx
        uses: docker/setup-buildx-action@v2.7.0

      - name: Login to GCR
        uses: docker/login-action@v2.2.0
        with:
          registry: ${{ env.REGISTRY_URL }}
          username: _json_key
          password: ${{ secrets.GCR_CONFIG }}

      - name: Login to K8S
        uses: azure/k8s-set-context@v3.0
        with:
          method: kubeconfig
          kubeconfig: ${{ secrets.K8S_CONFIG_STAGE }}

      - name: Build and push  API
        uses: docker/build-push-action@v4.1.1
        with:
          push: true
          context: src/meta-data
          target: api
          tags: ${{ env.REGISTRY_URL }}/${{ env.PROJECT_ID }}/airqo-stage-meta-data-api:${{ needs.image-tag.outputs.build_id }},${{ env.REGISTRY_URL }}/${{ env.PROJECT_ID }}/airqo-stage-meta-data-api:latest

      - name: Build and push sites consumer
        uses: docker/build-push-action@v4.1.1
        with:
          push: true
          context: src/meta-data
          target: sites-consumer
          tags: ${{ env.REGISTRY_URL }}/${{ env.PROJECT_ID }}/airqo-stage-meta-data-sites-consumer:${{ needs.image-tag.outputs.build_id }},${{ env.REGISTRY_URL }}/${{ env.PROJECT_ID }}/airqo-stage-meta-data-sites-consumer:latest

      - name: Update corresponding helm values file(with retry)
        uses: Wandalen/wretry.action@v1.0.36 # Retries action on fail
        with:
          action: fjogeleit/yaml-update-action@main # Action to retry
          with: |
            valueFile: "k8s/meta-data/values-stage.yaml"
            propertyPath: "images.tag"
            value: ${{ needs.image-tag.outputs.build_id }}
            branch: ${{ env.DEPLOY_BRANCH }}
            token: ${{ secrets.YAML_UPDATER_TOKEN }}
            message: "Update meta-data staging image tag to ${{ needs.image-tag.outputs.build_id }}"

      - name: Login to GCP
        uses: google-github-actions/auth@v1.1.1
        with:
          credentials_json: ${{ secrets.GCP_SA_CREDENTIALS }}

      - name: Setup Cloud SDK
        uses: google-github-actions/setup-gcloud@v1.1.1

      - name: Update the corresponding k8s configmap(s)
        run: |
          cd src/meta-data/
          gcloud secrets versions access latest --secret="sta-env-metadata" > .env
          kubectl create configmap --dry-run=client -o yaml --from-env-file=.env stage-meta-data-api-config | kubectl replace -f - -n staging
          gcloud secrets versions access latest --secret="sta-key-metadata-service-account" > google_application_credentials.json
          kubectl create configmap --dry-run=client -o yaml --from-file=google_application_credentials.json stage-meta-data-api-config-files | kubectl replace -f - -n staging

  ### view  ###
  view:
    name: build-push-deploy-view
    needs: [check, image-tag]
    if: needs.check.outputs.run_view == 'true'
    runs-on: ubuntu-latest
    steps:
      - name: Checkout
        uses: actions/checkout@v3.5.3

      - name: Set up QEMU
        uses: docker/setup-qemu-action@v2.2.0

      - name: Set up Docker Buildx
        uses: docker/setup-buildx-action@v2.7.0

      - name: Login to GCR
        uses: docker/login-action@v2.2.0
        with:
          registry: ${{ env.REGISTRY_URL }}
          username: _json_key
          password: ${{ secrets.GCR_CONFIG }}

      - name: Login to K8S
        uses: azure/k8s-set-context@v3.0
        with:
          method: kubeconfig
          kubeconfig: ${{ secrets.K8S_CONFIG_STAGE }}

      - name: Build and push API
        uses: docker/build-push-action@v4.1.1
        with:
          push: true
          tags: ${{ env.REGISTRY_URL }}/${{ env.PROJECT_ID }}/airqo-stage-view-api:${{ needs.image-tag.outputs.build_id }},${{ env.REGISTRY_URL }}/${{ env.PROJECT_ID }}/airqo-stage-view-api:latest
          target: api
          context: src/view

      - name: Update corresponding helm values file(with retry)
        uses: Wandalen/wretry.action@v1.0.36 # Retries action on fail
        with:
          action: fjogeleit/yaml-update-action@main # Action to retry
          with: |
            valueFile: "k8s/view/values-stage.yaml"
            propertyPath: "images.tag"
            value: ${{ needs.image-tag.outputs.build_id }}
            branch: ${{ env.DEPLOY_BRANCH }}
            token: ${{ secrets.YAML_UPDATER_TOKEN }}
            message: "Update view staging image tag to ${{ needs.image-tag.outputs.build_id }}"

      - name: Login to GCP
        uses: google-github-actions/auth@v1.1.1
        with:
          credentials_json: ${{ secrets.GCP_SA_CREDENTIALS }}

      - name: Setup Cloud SDK
        uses: google-github-actions/setup-gcloud@v1.1.1

      - name: Update the corresponding k8s configmap(s)
        run: |
          cd src/view/
          gcloud secrets versions access latest --secret="sta-env-view-api" > api.env
          kubectl create configmap --dry-run=client -o yaml --from-env-file=api.env stage-view-api-config | kubectl replace -f - -n staging
          gcloud secrets versions access latest --secret="sta-key-view-api-google-credentials" > google_application_credentials.json
          kubectl create configmap --dry-run=client -o yaml --from-file=google_application_credentials.json view-api-config-files | kubectl replace -f - -n staging

  #### Calibrate ######
  calibrate:
    name: build-push-deploy-calibrate
    needs: [check, image-tag]
    if: needs.check.outputs.run_calibrate == 'true'
    runs-on: ubuntu-latest
    steps:
      - name: Checkout
        uses: actions/checkout@v3.5.3

      - name: Set up QEMU
        uses: docker/setup-qemu-action@v2.2.0

      - name: Set up Docker Buildx
        uses: docker/setup-buildx-action@v2.7.0

      - name: Login to GCR
        uses: docker/login-action@v2.2.0
        with:
          registry: ${{ env.REGISTRY_URL }}
          username: _json_key
          password: ${{ secrets.GCR_CONFIG }}

      - name: Build and push calibrate API
        uses: docker/build-push-action@v4.1.1
        with:
          push: true
          context: src/calibrate
          target: staging
          tags: ${{ env.REGISTRY_URL }}/${{ env.PROJECT_ID }}/airqo-stage-calibrate-api:${{ needs.image-tag.outputs.build_id }},${{ env.REGISTRY_URL }}/${{ env.PROJECT_ID }}/airqo-stage-calibrate-api:latest

      - name: Build and push calibrate pickle file
        uses: docker/build-push-action@v4.1.1
        with:
          push: true
          context: src/calibrate
          target: pickle-file
          tags: ${{ env.REGISTRY_URL }}/${{ env.PROJECT_ID }}/airqo-stage-calibrate-pickle-file:${{ needs.image-tag.outputs.build_id }},${{ env.REGISTRY_URL }}/${{ env.PROJECT_ID }}/airqo-stage-calibrate-pickle-file:latest

      - name: Update corresponding helm values file(with retry)
        uses: Wandalen/wretry.action@v1.0.36 # Retries action on fail
        with:
          action: fjogeleit/yaml-update-action@main # Action to retry
          with: |
            valueFile: "k8s/calibrate/values-stage.yaml"
            branch: ${{ env.DEPLOY_BRANCH }}
            token: ${{ secrets.YAML_UPDATER_TOKEN }}
            message: "Update calibrate staging tags to ${{ needs.image-tag.outputs.build_id }}"
            changes: |
              {
                "image.tag": "${{ needs.image-tag.outputs.build_id }}",
                "initContainer.image.tag": "${{ needs.image-tag.outputs.build_id }}"
              }

      - name: Login to Main k8s cluster
        uses: azure/k8s-set-context@v3.0
        with:
          method: kubeconfig
          kubeconfig: ${{ secrets.K8S_CONFIG_STAGE }}

      - name: Login to GCP
        uses: google-github-actions/auth@v1.1.1
        with:
          credentials_json: ${{ secrets.GCP_SA_CREDENTIALS }}

      - name: Setup Cloud SDK
        uses: google-github-actions/setup-gcloud@v1.1.1

      - name: Update the corresponding k8s configmap(s)
        run: |
          cd src/calibrate/
          gcloud secrets versions access latest --secret="sta-env-calibrate-api" > .env
          kubectl create configmap --dry-run=client -o yaml --from-env-file=.env stage-calibrate-api-config | kubectl replace -f - -n staging
          gcloud secrets versions access latest --secret="sta-key-calibrate-service-account" > google_application_credentials.json
          kubectl create configmap --dry-run=client -o yaml --from-file=google_application_credentials.json stage-calibrate-api-config-files | kubectl replace -f - -n staging

  ### incentives ###
  incentives:
    name: build-push-incentives
    needs: [check, image-tag]
    if: needs.check.outputs.run_incentives == 'true'
    runs-on: ubuntu-latest
    steps:
      - name: Checkout
        uses: actions/checkout@v3.5.3

      - name: Login to GCR
        uses: docker/login-action@v2.2.0
        with:
          registry: ${{ env.REGISTRY_URL }}
          username: _json_key
          password: ${{ secrets.GCR_CONFIG }}

      - name: Login to K8S
        uses: azure/k8s-set-context@v3.0
        with:
          method: kubeconfig
          kubeconfig: ${{ secrets.K8S_CONFIG_STAGE }}

      - name: Build and Push Docker Image
        uses: docker/build-push-action@v4.1.1
        with:
          push: true
          context: src/incentives/
          target: staging
          tags: ${{ env.REGISTRY_URL }}/${{ env.PROJECT_ID }}/airqo-stage-incentives-api:${{ needs.image-tag.outputs.build_id }}, ${{ env.REGISTRY_URL }}/${{ env.PROJECT_ID }}/airqo-stage-incentives-api:latest

      - name: Update corresponding helm values file(with retry)
        uses: Wandalen/wretry.action@v1.0.36 # Retries action on fail
        with:
          action: fjogeleit/yaml-update-action@main # Action to retry
          with: |
            valueFile: "k8s/incentives/values-stage.yaml"
            propertyPath: "image.tag"
            value: ${{ needs.image-tag.outputs.build_id }}
            branch: ${{ env.DEPLOY_BRANCH }}
            token: ${{ secrets.YAML_UPDATER_TOKEN }}
            message: "Update incentives staging image tag to ${{ needs.image-tag.outputs.build_id }}"

      - name: Login to GCP
        uses: google-github-actions/auth@v1.1.1
        with:
          credentials_json: ${{ secrets.GCP_SA_CREDENTIALS }}

      - name: Setup Cloud SDK
        uses: google-github-actions/setup-gcloud@v1.1.1

      - name: Update the corresponding k8s configmap(s)
        run: |
          cd src/incentives/
          gcloud secrets versions access latest --secret="sta-env-incentives" > .env
          kubectl create configmap --dry-run=client -o yaml --from-env-file=.env stage-incentives-api-config | kubectl replace -f - -n staging

  ### spatial ###
  spatial:
    name: build-push-deploy-spatial
    needs: [check, image-tag]
    if: needs.check.outputs.run_spatial == 'true'
    runs-on: ubuntu-latest
    steps:
      - name: Checkout
        uses: actions/checkout@v3.5.3

      - name: Login to GCR
        uses: docker/login-action@v2.2.0
        with:
          registry: ${{ env.REGISTRY_URL }}
          username: _json_key
          password: ${{ secrets.GCR_CONFIG }}

      - name: Login to K8S
        uses: azure/k8s-set-context@v3.0
        with:
          method: kubeconfig
          kubeconfig: ${{ secrets.K8S_CONFIG_STAGE }}

      - name: Build and Push Docker Image
        run: |
          cd src/spatial/
          docker build --target=staging --tag ${{ env.REGISTRY_URL }}/${{ env.PROJECT_ID }}/airqo-stage-spatial-api:${{ needs.image-tag.outputs.build_id }} .
          docker tag ${{ env.REGISTRY_URL }}/${{ env.PROJECT_ID }}/airqo-stage-spatial-api:${{ needs.image-tag.outputs.build_id }} ${{ env.REGISTRY_URL }}/${{ env.PROJECT_ID }}/airqo-stage-spatial-api:latest
          docker push ${{ env.REGISTRY_URL }}/${{ env.PROJECT_ID }}/airqo-stage-spatial-api:${{ needs.image-tag.outputs.build_id }}
          docker push ${{ env.REGISTRY_URL }}/${{ env.PROJECT_ID }}/airqo-stage-spatial-api:latest

      - name: Update corresponding helm values file(with retry)
        uses: Wandalen/wretry.action@v1.0.36 # Retries action on fail
        with:
          action: fjogeleit/yaml-update-action@main # Action to retry
          with: |
            valueFile: "k8s/spatial/values-stage.yaml"
            propertyPath: "image.tag"
            value: ${{ needs.image-tag.outputs.build_id }}
            branch: ${{ env.DEPLOY_BRANCH }}
            token: ${{ secrets.YAML_UPDATER_TOKEN }}
            message: "Update spatial staging image tag to ${{ needs.image-tag.outputs.build_id }}"

      - name: Login to GCP
        uses: google-github-actions/auth@v1.1.1
        with:
          credentials_json: ${{ secrets.GCP_SA_CREDENTIALS }}

      - name: Setup Cloud SDK
        uses: google-github-actions/setup-gcloud@v1.1.1

      - name: Update the corresponding k8s configmap(s)
        run: |
          cd src/spatial/
          gcloud secrets versions access latest --secret="sta-env-spatial" > .env
          kubectl create configmap --dry-run=client -o yaml --from-env-file=.env stage-spatial-api-config | kubectl replace -f - -n staging
          gcloud secrets versions access latest --secret="sta-key-analytics-service-account" > google_application_credentials.json
          kubectl create configmap --dry-run=client -o yaml --from-file=google_application_credentials.json stage-spatial-api-config-files | kubectl replace -f - -n staging


  ### website ###
  website:
    name: build-push-deploy-website
    needs: [check, image-tag]
    if: needs.check.outputs.run_website == 'true'
    runs-on: ubuntu-latest
    steps:
      - name: Checkout
        uses: actions/checkout@v3.5.3

      - name: Login to GCR
        uses: docker/login-action@v2.2.0
        with:
          registry: ${{ env.REGISTRY_URL }}
          username: _json_key
          password: ${{ secrets.GCR_CONFIG }}

      - name: Login to K8S
        uses: azure/k8s-set-context@v3.0
        with:
          method: kubeconfig
          kubeconfig: ${{ secrets.K8S_CONFIG_STAGE }}

      - name: Build and Push Docker Image
        run: |
          cd src/website/
          docker build --tag ${{ env.REGISTRY_URL }}/${{ env.PROJECT_ID }}/airqo-stage-website-api:${{ needs.image-tag.outputs.build_id }} .
          docker tag ${{ env.REGISTRY_URL }}/${{ env.PROJECT_ID }}/airqo-stage-website-api:${{ needs.image-tag.outputs.build_id }} ${{ env.REGISTRY_URL }}/${{ env.PROJECT_ID }}/airqo-stage-website-api:latest
          docker push ${{ env.REGISTRY_URL }}/${{ env.PROJECT_ID }}/airqo-stage-website-api:${{ needs.image-tag.outputs.build_id }}
          docker push ${{ env.REGISTRY_URL }}/${{ env.PROJECT_ID }}/airqo-stage-website-api:latest

      - name: Update corresponding helm values file(with retry)
        uses: Wandalen/wretry.action@v1.0.36 # Retries action on fail
        with:
          action: fjogeleit/yaml-update-action@main # Action to retry
          with: |
            valueFile: "k8s/website/values-stage.yaml"
            propertyPath: "image.tag"
            value: ${{ needs.image-tag.outputs.build_id }}
            branch: ${{ env.DEPLOY_BRANCH }}
            token: ${{ secrets.YAML_UPDATER_TOKEN }}
            message: "Update website staging image tag to ${{ needs.image-tag.outputs.build_id }}"

      - name: Login to GCP
        uses: google-github-actions/auth@v1.1.1
        with:
          credentials_json: ${{ secrets.GCP_SA_CREDENTIALS }}

      - name: Setup Cloud SDK
        uses: google-github-actions/setup-gcloud@v1.1.1

      - name: Update the corresponding k8s configmap(s)
        run: |
          cd src/website/
          gcloud secrets versions access latest --secret="sta-env-website-backend" > .env
          kubectl create configmap --dry-run=client -o yaml --from-env-file=.env stage-website-api-config | kubectl replace -f - -n staging
          gcloud secrets versions access latest --secret="sta-key-analytics-service-account" > google_application_credentials.json
          kubectl create configmap --dry-run=client -o yaml --from-file=google_application_credentials.json stage-website-api-config-files | kubectl replace -f - -n staging          
  
### Redis Staging ###
  redis:
    name: build-push-deploy-redis
    needs: [check]
    if: needs.check.outputs.run_redis == 'true'
    runs-on: ubuntu-latest
    steps:
      - name: Checkout
        uses: actions/checkout@v3.5.3

<<<<<<< HEAD
      - name: Login to GCR
        uses: docker/login-action@v2.2.0
        with:
          registry: ${{ env.REGISTRY_URL }}
          username: _json_key
          password: ${{ secrets.GCR_CONFIG }}

      - name: Login to K8S
        uses: azure/k8s-set-context@v3.0
        with:
          method: kubeconfig
          kubeconfig: ${{ secrets.K8S_CONFIG_STAGE }}

      - name: Deploy Redis via Helm 
        run: |
          echo "Deploying Redis to staging..."
          helm upgrade --install redis k8s/redis \
            --namespace staging \
            --values k8s/redis/values-stage.yaml \
=======
  ### RabbitMQ ###
  # rabbitmq-deploy:
  #   name: build-deploy-rabbitmq
  #   runs-on: ubuntu-latest

  #   steps:
  #     - name: Checkout Code
  #       uses: actions/checkout@v3.5.3

  #     - name: Login to K8S
  #       uses: azure/k8s-set-context@v3.0
  #       with:
  #         method: kubeconfig
  #         kubeconfig: ${{ secrets.K8S_CONFIG_STAGE }}

  #     - name: Deploy RabbitMQ Helm Chart
  #       run: |
  #         helm install rabbitmq bitnami/rabbitmq \ --namespace message-broker-rabbit \   -f values.yaml

  #     - name: Check RabbitMQ Pods Status
  #       run: |
  #         kubectl get pods -n message-broker-rabbit -o wide

>>>>>>> 8278d6f0
  ### apply nginx ###
  nginx:
    name: apply-nginx
    needs: [check]
    if: needs.check.outputs.run_nginx == 'true'
    runs-on: ubuntu-latest
    steps:
      - name: Checkout
        uses: actions/checkout@v3.5.3

      - name: Login to K8S
        uses: azure/k8s-set-context@v3.0
        with:
          method: kubeconfig
          kubeconfig: ${{ secrets.K8S_CONFIG_STAGE }}

      - name: Apply nginx changes
        run: kubectl apply -f k8s/nginx/staging/<|MERGE_RESOLUTION|>--- conflicted
+++ resolved
@@ -1741,7 +1741,6 @@
           gcloud secrets versions access latest --secret="sta-key-analytics-service-account" > google_application_credentials.json
           kubectl create configmap --dry-run=client -o yaml --from-file=google_application_credentials.json stage-spatial-api-config-files | kubectl replace -f - -n staging
 
-
   ### website ###
   website:
     name: build-push-deploy-website
@@ -1799,39 +1798,8 @@
           gcloud secrets versions access latest --secret="sta-env-website-backend" > .env
           kubectl create configmap --dry-run=client -o yaml --from-env-file=.env stage-website-api-config | kubectl replace -f - -n staging
           gcloud secrets versions access latest --secret="sta-key-analytics-service-account" > google_application_credentials.json
-          kubectl create configmap --dry-run=client -o yaml --from-file=google_application_credentials.json stage-website-api-config-files | kubectl replace -f - -n staging          
-  
-### Redis Staging ###
-  redis:
-    name: build-push-deploy-redis
-    needs: [check]
-    if: needs.check.outputs.run_redis == 'true'
-    runs-on: ubuntu-latest
-    steps:
-      - name: Checkout
-        uses: actions/checkout@v3.5.3
-
-<<<<<<< HEAD
-      - name: Login to GCR
-        uses: docker/login-action@v2.2.0
-        with:
-          registry: ${{ env.REGISTRY_URL }}
-          username: _json_key
-          password: ${{ secrets.GCR_CONFIG }}
-
-      - name: Login to K8S
-        uses: azure/k8s-set-context@v3.0
-        with:
-          method: kubeconfig
-          kubeconfig: ${{ secrets.K8S_CONFIG_STAGE }}
-
-      - name: Deploy Redis via Helm 
-        run: |
-          echo "Deploying Redis to staging..."
-          helm upgrade --install redis k8s/redis \
-            --namespace staging \
-            --values k8s/redis/values-stage.yaml \
-=======
+          kubectl create configmap --dry-run=client -o yaml --from-file=google_application_credentials.json stage-website-api-config-files | kubectl replace -f - -n staging
+
   ### RabbitMQ ###
   # rabbitmq-deploy:
   #   name: build-deploy-rabbitmq
@@ -1855,7 +1823,35 @@
   #       run: |
   #         kubectl get pods -n message-broker-rabbit -o wide
 
->>>>>>> 8278d6f0
+  ### Redis Staging ###
+  redis:
+    name: build-push-deploy-redis
+    needs: [check]
+    if: needs.check.outputs.run_redis == 'true'
+    runs-on: ubuntu-latest
+    steps:
+      - name: Checkout
+        uses: actions/checkout@v3.5.3
+
+      - name: Login to GCR
+        uses: docker/login-action@v2.2.0
+        with:
+          registry: ${{ env.REGISTRY_URL }}
+          username: _json_key
+          password: ${{ secrets.GCR_CONFIG }}
+
+      - name: Login to K8S
+        uses: azure/k8s-set-context@v3.0
+        with:
+          method: kubeconfig
+          kubeconfig: ${{ secrets.K8S_CONFIG_STAGE }}
+
+      - name: Deploy Redis via Helm
+        run: |
+          echo "Deploying Redis to staging..."
+          helm upgrade --install redis k8s/redis \
+            --namespace staging \
+            --values k8s/redis/values-stage.yaml \
   ### apply nginx ###
   nginx:
     name: apply-nginx
