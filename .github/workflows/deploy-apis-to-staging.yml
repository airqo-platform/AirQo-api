name: deploy-apis-to-staging

on:
  pull_request:
    branches:
      - staging
    types:
      - closed

jobs:
  image-tag:
    if: github.event.pull_request.merged == true
    name: create image tag
    runs-on: ubuntu-latest
    outputs:
      build_id: ${{ steps.prep.outputs.build_id }} # build id
      datetime: ${{ steps.prep.outputs.datetime }} # build date
    steps:
      - name: generate build ID
        id: prep
        run: |
          sha=${GITHUB_SHA::8}
          timestamp=$(date +%s)
          datetime=$(date)
          echo "::set-output name=build_id::stage-${sha}-${timestamp}"
          echo "::set-output name=datetime::${datetime}"

  branch-name:
    if: github.event.pull_request.merged == true
    name: Format branch name string
    runs-on: ubuntu-latest
    outputs:
      lowercase: ${{ steps.string.outputs.lowercase }} # lowercase version
    steps:
      - id: string
        uses: ASzc/change-string-case-action@v2
        with:
          string: ${{ github.head_ref || github.ref_name }}

  check:
    if: github.event.pull_request.merged == true
    name: check changed microservice(s)
    outputs:
      run_auth_service: ${{ steps.check_files.outputs.run_auth_service }} # auth service
      run_device_registry: ${{ steps.check_files.outputs.run_device_registry }} # device registry
      run_device_monitoring: ${{ steps.check_files.outputs.run_device_monitoring }} # device monitoring
      run_data_mgt: ${{ steps.check_files.outputs.run_data_mgt }} # data mgt
      run_analytics: ${{ steps.check_files.outputs.run_analytics }} # analytics
      run_device_uptime: ${{ steps.check_files.outputs.run_device_uptime }} # device uptime
      run_device_status: ${{ steps.check_files.outputs.run_device_status }} # device status
      run_locate: ${{ steps.check_files.outputs.run_locate }} # locate
      run_predict: ${{ steps.check_files.outputs.run_predict }} # predict
      run_gp_model: ${{ steps.check_files.outputs.run_gp_model }} # gp_model
      run_exceedances: ${{ steps.check_files.outputs.run_exceedances }} # exceedances
      run_meta_data: ${{ steps.check_files.outputs.run_meta_data }} # meta data
      run_view: ${{ steps.check_files.outputs.run_view }} # view
      run_calibrate: ${{ steps.check_files.outputs.run_calibrate }} # calibrate
      run_average_jobs: ${{ steps.check_files.outputs.run_average_jobs }} # average and calibration jobs
      run_events_check: ${{ steps.check_files.outputs.run_events_check }} # event checks
      run_notifications: ${{ steps.check_files.outputs.run_notifications }} # notification
      run_kafka_cluster_operator: ${{ steps.check_files.outputs.run_kafka_cluster_operator }} # kafka cluster operator
      run_kafka_cluster: ${{ steps.check_files.outputs.run_kafka_cluster }} # kafka cluster
      run_kafka_topics: ${{ steps.check_files.outputs.run_kafka_topics }} # kafka topics
      run_airflow: ${{ steps.check_files.outputs.run_airflow }} # airflow
      run_network_uptime: ${{ steps.check_files.outputs.run_network_uptime }} # network_uptime
      run_channel_data: ${{ steps.check_files.outputs.run_channel_data }} # channel data job
      run_kafka_connectors: ${{ steps.check_files.outputs.run_kafka_connectors }} # kafka connectors
      run_fault_detection: ${{ steps.check_files.outputs.run_fault_detection }} # fault detection
      run_nginx_ingress: ${{ steps.check_files.outputs.run_nginx_ingress }} # nginx ingress

    runs-on: ubuntu-latest
    steps:
      - name: checkout code
        uses: actions/checkout@v2
        with:
          fetch-depth: 2

        #### all microservices ######
      - name: check modified microserivce
        id: check_files
        run: |
          echo "=============== list modified files ==============="
          git diff --name-only HEAD^ HEAD

          echo "========== check paths of modified files =========="
          git diff --name-only HEAD^ HEAD > files.txt

          echo "::set-output name=run_auth_service::false"
          echo "::set-output name=run_device_registry::false"  
          echo "::set-output name=run_device_monitoring::false" 
          echo "::set-output name=run_data_mgt::false"
          echo "::set-output name=run_analytics::false"
          echo "::set-output name=run_device_uptime::false"  
          echo "::set-output name=run_device_status::false" 
          echo "::set-output name=run_locate::false"
          echo "::set-output name=run_predict::false"
          echo "::set-output name=run_gp_model::false"
          echo "::set-output name=run_exceedances::false"
          echo "::set-output name=run_meta_data::false"
          echo "::set-output name=run_view::false"
          echo "::set-output name=run_calibrate::false" 
          echo "::set-output name=run_average_jobs::false"
          echo "::set-output name=run_events_check::false"
          echo "::set-output name=run_notifications::false"
          echo "::set-output name=run_kafka_cluster_operator::false"
          echo "::set-output name=run_kafka_cluster::false"
          echo "::set-output name=run_kafka_topics::false"
          echo "::set-output name=run_airflow::false"
          echo "::set-output name=run_network_uptime::false"
          echo "::set-output name=run_channel_data::false"
          echo "::set-output name=run_kafka_connectors::false"
          echo "::set-output name=run_fault_detection::false"
          echo "::set-output name=run_nginx_ingress::false"

          while IFS= read -r file
          do
            echo $file
            
            if [[ $file == src/auth-service/* ]]; then
              echo "::set-output name=run_auth_service::true"
            fi
            
            if [[ $file == k8s/auth-service/* ]]; then
              echo "::set-output name=run_auth_service::true"
            fi

            if [[ $file == src/device-registry/* ]]; then
              echo "::set-output name=run_device_registry::true"
            fi

            if [[ $file == k8s/device-registry/* ]]; then
              echo "::set-output name=run_device_registry::true"
            fi

            if [[ $file == src/device-monitoring/* ]]; then
              echo "::set-output name=run_device_monitoring::true"
            fi

            if [[ $file == k8s/device-monitor/* ]]; then
              echo "::set-output name=run_device_monitoring::true"
            fi

            if [[ $file == src/data-mgt/node/* ]]; then
              echo "::set-output name=run_data_mgt::true"
            fi

            if [[ $file == k8s/data-mgt/* ]]; then
              echo "::set-output name=run_data_mgt::true"
            fi

            if [[ $file == src/analytics/* ]]; then
              echo "::set-output name=run_analytics::true"
            fi

            if [[ $file == k8s/analytics/* ]]; then
              echo "::set-output name=run_analytics::true"
            fi

            if [[ $file == src/device-uptime/* ]]; then
              echo "::set-output name=run_device_uptime::true"
            fi

            if [[ $file == k8s/device-uptime/* ]]; then
              echo "::set-output name=run_device_uptime::true"
            fi

            if [[ $file == src/device-status/* ]]; then
              echo "::set-output name=run_device_status::true"
            fi

            if [[ $file == k8s/device-status/* ]]; then
              echo "::set-output name=run_device_status::true"
            fi

            if [[ $file == src/locate/* ]]; then
              echo "::set-output name=run_locate::true"
            fi

            if [[ $file == k8s/locate/* ]]; then
              echo "::set-output name=run_locate::true"
            fi

            if [[ $file == src/predict/* ]]; then
              echo "::set-output name=run_predict::true"
            fi

            if [[ $file == k8s/predict/* ]]; then
              echo "::set-output name=run_predict::true"
            fi

            if [[ $file == src/gp-model/* ]]; then
              echo "::set-output name=run_gp_model::true"
            fi

            if [[ $file == k8s/gp-model/* ]]; then
              echo "::set-output name=run_gp_model::true"
            fi

            if [[ $file == src/exceedances/* ]]; then
              echo "::set-output name=run_exceedances::true"
            fi

            if [[ $file == k8s/exceedance/* ]]; then
              echo "::set-output name=run_exceedances::true"
            fi

            if [[ $file == src/meta-data/* ]]; then
              echo "::set-output name=run_meta_data::true"
            fi

            if [[ $file == k8s/meta-data/* ]]; then
              echo "::set-output name=run_meta_data::true"
            fi

            if [[ $file == src/view/* ]]; then
              echo "::set-output name=run_view::true"
            fi

            if [[ $file == k8s/view-api/* ]]; then
              echo "::set-output name=run_view::true"
            fi
            
            if [[ $file == src/calibrate/* ]]; then
              echo "::set-output name=run_calibrate::true"
            fi
            
            if [[ $file == k8s/calibrate/* ]]; then
              echo "::set-output name=run_calibrate::true"
            fi
            
            if [[ $file == src/data-mgt/python/cron-jobs/* ]]; then
              echo "::set-output name=run_average_jobs::true"
            fi

            if [[ $file == src/data-mgt/python/events-monitor/* ]]; then
              echo "::set-output name=run_events_check::true"
            fi

            if [[ $file == src/notifications/* ]]; then
              echo "::set-output name=run_notifications::true"
            fi

            if [[ $file == k8s/notification-service/* ]]; then
              echo "::set-output name=run_notifications::true"
            fi

            if [[ $file == k8s/kafka-clusters/* ]]; then
              echo "::set-output name=run_kafka_cluster::true"
            fi

            if [[ $file == k8s/kafka-operator/* ]]; then
              echo "::set-output name=run_kafka_cluster_operator::true"
            fi

            if [[ $file == k8s/kafka-topics/* ]]; then
              echo "::set-output name=run_kafka_topics::true"
            fi

            if [[ $file == src/airflow/* ]]; then
              echo "::set-output name=run_airflow::true"
            fi

            if [[ $file == k8s/airflow/* ]]; then
              echo "::set-output name=run_airflow::true"
            fi

            if [[ $file == src/network-uptime/* ]]; then
              echo "::set-output name=run_network_uptime::true"
            fi

            if [[ $file == k8s/network-uptime/* ]]; then
              echo "::set-output name=run_network_uptime::true"
            fi
            
            if [[ $file == src/channel-data/* ]]; then
              echo "::set-output name=run_channel_data::true"
            fi
            
            if [[ $file == k8s/channel-data/* ]]; then
              echo "::set-output name=run_channel_data::true"
            fi

            if [[ $file == src/fault-detection/* ]]; then
              echo "::set-output name=run_fault_detection::true"
            fi

            if [[ $file == k8s/fault-detection/* ]]; then
              echo "::set-output name=run_fault_detection::true"
            fi

            if [[ $file == src/kafka-connectors/* ]]; then
              echo "::set-output name=run_kafka_connectors::true"
            fi

            if [[ $file == k8s/kafka-connectors/* ]]; then
              echo "::set-output name=run_kafka_connectors::true"
            fi

            if [[ $file == k8s/nginx-ingress/* ]]; then
              echo "::set-output name=run_nginx_ingress::true"
            fi

            if [[ $file == workflow-trigger ]]; then
              echo "::set-output name=run_notifications::true"
              echo "::set-output name=run_events_check::true"
              echo "::set-output name=run_calibrate::true"
              echo "::set-output name=run_average_jobs::true"
              echo "::set-output name=run_meta_data::true"
              echo "::set-output name=run_exceedances::true"
              echo "::set-output name=run_gp_model::true"
              echo "::set-output name=run_predict::true"
              echo "::set-output name=run_locate::true"
              echo "::set-output name=run_device_status::true"
              echo "::set-output name=run_device_uptime::true"
              echo "::set-output name=run_analytics::true"
              echo "::set-output name=run_data_mgt::true"
              echo "::set-output name=run_device_monitoring::true"
              echo "::set-output name=run_device_registry::true"
              echo "::set-output name=run_auth_service::true"
              echo "::set-output name=run_airflow::true"
              echo "::set-output name=run_network_uptime::true"
              echo "::set-output name=run_channel_data::true"
              echo "::set-output name=run_fault_detection::true"
              echo "::set-output name=run_view::true"
              echo "::set-output name=run_kafka_connectors::true"
              echo "::set-output name=run_nginx_ingress::true"
            fi

          done < files.txt

  ### auth service ###
  auth-service:
    name: build-push-deploy-auth
    needs: [check, image-tag]
    if: needs.check.outputs.run_auth_service == 'true'
    runs-on: ubuntu-latest
    steps:
      - name: Checkout
        uses: actions/checkout@v2

      - name: Login to GCR
        uses: docker/login-action@v1
        with:
          registry: ${{ secrets.REGISTRY_URL }}
          username: _json_key
          password: ${{ secrets.GCR_CONFIG }}

      - name: Login to K8S
        uses: azure/k8s-set-context@v1
        with:
          method: kubeconfig
          kubeconfig: ${{ secrets.K8S_CONFIG_STAGE }}

      - name: Build and Push Docker Image
        run: |
          cd src/auth-service/
          docker build --target=staging --tag ${{ secrets.REGISTRY_URL }}/${{ secrets.PROJECT_ID }}/airqo-stage-auth-api:${{ needs.image-tag.outputs.build_id }} .
          docker tag ${{ secrets.REGISTRY_URL }}/${{ secrets.PROJECT_ID }}/airqo-stage-auth-api:${{ needs.image-tag.outputs.build_id }} ${{ secrets.REGISTRY_URL }}/${{ secrets.PROJECT_ID }}/airqo-stage-auth-api:latest
          docker push ${{ secrets.REGISTRY_URL }}/${{ secrets.PROJECT_ID }}/airqo-stage-auth-api:${{ needs.image-tag.outputs.build_id }}
          docker push ${{ secrets.REGISTRY_URL }}/${{ secrets.PROJECT_ID }}/airqo-stage-auth-api:latest

      - name: Login to GCP
        uses: google-github-actions/auth@v0
        with:
          credentials_json: ${{ secrets.GCP_SA_CREDENTIALS }}

      - name: Setup Cloud SDK
        uses: google-github-actions/setup-gcloud@v0

      - name: Update the corresponding k8s configmap(s)
        run: |
          cd src/auth-service/
          gcloud secrets versions access latest --secret="sta-env-auth-service" > .env
          kubectl create configmap --dry-run=client -o yaml --from-env-file=.env stage-auth-api-config | kubectl replace -f - -n staging
          gcloud secrets versions access latest --secret="sta-key-auth-service-firebase-admin-sdk" > firebase_admin_sdk.json
          kubectl create configmap --dry-run=client -o yaml --from-file=firebase_admin_sdk.json stage-auth-api-config-files | kubectl replace -f - -n staging

      - name: Deploy to K8S
        run: |
          kubectl apply -f k8s/auth-service/stage-auth-api.yaml
          kubectl set image deployment/airqo-stage-auth-api sta-auth-api=${{ secrets.REGISTRY_URL }}/${{ secrets.PROJECT_ID }}/airqo-stage-auth-api:${{ needs.image-tag.outputs.build_id }} -n staging
          kubectl annotate deployment/airqo-stage-auth-api kubernetes.io/change-cause="Image updated to ${{ secrets.REGISTRY_URL }}/${{ secrets.PROJECT_ID }}/airqo-stage-auth-api:${{ needs.image-tag.outputs.build_id }} on ${{ needs.image-tag.outputs.datetime }}" -n staging

  #### Kafka Connectors ######
  kafka-connectors:
    name: build-push-deploy-kafka-connectors
    needs: [check, image-tag]
    if: needs.check.outputs.run_kafka_connectors == 'true'
    runs-on: ubuntu-latest
    steps:
      - name: Checkout
        uses: actions/checkout@v2

      - name: Set up QEMU
        uses: docker/setup-qemu-action@v1

      - name: Set up Docker Buildx
        uses: docker/setup-buildx-action@v1

      - name: Login to GCR
        uses: docker/login-action@v1
        with:
          registry: ${{ secrets.REGISTRY_URL }}
          username: _json_key
          password: ${{ secrets.GCR_CONFIG }}

      - name: Build and push measurements source connectors
        uses: docker/build-push-action@v2
        with:
          push: true
          context: src/kafka-connectors/measurements-source-connector
          tags: ${{ secrets.REGISTRY_URL }}/${{ secrets.PROJECT_ID }}/stage-measurements-connect:${{ needs.image-tag.outputs.build_id }},${{ secrets.REGISTRY_URL }}/${{ secrets.PROJECT_ID }}/stage-measurements-connect:latest

      - name: Login to k8s cluster
        uses: azure/k8s-set-context@v1
        with:
          method: kubeconfig
          kubeconfig: ${{ secrets.K8S_CONFIG_STAGE }}

      - name: Deploy to k8s cluster
        run: |
          export MEASUREMENTS_CONNECT_IMAGE=${{ secrets.REGISTRY_URL }}/${{ secrets.PROJECT_ID }}/stage-measurements-connect:${{ needs.image-tag.outputs.build_id }}
          export STAGE_KAFKA_CLUSTER=${{ secrets.STAGE_KAFKA_CLUSTER }}
          cat k8s/kafka-connectors/measurements-connect.yaml | sed "s/{{MEASUREMENTS_CONNECT_IMAGE}}/$MEASUREMENTS_CONNECT_IMAGE/g" | sed "s/{{KAFKA_CLUSTER}}/$STAGE_KAFKA_CLUSTER/g" | kubectl apply -n message-broker -f-
          kubectl apply -f k8s/kafka-connectors/purple-air-connector.yaml -n message-broker

  #### Fault Detection ######
  fault-detection:
    name: build-push-deploy-fault-detection
    needs: [check, image-tag]
    if: needs.check.outputs.run_fault_detection == 'true'
    runs-on: ubuntu-latest
    steps:
      - name: Checkout
        uses: actions/checkout@v2

      - name: Set up QEMU
        uses: docker/setup-qemu-action@v1

      - name: Set up Docker Buildx
        uses: docker/setup-buildx-action@v1

      - name: Login to GCR
        uses: docker/login-action@v1
        with:
          registry: ${{ secrets.REGISTRY_URL }}
          username: _json_key
          password: ${{ secrets.GCR_CONFIG }}

      - name: Build and push train catboost model
        uses: docker/build-push-action@v2
        with:
          push: true
          context: src/fault-detection
          target: train-catboost-model
          tags: ${{ secrets.REGISTRY_URL }}/${{ secrets.PROJECT_ID }}/stage-train-catboost-model:${{ needs.image-tag.outputs.build_id }},${{ secrets.REGISTRY_URL }}/${{ secrets.PROJECT_ID }}/stage-train-catboost-model:latest

      - name: Build and push train lstm model
        uses: docker/build-push-action@v2
        with:
          push: true
          context: src/fault-detection
          target: train-lstm-model
          tags: ${{ secrets.REGISTRY_URL }}/${{ secrets.PROJECT_ID }}/stage-train-lstm-model:${{ needs.image-tag.outputs.build_id }},${{ secrets.REGISTRY_URL }}/${{ secrets.PROJECT_ID }}/stage-train-lstm-model:latest

      - name: Build and push fault detection API
        uses: docker/build-push-action@v2
        with:
          push: true
          context: src/fault-detection
          target: staging
          tags: ${{ secrets.REGISTRY_URL }}/${{ secrets.PROJECT_ID }}/stage-fault-detection-api:${{ needs.image-tag.outputs.build_id }},${{ secrets.REGISTRY_URL }}/${{ secrets.PROJECT_ID }}/stage-fault-detection-api:latest

      - name: Login to k8s cluster
        uses: azure/k8s-set-context@v1
        with:
          method: kubeconfig
          kubeconfig: ${{ secrets.K8S_CONFIG_STAGE }}

      - name: Login to GCP
        uses: google-github-actions/auth@v0
        with:
          credentials_json: ${{ secrets.GCP_SA_CREDENTIALS }}

      - name: Setup Cloud SDK
        uses: google-github-actions/setup-gcloud@v0

      - name: Update the corresponding k8s configmap(s)
        run: |
          cd src/fault-detection/
          gcloud secrets versions access latest --secret="sta-env-fault-detection" > .env
          kubectl create configmap --dry-run=client -o yaml --from-env-file=.env stage-fault-detection-api-config | kubectl replace -f - -n staging

      - name: Deploy to k8s cluster
        run: |
          kubectl apply -f k8s/fault-detection/stage-fault-detection-api.yaml
          kubectl rollout restart deployment stage-fault-detection-api -n staging

  ### airflow ###
  airflow:
    name: build-push-deploy-airflow
    needs: [check, image-tag]
    if: needs.check.outputs.run_airflow == 'true'
    runs-on: ubuntu-latest
    steps:
      - name: Checkout
        uses: actions/checkout@v2

      - name: Set up QEMU
        uses: docker/setup-qemu-action@v1

      - name: Set up Docker Buildx
        uses: docker/setup-buildx-action@v1

      - name: Login to GCR
        uses: docker/login-action@v1
        with:
          registry: ${{ secrets.REGISTRY_URL }}
          username: _json_key
          password: ${{ secrets.GCR_CONFIG }}

      - name: Login to K8S
        uses: azure/k8s-set-context@v1
        with:
          method: kubeconfig
          kubeconfig: ${{ secrets.K8S_CONFIG_STAGE }}

      - name: Build and push app
        uses: docker/build-push-action@v2
        with:
          push: true
          context: src/airflow
          target: deployment
          tags: ${{ secrets.REGISTRY_URL }}/${{ secrets.PROJECT_ID }}/airqo-stage-apache-airflow:${{ needs.image-tag.outputs.build_id }},${{ secrets.REGISTRY_URL }}/${{ secrets.PROJECT_ID }}/airqo-stage-apache-airflow:latest

      - name: Build and push XCom
        uses: docker/build-push-action@v2
        with:
          push: true
          context: src/airflow
          target: xcom-setup
          tags: ${{ secrets.REGISTRY_URL }}/${{ secrets.PROJECT_ID }}/airqo-stage-apache-airflow-xcom:${{ needs.image-tag.outputs.build_id }},${{ secrets.REGISTRY_URL }}/${{ secrets.PROJECT_ID }}/airqo-stage-apache-airflow-xcom:latest

      # - name: Deploy to K8S
      #   uses: Azure/k8s-deploy@v1.4
      #   with:
      #     namespace: "pipeline"
      #     manifests: |
      #       k8s/airflow/stage-airflow-app.yaml
      #     images: "${{ secrets.REGISTRY_URL }}/${{ secrets.PROJECT_ID }}/airqo-stage-apache-airflow:${{ needs.image-tag.outputs.build_id }}"
      #     kubectl-version: "latest"

      - name: Deploy to K8S
        run: |
          kubectl apply -f k8s/airflow/stage-airflow-app.yaml
          kubectl rollout restart deployment stage-airflow -n pipeline

  ### predict api and jobs ###
  predict-service:
    name: build-push-deploy-predict-service
    needs: [check, image-tag, branch-name]
    if: needs.check.outputs.run_predict == 'true'
    runs-on: ubuntu-latest
    steps:
      - name: Checkout
        uses: actions/checkout@v2

      - name: Set up QEMU
        uses: docker/setup-qemu-action@v1

      - name: Set up Docker Buildx
        uses: docker/setup-buildx-action@v1

      - name: Login to GCR
        uses: docker/login-action@v1
        with:
          registry: ${{ secrets.REGISTRY_URL }}
          username: _json_key
          password: ${{ secrets.GCR_CONFIG }}

      - name: Login to K8S
        uses: azure/k8s-set-context@v1
        with:
          method: kubeconfig
          kubeconfig: ${{ secrets.K8S_CONFIG_STAGE }}

      - name: Build and push API Docker Image
        uses: docker/build-push-action@v2
        with:
          push: true
          context: src/predict/api
          target: staging
          tags: ${{ secrets.REGISTRY_URL }}/${{ secrets.PROJECT_ID }}/airqo-stage-prediction-api:${{ needs.image-tag.outputs.build_id }},${{ secrets.REGISTRY_URL }}/${{ secrets.PROJECT_ID }}/airqo-stage-prediction-api:latest

      - name: Build and push predict Job Docker Image
        uses: docker/build-push-action@v2
        with:
          push: true
          context: src/predict/jobs/predict
          target: staging
          tags: ${{ secrets.REGISTRY_URL }}/${{ secrets.PROJECT_ID }}/stage-airqo-predict-job:${{ needs.image-tag.outputs.build_id }},${{ secrets.REGISTRY_URL }}/${{ secrets.PROJECT_ID }}/stage-airqo-predict-job:latest

      - name: Build and push train Job Docker Image
        uses: docker/build-push-action@v2
        with:
          push: true
          context: src/predict/jobs/train
          target: staging
          tags: ${{ secrets.REGISTRY_URL }}/${{ secrets.PROJECT_ID }}/stage-airqo-train-job:${{ needs.image-tag.outputs.build_id }},${{ secrets.REGISTRY_URL }}/${{ secrets.PROJECT_ID }}/stage-airqo-train-job:latest

      - name: Login to GCP
        uses: google-github-actions/auth@v0
        with:
          credentials_json: ${{ secrets.GCP_SA_CREDENTIALS }}

      - name: Setup Cloud SDK
        uses: google-github-actions/setup-gcloud@v0

      - name: Update the corresponding k8s configmap(s)
        run: |
          cd src/predict/    
          echo "=============== Downloading the required secrets from Secret Manager ==============="     
          gcloud secrets versions access latest --secret="sta-env-predict" > api.env
          gcloud secrets versions access latest --secret="sta-env-predict-job" > predict_job.env
          gcloud secrets versions access latest --secret="sta-env-predict-train-job" > train_job.env
          gcloud secrets versions access latest --secret="sta-key-predict-service-account" > google_application_credentials.json 
          echo "=============== Updating the respective .env files ==============="
          kubectl create configmap --dry-run=client -o yaml --from-env-file=api.env env-predict-staging | kubectl replace -f - -n staging
          kubectl create configmap --dry-run=client -o yaml --from-env-file=predict_job.env env-predict-job-staging | kubectl replace -f - -n staging
          kubectl create configmap --dry-run=client -o yaml --from-env-file=train_job.env env-train-job-staging | kubectl replace -f - -n staging
          echo "=============== Updating the respective credentials files ==============="
          kubectl create configmap --dry-run=client -o yaml --from-file=google_application_credentials.json env-predict-staging-files | kubectl replace -f - -n staging
          kubectl create configmap --dry-run=client -o yaml --from-file=google_application_credentials.json predict-job-config-files | kubectl replace -f - -n staging
          kubectl create configmap --dry-run=client -o yaml --from-file=google_application_credentials.json train-job-config-files | kubectl replace -f - -n staging

      - name: Deploy to K8S
        run: |
          kubectl apply -f k8s/predict/stage-prediction-api.yaml
          kubectl rollout restart deployment airqo-stage-prediction-api  -n staging
          kubectl apply -f k8s/predict/stage-airqo-predict-job.yaml
          kubectl apply -f k8s/predict/stage-airqo-train-job.yaml

  ### kafka cluster operator ###
  kafka-cluster-operator:
    name: build-push-deploy-kafka-cluster-operator
    needs: [check]
    if: needs.check.outputs.run_kafka_cluster_operator == 'true'
    runs-on: ubuntu-latest
    steps:
      - name: Checkout
        uses: actions/checkout@v2

      - name: Login to K8S
        uses: azure/k8s-set-context@v1
        with:
          method: kubeconfig
          kubeconfig: ${{ secrets.K8S_CONFIG_STAGE }}

      - name: Deploy to K8S
        run: |
          kubectl apply -f k8s/namespaces/message-broker.yaml
          bash k8s/kafka-operator/deployment-script.sh

  ### kafka cluster ###
  kafka-cluster:
    name: build-push-deploy-kafka-cluster
    needs: [check]
    if: ${{ (needs.check.outputs.run_kafka_cluster == 'true') || (needs.check.outputs.run_kafka_cluster_operator == 'true') }}
    runs-on: ubuntu-latest
    steps:
      - name: Checkout
        uses: actions/checkout@v2

      - name: Login to K8S
        uses: azure/k8s-set-context@v1
        with:
          method: kubeconfig
          kubeconfig: ${{ secrets.K8S_CONFIG_STAGE }}

      - name: Deploy to K8S
        run: |
          export KAFKA_BROKER_0=${{ secrets.STAGE_KAFKA_BROKER_0 }}
          export KAFKA_BROKER_1=${{ secrets.STAGE_KAFKA_BROKER_1 }}
          export KAFKA_BROKER_2=${{ secrets.STAGE_KAFKA_BROKER_2 }}
          cat k8s/kafka-clusters/kafka-cluster.yaml | sed "s/{{KAFKA_BROKER_0}}/$STAGE_KAFKA_BROKER_0/g" | sed "s/{{KAFKA_BROKER_1}}/$STAGE_KAFKA_BROKER_1/g" | sed "s/{{KAFKA_BROKER_2}}/$STAGE_KAFKA_BROKER_2/g" | kubectl apply -n message-broker -f-

  ### kafka topics ###
  kafka-topics:
    name: build-push-deploy-kafka-topics
    needs: [check]
    if: ${{ (needs.check.outputs.run_kafka_cluster == 'true') || (needs.check.outputs.run_kafka_topics == 'true') }}
    runs-on: ubuntu-latest
    steps:
      - name: Checkout
        uses: actions/checkout@v2

      - name: Login to K8S
        uses: azure/k8s-set-context@v1
        with:
          method: kubeconfig
          kubeconfig: ${{ secrets.K8S_CONFIG_STAGE }}

      - name: Deploy to K8S
        run: |
          kubectl apply -f k8s/kafka-topics/kafka-topics.yaml -n message-broker

  #### Device Registry ######
  device-registry:
    name: build-push-deploy-device-registry
    needs: [check, image-tag, branch-name]
    if: needs.check.outputs.run_device_registry == 'true'
    runs-on: ubuntu-latest
    steps:
      - name: Checkout
        uses: actions/checkout@v2

      - name: Login to GCR
        uses: docker/login-action@v1
        with:
          registry: ${{ secrets.REGISTRY_URL }}
          username: _json_key
          password: ${{ secrets.GCR_CONFIG }}

      - name: Login to K8S
        uses: azure/k8s-set-context@v1
        with:
          method: kubeconfig
          kubeconfig: ${{ secrets.K8S_CONFIG_STAGE }}

      - name: Build and Push Docker Image
        run: |
          cd src/device-registry/
          docker build --target=staging --tag ${{ secrets.REGISTRY_URL }}/${{ secrets.PROJECT_ID }}/airqo-stage-device-registry-api:${{ needs.image-tag.outputs.build_id }} .
          docker tag ${{ secrets.REGISTRY_URL }}/${{ secrets.PROJECT_ID }}/airqo-stage-device-registry-api:${{ needs.image-tag.outputs.build_id }} ${{ secrets.REGISTRY_URL }}/${{ secrets.PROJECT_ID }}/airqo-stage-device-registry-api:latest
          docker push ${{ secrets.REGISTRY_URL }}/${{ secrets.PROJECT_ID }}/airqo-stage-device-registry-api:${{ needs.image-tag.outputs.build_id }}
          docker push ${{ secrets.REGISTRY_URL }}/${{ secrets.PROJECT_ID }}/airqo-stage-device-registry-api:latest

      - name: Login to GCP
        uses: google-github-actions/auth@v0
        with:
          credentials_json: ${{ secrets.GCP_SA_CREDENTIALS }}

      - name: Setup Cloud SDK
        uses: google-github-actions/setup-gcloud@v0

      - name: Update the corresponding k8s configmap(s)
        run: |
          cd src/device-registry/
          gcloud secrets versions access latest --secret="sta-env-device-registry" > .env
          kubectl create configmap --dry-run=client -o yaml --from-env-file=.env env-device-registry-staging | kubectl replace -f - -n staging
          gcloud secrets versions access latest --secret="sta-key-device-registry-service-account" > google_application_credentials.json
          kubectl create configmap --dry-run=client -o yaml --from-file=google_application_credentials.json device-registry-config-files | kubectl replace -f - -n staging

      - name: Deploy to K8S
        run: |
          kubectl apply -f k8s/device-registry/stage-device-registry-api.yaml
          kubectl set image deployment/airqo-stage-device-registry-api sta-dev-reg-api=${{ secrets.REGISTRY_URL }}/${{ secrets.PROJECT_ID }}/airqo-stage-device-registry-api:${{ needs.image-tag.outputs.build_id }} -n staging
          kubectl annotate deployment/airqo-stage-device-registry-api kubernetes.io/change-cause="Image updated to ${{ secrets.REGISTRY_URL }}/${{ secrets.PROJECT_ID }}/airqo-stage-device-registry-api:${{ needs.image-tag.outputs.build_id }} on ${{ needs.image-tag.outputs.datetime }}" -n staging

  ### device monitoring ###
  device-monitoring:
    name: build-push-deploy-device-monitoring
    needs: [check, image-tag, branch-name]
    if: needs.check.outputs.run_device_monitoring == 'true'
    runs-on: ubuntu-latest
    steps:
      - name: Checkout
        uses: actions/checkout@v2

      ### run unit tests ###

      - name: Login to GCR
        uses: docker/login-action@v1
        with:
          registry: ${{ secrets.REGISTRY_URL }}
          username: _json_key
          password: ${{ secrets.GCR_CONFIG }}

      - name: Login to K8S
        uses: azure/k8s-set-context@v1
        with:
          method: kubeconfig
          kubeconfig: ${{ secrets.K8S_CONFIG_STAGE }}

      - name: Build and Push Docker Image
        run: |
          cd src/device-monitoring/
          docker build --target=staging --tag ${{ secrets.REGISTRY_URL }}/${{ secrets.PROJECT_ID }}/airqo-stage-device-monitor-api:${{ needs.image-tag.outputs.build_id }} .
          docker tag ${{ secrets.REGISTRY_URL }}/${{ secrets.PROJECT_ID }}/airqo-stage-device-monitor-api:${{ needs.image-tag.outputs.build_id }} ${{ secrets.REGISTRY_URL }}/${{ secrets.PROJECT_ID }}/airqo-stage-device-monitor-api:latest
          docker push ${{ secrets.REGISTRY_URL }}/${{ secrets.PROJECT_ID }}/airqo-stage-device-monitor-api:${{ needs.image-tag.outputs.build_id }}
          docker push ${{ secrets.REGISTRY_URL }}/${{ secrets.PROJECT_ID }}/airqo-stage-device-monitor-api:latest

      - name: Login to GCP
        uses: google-github-actions/auth@v0
        with:
          credentials_json: ${{ secrets.GCP_SA_CREDENTIALS }}

      - name: Setup Cloud SDK
        uses: google-github-actions/setup-gcloud@v0

      - name: Update the corresponding k8s configmap(s)
        run: |
          cd src/device-monitoring/
          gcloud secrets versions access latest --secret="sta-env-device-monitoring" > .env
          kubectl create configmap --dry-run=client -o yaml --from-env-file=.env env-device-monitoring-staging | kubectl replace -f - -n staging

      - name: Deploy to K8S
        run: |
          kubectl apply -f k8s/device-monitor/stage-device-monitor-api.yaml
          kubectl set image deployment/airqo-stage-device-monitor-api sta-dev-monitor=${{ secrets.REGISTRY_URL }}/${{ secrets.PROJECT_ID }}/airqo-stage-device-monitor-api:${{ needs.image-tag.outputs.build_id }} -n staging
          kubectl annotate deployment/airqo-stage-device-monitor-api kubernetes.io/change-cause="Image updated to ${{ secrets.REGISTRY_URL }}/${{ secrets.PROJECT_ID }}/airqo-stage-device-monitor-api:${{ needs.image-tag.outputs.build_id }} on ${{ needs.image-tag.outputs.datetime }}" -n staging

  ### data-mgt ###
  data-mgt:
    name: build-push-deploy-data-mgt
    needs: check
    if: needs.check.outputs.run_data_mgt == 'true'
    runs-on: ubuntu-latest
    steps:
      - name: Checkout
        uses: actions/checkout@v2

      - name: Login to GCR
        uses: docker/login-action@v1
        with:
          registry: ${{ secrets.REGISTRY_URL }}
          username: _json_key
          password: ${{ secrets.GCR_CONFIG }}

      - name: Login to K8S
        uses: azure/k8s-set-context@v1
        with:
          method: kubeconfig
          kubeconfig: ${{ secrets.K8S_CONFIG_STAGE }}

      - name: Build and Push Docker Image
        run: |
          cd src/data-mgt/node/
          docker build --tag ${{ secrets.REGISTRY_URL }}/${{ secrets.PROJECT_ID }}/airqo-stage-data-mgt-api:latest -f Dockerfile.stage .
          docker push ${{ secrets.REGISTRY_URL }}/${{ secrets.PROJECT_ID }}/airqo-stage-data-mgt-api:latest

      - name: Login to GCP
        uses: google-github-actions/auth@v0
        with:
          credentials_json: ${{ secrets.GCP_SA_CREDENTIALS }}

      - name: Setup Cloud SDK
        uses: google-github-actions/setup-gcloud@v0

      - name: Update the corresponding k8s configmap(s)
        run: |
          cd src/data-mgt/node/
          gcloud secrets versions access latest --secret="sta-env-data-mgt-nodejs" > .env
          kubectl create configmap --dry-run=client -o yaml --from-env-file=.env data-mgt-api-config | kubectl replace -f - -n staging

      - name: Deploy to K8S
        run: |
          kubectl apply -f k8s/data-mgt/stage-data-mgt-api.yaml
          kubectl rollout restart deployment/airqo-stage-data-mgt-api -n staging

  ### analytics ###
  analytics:
    name: build-push-deploy-analytics
    needs: [check, image-tag, branch-name]
    if: needs.check.outputs.run_analytics == 'true'
    runs-on: ubuntu-latest
    steps:
      - name: Checkout
        uses: actions/checkout@v2

      ### run unit tests ###

      - name: Login to GCR
        uses: docker/login-action@v1
        with:
          registry: ${{ secrets.REGISTRY_URL }}
          username: _json_key
          password: ${{ secrets.GCR_CONFIG }}

      - name: Login to K8S
        uses: azure/k8s-set-context@v1
        with:
          method: kubeconfig
          kubeconfig: ${{ secrets.K8S_CONFIG_STAGE }}

      - name: Build and Push Docker Image
        run: |
          cd src/analytics/
          docker build --target=staging --tag ${{ secrets.REGISTRY_URL }}/${{ secrets.PROJECT_ID }}/airqo-stage-analytics-api:${{ needs.image-tag.outputs.build_id }} .
          docker tag ${{ secrets.REGISTRY_URL }}/${{ secrets.PROJECT_ID }}/airqo-stage-analytics-api:${{ needs.image-tag.outputs.build_id }} ${{ secrets.REGISTRY_URL }}/${{ secrets.PROJECT_ID }}/airqo-stage-analytics-api:latest
          docker push ${{ secrets.REGISTRY_URL }}/${{ secrets.PROJECT_ID }}/airqo-stage-analytics-api:${{ needs.image-tag.outputs.build_id }}
          docker push ${{ secrets.REGISTRY_URL }}/${{ secrets.PROJECT_ID }}/airqo-stage-analytics-api:latest

      - name: Login to GCP
        uses: google-github-actions/auth@v0
        with:
          credentials_json: ${{ secrets.GCP_SA_CREDENTIALS }}

      - name: Setup Cloud SDK
        uses: google-github-actions/setup-gcloud@v0

      - name: Update the corresponding k8s configmap(s)
        run: |
          cd src/analytics/
          gcloud secrets versions access latest --secret="sta-env-analytics" > .env
          kubectl create configmap --dry-run=client -o yaml --from-env-file=.env env-analytics-staging | kubectl replace -f - -n staging
          gcloud secrets versions access latest --secret="sta-key-analytics-service-account" > google_application_credentials.json
          kubectl create configmap --dry-run=client -o yaml --from-file=google_application_credentials.json stage-analytics-config-files | kubectl replace -f - -n staging

      - name: Deploy to K8S
        run: |
          kubectl apply -f k8s/analytics/stage-analytics-api.yaml
          kubectl set image deployment/airqo-stage-analytics-api sta-alytics-api=${{ secrets.REGISTRY_URL }}/${{ secrets.PROJECT_ID }}/airqo-stage-analytics-api:${{ needs.image-tag.outputs.build_id }} -n staging
          kubectl annotate deployment/airqo-stage-analytics-api kubernetes.io/change-cause="Image updated to ${{ secrets.REGISTRY_URL }}/${{ secrets.PROJECT_ID }}/airqo-stage-analytics-api:${{ needs.image-tag.outputs.build_id }} on ${{ needs.image-tag.outputs.datetime }}" -n staging

  ### device uptime ###
  device-uptime:
    name: build-push-deploy-device-uptime
    needs: check
    if: needs.check.outputs.run_device_uptime == 'true'
    runs-on: ubuntu-latest
    steps:
      - name: Checkout
        uses: actions/checkout@v2

      ### run unit tests ###

      - name: Login to GCR
        uses: docker/login-action@v1
        with:
          registry: ${{ secrets.REGISTRY_URL }}
          username: _json_key
          password: ${{ secrets.GCR_CONFIG }}

      - name: Login to K8S
        uses: azure/k8s-set-context@v1
        with:
          method: kubeconfig
          kubeconfig: ${{ secrets.K8S_CONFIG_STAGE }}

      - name: Build and Push Docker Image
        run: |
          cd src/device-uptime/
          docker build --tag ${{ secrets.REGISTRY_URL }}/${{ secrets.PROJECT_ID }}/airqo-stage-device-uptime-job:latest -f Dockerfile.stage .
          docker push ${{ secrets.REGISTRY_URL }}/${{ secrets.PROJECT_ID }}/airqo-stage-device-uptime-job:latest

      - name: Login to GCP
        uses: google-github-actions/auth@v0
        with:
          credentials_json: ${{ secrets.GCP_SA_CREDENTIALS }}

      - name: Setup Cloud SDK
        uses: google-github-actions/setup-gcloud@v0

      - name: Update the corresponding k8s configmap(s)
        run: |
          cd src/device-uptime/
          gcloud secrets versions access latest --secret="sta-env-device-uptime" > .env
          kubectl create configmap --dry-run=client -o yaml --from-env-file=.env env-device-uptime-staging | kubectl replace -f - -n staging

      - name: Deploy to K8S
        run: |
          kubectl apply -f k8s/device-uptime/stage-airqo-device-uptime-job.yaml

  ### device status ###
  device-status:
    name: build-push-deploy-device-status
    needs: check
    if: needs.check.outputs.run_device_status == 'true'
    runs-on: ubuntu-latest
    steps:
      - name: Checkout
        uses: actions/checkout@v2

      ### run unit tests ###

      - name: Login to GCR
        uses: docker/login-action@v1
        with:
          registry: ${{ secrets.REGISTRY_URL }}
          username: _json_key
          password: ${{ secrets.GCR_CONFIG }}

      - name: Login to K8S
        uses: azure/k8s-set-context@v1
        with:
          method: kubeconfig
          kubeconfig: ${{ secrets.K8S_CONFIG_STAGE }}

      - name: Build and Push Docker Image
        run: |
          cd src/device-status/
          docker build --tag ${{ secrets.REGISTRY_URL }}/${{ secrets.PROJECT_ID }}/airqo-stage-device-status-job:latest -f Dockerfile.stage .
          docker push ${{ secrets.REGISTRY_URL }}/${{ secrets.PROJECT_ID }}/airqo-stage-device-status-job:latest

      - name: Login to GCP
        uses: google-github-actions/auth@v0
        with:
          credentials_json: ${{ secrets.GCP_SA_CREDENTIALS }}

      - name: Setup Cloud SDK
        uses: google-github-actions/setup-gcloud@v0

      - name: Update the corresponding k8s configmap(s)
        run: |
          cd src/device-status/
          gcloud secrets versions access latest --secret="sta-env-device-status" > .env
          kubectl create configmap --dry-run=client -o yaml --from-env-file=.env env-device-status-staging | kubectl replace -f - -n staging

      - name: Deploy to K8S
        run: |
          kubectl apply -f k8s/device-status/stage-airqo-device-status-job.yaml

  ### locate ###
  locate:
    name: build-push-deploy-locate
    needs: [check, image-tag, branch-name]
    if: needs.check.outputs.run_locate == 'true'
    runs-on: ubuntu-latest
    steps:
      - name: Checkout
        uses: actions/checkout@v2

      ### run unit tests ###

      - name: Login to GCR
        uses: docker/login-action@v1
        with:
          registry: ${{ secrets.REGISTRY_URL }}
          username: _json_key
          password: ${{ secrets.GCR_CONFIG }}

      - name: Login to K8S
        uses: azure/k8s-set-context@v1
        with:
          method: kubeconfig
          kubeconfig: ${{ secrets.K8S_CONFIG_STAGE }}

      - name: Build and Push Docker Image
        run: |
          cd src/locate/
          docker build --target=staging --tag ${{ secrets.REGISTRY_URL }}/${{ secrets.PROJECT_ID }}/airqo-stage-locate-api:${{ needs.image-tag.outputs.build_id }} .
          docker tag ${{ secrets.REGISTRY_URL }}/${{ secrets.PROJECT_ID }}/airqo-stage-locate-api:${{ needs.image-tag.outputs.build_id }} ${{ secrets.REGISTRY_URL }}/${{ secrets.PROJECT_ID }}/airqo-stage-locate-api:latest
          docker push ${{ secrets.REGISTRY_URL }}/${{ secrets.PROJECT_ID }}/airqo-stage-locate-api:${{ needs.image-tag.outputs.build_id }}
          docker push ${{ secrets.REGISTRY_URL }}/${{ secrets.PROJECT_ID }}/airqo-stage-locate-api:latest

      - name: Login to GCP
        uses: google-github-actions/auth@v0
        with:
          credentials_json: ${{ secrets.GCP_SA_CREDENTIALS }}

      - name: Setup Cloud SDK
        uses: google-github-actions/setup-gcloud@v0

      - name: Update the corresponding k8s configmap(s)
        run: |
          cd src/locate/
          gcloud secrets versions access latest --secret="sta-env-locate" > .env
          kubectl create configmap --dry-run=client -o yaml --from-env-file=.env env-locate-staging | kubectl replace -f - -n staging

      - name: Deploy to K8S
        run: |
          kubectl apply -f k8s/locate/stage-locate-api.yaml
          kubectl set image deployment/airqo-stage-locate-api sta-locate-api=${{ secrets.REGISTRY_URL }}/${{ secrets.PROJECT_ID }}/airqo-stage-locate-api:${{ needs.image-tag.outputs.build_id }} -n staging
          kubectl annotate deployment/airqo-stage-locate-api kubernetes.io/change-cause="Image updated to ${{ secrets.REGISTRY_URL }}/${{ secrets.PROJECT_ID }}/airqo-stage-locate-api:${{ needs.image-tag.outputs.build_id }} on ${{ needs.image-tag.outputs.datetime }}" -n staging

  ### gp model ###
  gp-model:
    name: build-push-deploy-gp-model
    needs: check
    if: needs.check.outputs.run_gp_model == 'true'
    runs-on: ubuntu-latest
    steps:
      - name: Checkout
        uses: actions/checkout@v2

      ### run unit tests ###

      - name: Login to GCR
        uses: docker/login-action@v1
        with:
          registry: ${{ secrets.REGISTRY_URL }}
          username: _json_key
          password: ${{ secrets.GCR_CONFIG }}

      - name: Login to K8S
        uses: azure/k8s-set-context@v1
        with:
          method: kubeconfig
          kubeconfig: ${{ secrets.K8S_CONFIG_STAGE }}

      - name: Build and Push Docker Image
        run: |
          cd src/gp-model/
          docker build --target=staging --tag ${{ secrets.REGISTRY_URL }}/${{ secrets.PROJECT_ID }}/airqo-stage-gp-model-job:latest .
          docker push ${{ secrets.REGISTRY_URL }}/${{ secrets.PROJECT_ID }}/airqo-stage-gp-model-job:latest

      - name: Login to GCP
        uses: google-github-actions/auth@v0
        with:
          credentials_json: ${{ secrets.GCP_SA_CREDENTIALS }}

      - name: Setup Cloud SDK
        uses: google-github-actions/setup-gcloud@v0

      - name: Update the corresponding k8s configmap(s)
        run: |
          cd src/gp-model/
          gcloud secrets versions access latest --secret="sta-env-gp-model" > .env
          kubectl create configmap --dry-run=client -o yaml --from-env-file=.env env-gp-model-staging | kubectl replace -f - -n staging

      - name: Deploy to K8S
        run: |
          kubectl apply -f k8s/gp-model/stage-airqo-gp-model-job.yaml

  ### exceddences ###
  exceedance:
    name: build-push-deploy-exceedances
    needs: [check, image-tag, branch-name]
    if: needs.check.outputs.run_exceedances == 'true'
    runs-on: ubuntu-latest
    steps:
      - name: Checkout
        uses: actions/checkout@v2

      ### run unit tests ###

      - name: Login to GCR
        uses: docker/login-action@v1
        with:
          registry: ${{ secrets.REGISTRY_URL }}
          username: _json_key
          password: ${{ secrets.GCR_CONFIG }}

      - name: Login to K8S
        uses: azure/k8s-set-context@v1
        with:
          method: kubeconfig
          kubeconfig: ${{ secrets.K8S_CONFIG_STAGE }}

      - name: Build and push AirQo Docker image
        uses: docker/build-push-action@v2
        with:
          push: true
          context: src/exceedances
          target: airqo-staging
          tags: ${{ secrets.REGISTRY_URL }}/${{ secrets.PROJECT_ID }}/stage-airqo-exceedance-job:${{ needs.image-tag.outputs.build_id }},${{ secrets.REGISTRY_URL }}/${{ secrets.PROJECT_ID }}/stage-airqo-exceedance-job:latest

      - name: Build and push KCCA Docker image
        uses: docker/build-push-action@v2
        with:
          push: true
          context: src/exceedances
          target: kcca-staging
          tags: ${{ secrets.REGISTRY_URL }}/${{ secrets.PROJECT_ID }}/stage-kcca-exceedance-job:${{ needs.image-tag.outputs.build_id }},${{ secrets.REGISTRY_URL }}/${{ secrets.PROJECT_ID }}/stage-kcca-exceedance-job:latest

      - name: Login to GCP
        uses: google-github-actions/auth@v0
        with:
          credentials_json: ${{ secrets.GCP_SA_CREDENTIALS }}

      - name: Setup Cloud SDK
        uses: google-github-actions/setup-gcloud@v0

      - name: Update the corresponding k8s configmap(s)
        run: |
          cd src/exceedances/
          gcloud secrets versions access latest --secret="sta-env-exceedances" > .env
          kubectl create configmap --dry-run=client -o yaml --from-env-file=.env env-exceedance-staging | kubectl replace -f - -n staging

      - name: Deploy to K8S
        run: |
          kubectl apply -f k8s/exceedance/stage-airqo-exceedance-job.yaml
          kubectl apply -f k8s/exceedance/stage-kcca-exceedance-job.yaml

  ### meta-data ###
  meta-data:
    name: build-push-deploy-meta-data
    needs: [check, image-tag, branch-name]
    if: needs.check.outputs.run_meta_data == 'true'
    runs-on: ubuntu-latest
    steps:
      - name: Checkout
        uses: actions/checkout@v2

      - name: Set up QEMU
        uses: docker/setup-qemu-action@v1

      - name: Set up Docker Buildx
        uses: docker/setup-buildx-action@v1

      - name: Login to GCR
        uses: docker/login-action@v1
        with:
          registry: ${{ secrets.REGISTRY_URL }}
          username: _json_key
          password: ${{ secrets.GCR_CONFIG }}

      - name: Login to K8S
        uses: azure/k8s-set-context@v1
        with:
          method: kubeconfig
          kubeconfig: ${{ secrets.K8S_CONFIG_STAGE }}

      - name: Build and Push Docker Image
        run: |
<<<<<<< HEAD
          cd src/data-mgt/python/extract-external-data/
          docker build --target=staging --tag ${{ secrets.REGISTRY_URL }}/${{ secrets.PROJECT_ID }}/airqo-stage-datawarehouse-api:${{ needs.image-tag.outputs.build_id }} .
          docker tag ${{ secrets.REGISTRY_URL }}/${{ secrets.PROJECT_ID }}/airqo-stage-datawarehouse-api:${{ needs.image-tag.outputs.build_id }} ${{ secrets.REGISTRY_URL }}/${{ secrets.PROJECT_ID }}/airqo-stage-datawarehouse-api:latest
          docker push ${{ secrets.REGISTRY_URL }}/${{ secrets.PROJECT_ID }}/airqo-stage-datawarehouse-api:${{ needs.image-tag.outputs.build_id }}
          docker push ${{ secrets.REGISTRY_URL }}/${{ secrets.PROJECT_ID }}/airqo-stage-datawarehouse-api:latest
=======
          cd src/meta-data/
          docker build --target=deployment --tag ${{ secrets.REGISTRY_URL }}/${{ secrets.PROJECT_ID }}/airqo-stage-meta-data-api:${{ needs.image-tag.outputs.build_id }} .
          docker tag ${{ secrets.REGISTRY_URL }}/${{ secrets.PROJECT_ID }}/airqo-stage-meta-data-api:${{ needs.image-tag.outputs.build_id }} ${{ secrets.REGISTRY_URL }}/${{ secrets.PROJECT_ID }}/airqo-stage-meta-data-api:latest
          docker push ${{ secrets.REGISTRY_URL }}/${{ secrets.PROJECT_ID }}/airqo-stage-meta-data-api:${{ needs.image-tag.outputs.build_id }}
          docker push ${{ secrets.REGISTRY_URL }}/${{ secrets.PROJECT_ID }}/airqo-stage-meta-data-api:latest
>>>>>>> a6e819b5

      - name: Login to GCP
        uses: google-github-actions/auth@v0
        with:
          credentials_json: ${{ secrets.GCP_SA_CREDENTIALS }}

      - name: Setup Cloud SDK
        uses: google-github-actions/setup-gcloud@v0

      - name: Update the corresponding k8s configmap(s)
        run: |
<<<<<<< HEAD
          cd src/data-mgt/python/extract-external-data/
          gcloud secrets versions access latest --secret="sta-env-datawarehouse" > .env
          kubectl create configmap --dry-run=client -o yaml --from-env-file=.env stage-datawarehouse-api-config | kubectl replace -f - -n staging
          gcloud secrets versions access latest --secret="sta-key-datawarehouse-service-account" > google_application_credentials.json
          kubectl create configmap --dry-run=client -o yaml --from-file=google_application_credentials.json stage-datawarehouse-api-config-files | kubectl replace -f - -n staging
=======
          cd src/meta-data/
          gcloud secrets versions access latest --secret="sta-env-metadata" > .env
          kubectl create configmap --dry-run=client -o yaml --from-env-file=.env stage-meta-data-api-config | kubectl replace -f - -n staging
          gcloud secrets versions access latest --secret="sta-key-metadata-service-account" > google_application_credentials.json
          kubectl create configmap --dry-run=client -o yaml --from-file=google_application_credentials.json stage-meta-data-api-config-files | kubectl replace -f - -n staging
>>>>>>> a6e819b5

      - name: Deploy to K8S
        run: |
          kubectl apply -f k8s/meta-data/stage-meta-data-api.yaml
          kubectl rollout restart deployment airqo-stage-meta-data-api -n staging

  ### view  ###
  view:
    name: build-push-deploy-view
    needs: [check, image-tag, branch-name]
    if: needs.check.outputs.run_view == 'true'
    runs-on: ubuntu-latest
    steps:
      - name: Checkout
        uses: actions/checkout@v2

      - name: Set up QEMU
        uses: docker/setup-qemu-action@v1

      - name: Set up Docker Buildx
        uses: docker/setup-buildx-action@v1

      - name: Login to GCR
        uses: docker/login-action@v1
        with:
          registry: ${{ secrets.REGISTRY_URL }}
          username: _json_key
          password: ${{ secrets.GCR_CONFIG }}

      - name: Login to K8S
        uses: azure/k8s-set-context@v1
        with:
          method: kubeconfig
          kubeconfig: ${{ secrets.K8S_CONFIG_STAGE }}

      - name: Build and push API
        uses: docker/build-push-action@v2
        with:
          push: true
          tags: ${{ secrets.REGISTRY_URL }}/${{ secrets.PROJECT_ID }}/airqo-stage-view-api:${{ needs.image-tag.outputs.build_id }},${{ secrets.REGISTRY_URL }}/${{ secrets.PROJECT_ID }}/airqo-stage-view-api:latest
          target: api
          context: src/view

      - name: Build and push Message Broker
        uses: docker/build-push-action@v2
        with:
          push: true
          tags: ${{ secrets.REGISTRY_URL }}/${{ secrets.PROJECT_ID }}/airqo-stage-view-message-broker:${{ needs.image-tag.outputs.build_id }},${{ secrets.REGISTRY_URL }}/${{ secrets.PROJECT_ID }}/airqo-stage-view-message-broker:latest
          target: message-broker
          context: src/view

      - name: Login to GCP
        uses: google-github-actions/auth@v0
        with:
          credentials_json: ${{ secrets.GCP_SA_CREDENTIALS }}

      - name: Setup Cloud SDK
        uses: google-github-actions/setup-gcloud@v0

      - name: Update the corresponding k8s configmap(s)
        run: |
          cd src/view/
          gcloud secrets versions access latest --secret="sta-env-view-api" > api.env
          kubectl create configmap --dry-run=client -o yaml --from-env-file=api.env stage-view-api-config | kubectl replace -f - -n staging
          gcloud secrets versions access latest --secret="sta-env-view-message-broker" > message_broker.env
          kubectl create configmap --dry-run=client -o yaml --from-env-file=message_broker.env stage-view-message-broker-config | kubectl replace -f - -n staging

      - name: Deploy API to K8S
        run: |
          kubectl apply -f k8s/view-api/stage-view-api.yaml
          kubectl rollout restart deployment airqo-stage-view-api  -n staging

      - name: Deploy Message Broker to K8S
        run: |
          kubectl apply -f k8s/view-api/stage-view-message-broker.yaml
          kubectl rollout restart deployment airqo-stage-view-message-broker  -n staging

  #### Calibrate ######
  calibrate:
    name: build-push-deploy-calibrate
    needs: [check, image-tag, branch-name]
    if: needs.check.outputs.run_calibrate == 'true'
    runs-on: ubuntu-latest
    steps:
      - name: Checkout
        uses: actions/checkout@v2

      - name: Set up QEMU
        uses: docker/setup-qemu-action@v1

      - name: Set up Docker Buildx
        uses: docker/setup-buildx-action@v1

      - name: Login to GCR
        uses: docker/login-action@v1
        with:
          registry: ${{ secrets.REGISTRY_URL }}
          username: _json_key
          password: ${{ secrets.GCR_CONFIG }}

      - name: Build and push calibrate API
        uses: docker/build-push-action@v2
        with:
          push: true
          context: src/calibrate
          target: staging
          tags: ${{ secrets.REGISTRY_URL }}/${{ secrets.PROJECT_ID }}/airqo-stage-calibrate-api:${{ needs.image-tag.outputs.build_id }},${{ secrets.REGISTRY_URL }}/${{ secrets.PROJECT_ID }}/airqo-stage-calibrate-api:latest

      - name: Build and push calibrate pickle file
        uses: docker/build-push-action@v2
        with:
          push: true
          context: src/calibrate
          target: pickle-file
          tags: ${{ secrets.REGISTRY_URL }}/${{ secrets.PROJECT_ID }}/airqo-stage-calibrate-pickle-file:${{ needs.image-tag.outputs.build_id }},${{ secrets.REGISTRY_URL }}/${{ secrets.PROJECT_ID }}/airqo-stage-calibrate-pickle-file:latest

      - name: Login to Main k8s cluster
        uses: azure/k8s-set-context@v1
        with:
          method: kubeconfig
          kubeconfig: ${{ secrets.K8S_CONFIG_STAGE }}

      - name: Login to GCP
        uses: google-github-actions/auth@v0
        with:
          credentials_json: ${{ secrets.GCP_SA_CREDENTIALS }}

      - name: Setup Cloud SDK
        uses: google-github-actions/setup-gcloud@v0

      - name: Update the corresponding k8s configmap(s)
        run: |
          cd src/calibrate/
          gcloud secrets versions access latest --secret="sta-env-calibrate-api" > .env
          kubectl create configmap --dry-run=client -o yaml --from-env-file=.env stage-calibrate-api-config | kubectl replace -f - -n staging
          gcloud secrets versions access latest --secret="sta-key-calibrate-service-account" > google_application_credentials.json
          kubectl create configmap --dry-run=client -o yaml --from-file=google_application_credentials.json stage-calibrate-api-config-files | kubectl replace -f - -n staging

      - name: Deploy to Main k8s cluster
        run: |
          kubectl apply -f k8s/calibrate/stage-calibrate-api.yaml
          kubectl set image deployment/airqo-stage-calibrate-api calibrate-pickle=${{ secrets.REGISTRY_URL }}/${{ secrets.PROJECT_ID }}/airqo-stage-calibrate-pickle-file:${{ needs.image-tag.outputs.build_id }} -n staging
          kubectl set image deployment/airqo-stage-calibrate-api sta-calibrate=${{ secrets.REGISTRY_URL }}/${{ secrets.PROJECT_ID }}/airqo-stage-calibrate-api:${{ needs.image-tag.outputs.build_id }} -n staging
          kubectl annotate deployment/airqo-stage-calibrate-api kubernetes.io/change-cause="Image updated to ${{ secrets.REGISTRY_URL }}/${{ secrets.PROJECT_ID }}/airqo-stage-calibrate-api:${{ needs.image-tag.outputs.build_id }} on ${{ needs.image-tag.outputs.datetime }}" -n staging

  ### events check ###
  events-check:
    name: build-push-events-check
    needs: [check, image-tag, branch-name]
    if: needs.check.outputs.run_events_check == 'true'
    runs-on: ubuntu-latest
    steps:
      - name: Checkout
        uses: actions/checkout@v2

      ### run unit tests ###

      - name: Login to GCR
        uses: docker/login-action@v1
        with:
          registry: ${{ secrets.REGISTRY_URL }}
          username: _json_key
          password: ${{ secrets.GCR_CONFIG }}

      - name: Login to K8S
        uses: azure/k8s-set-context@v1
        with:
          method: kubeconfig
          kubeconfig: ${{ secrets.K8S_CONFIG_STAGE }}

      - name: Build and Push Docker Image
        run: |
          cd src/data-mgt/python/events-monitor/
          docker build --tag ${{ secrets.REGISTRY_URL }}/${{ secrets.PROJECT_ID }}/airqo-stage-events-notifs-job:latest .
          docker push ${{ secrets.REGISTRY_URL }}/${{ secrets.PROJECT_ID }}/airqo-stage-events-notifs-job:latest

      - name: Login to GCP
        uses: google-github-actions/auth@v0
        with:
          credentials_json: ${{ secrets.GCP_SA_CREDENTIALS }}

      - name: Setup Cloud SDK
        uses: google-github-actions/setup-gcloud@v0

      - name: Update the corresponding k8s configmap(s)
        run: |
          cd src/data-mgt/python/events-monitor/
          gcloud secrets versions access latest --secret="sta-env-device-registry-events-monitor" > .env
          kubectl create configmap --dry-run=client -o yaml --from-env-file=.env stage-events-notifs-cronjob-config | kubectl replace -f - -n staging

      - name: Deploy to K8S
        run: |
          kubectl apply -f k8s/events-monitor/stage-events-notifs-cronjob.yaml

  #### notification ######
  notification:
    name: build-push-deploy-notification
    needs: [check, image-tag, branch-name]
    if: needs.check.outputs.run_notifications == 'true'
    runs-on: ubuntu-latest
    steps:
      - name: Checkout
        uses: actions/checkout@v2

      ### run unit tests ###

      - name: Login to GCR
        uses: docker/login-action@v1
        with:
          registry: ${{ secrets.REGISTRY_URL }}
          username: _json_key
          password: ${{ secrets.GCR_CONFIG }}

      - name: Login to K8S
        uses: azure/k8s-set-context@v1
        with:
          method: kubeconfig
          kubeconfig: ${{ secrets.K8S_CONFIG_STAGE }}

      - name: Build and Push Docker Image
        run: |
          cd src/notifications/
          docker build --target=staging --tag ${{ secrets.REGISTRY_URL }}/${{ secrets.PROJECT_ID }}/airqo-stage-notification-api:${{ needs.image-tag.outputs.build_id }} .
          docker tag ${{ secrets.REGISTRY_URL }}/${{ secrets.PROJECT_ID }}/airqo-stage-notification-api:${{ needs.image-tag.outputs.build_id }} ${{ secrets.REGISTRY_URL }}/${{ secrets.PROJECT_ID }}/airqo-stage-notification-api:latest
          docker push ${{ secrets.REGISTRY_URL }}/${{ secrets.PROJECT_ID }}/airqo-stage-notification-api:${{ needs.image-tag.outputs.build_id }}
          docker push ${{ secrets.REGISTRY_URL }}/${{ secrets.PROJECT_ID }}/airqo-stage-notification-api:latest

      - name: Login to GCP
        uses: google-github-actions/auth@v0
        with:
          credentials_json: ${{ secrets.GCP_SA_CREDENTIALS }}

      - name: Setup Cloud SDK
        uses: google-github-actions/setup-gcloud@v0

      - name: Update the corresponding k8s configmap(s)
        run: |
          cd src/notifications/
          gcloud secrets versions access latest --secret="sta-env-notifications" > .env
          kubectl create configmap --dry-run=client -o yaml --from-env-file=.env stage-notification-api-config | kubectl replace -f - -n staging
          gcloud secrets versions access latest --secret="sta-key-notifications-service-account" > google_application_credentials.json
          kubectl create configmap --dry-run=client -o yaml --from-file=google_application_credentials.json stage-notification-api-config-files | kubectl replace -f - -n staging

      - name: Deploy to K8S
        run: |
          kubectl apply -f k8s/notification-service/stage-notification-api.yaml
          kubectl set image deployment/airqo-stage-notification-api sta-notification-api=${{ secrets.REGISTRY_URL }}/${{ secrets.PROJECT_ID }}/airqo-stage-notification-api:${{ needs.image-tag.outputs.build_id }} -n staging
          kubectl annotate deployment/airqo-stage-notification-api kubernetes.io/change-cause="Image updated to ${{ secrets.REGISTRY_URL }}/${{ secrets.PROJECT_ID }}/airqo-stage-notification-api:${{ needs.image-tag.outputs.build_id }} on ${{ needs.image-tag.outputs.datetime }}" -n staging

  ### network uptime ###
  network-uptime:
    name: build-push-network-uptime
    needs: [check, image-tag, branch-name]
    if: needs.check.outputs.run_network_uptime == 'true'
    runs-on: ubuntu-latest
    steps:
      - name: Checkout
        uses: actions/checkout@v2

      - name: Login to GCR
        uses: docker/login-action@v1
        with:
          registry: ${{ secrets.REGISTRY_URL }}
          username: _json_key
          password: ${{ secrets.GCR_CONFIG }}

      - name: Login to K8S
        uses: azure/k8s-set-context@v1
        with:
          method: kubeconfig
          kubeconfig: ${{ secrets.K8S_CONFIG_STAGE }}

      - name: Build and Push Docker Image
        run: |
          cd src/network-uptime/
          docker build --tag ${{ secrets.REGISTRY_URL }}/${{ secrets.PROJECT_ID }}/airqo-stage-network-uptime-api:${{ needs.image-tag.outputs.build_id }} .
          docker tag ${{ secrets.REGISTRY_URL }}/${{ secrets.PROJECT_ID }}/airqo-stage-network-uptime-api:${{ needs.image-tag.outputs.build_id }} ${{ secrets.REGISTRY_URL }}/${{ secrets.PROJECT_ID }}/airqo-stage-network-uptime-api:latest
          docker push ${{ secrets.REGISTRY_URL }}/${{ secrets.PROJECT_ID }}/airqo-stage-network-uptime-api:${{ needs.image-tag.outputs.build_id }}
          docker push ${{ secrets.REGISTRY_URL }}/${{ secrets.PROJECT_ID }}/airqo-stage-network-uptime-api:latest

      - name: Login to GCP
        uses: google-github-actions/auth@v0
        with:
          credentials_json: ${{ secrets.GCP_SA_CREDENTIALS }}

      - name: Setup Cloud SDK
        uses: google-github-actions/setup-gcloud@v0

      - name: Update the corresponding k8s configmap(s)
        run: |
          cd src/network-uptime/
          gcloud secrets versions access latest --secret="sta-env-network-uptime" > .env
          kubectl create configmap --dry-run=client -o yaml --from-env-file=.env env-network-uptime-staging | kubectl replace -f - -n staging

      - name: Deploy to K8S
        run: |
          kubectl apply -f k8s/network-uptime/stage-airqo-network-uptime-api.yaml
          kubectl set image deployment/airqo-stage-network-uptime-api sta-network-uptime=${{ secrets.REGISTRY_URL }}/${{ secrets.PROJECT_ID }}/airqo-stage-network-uptime-api:${{ needs.image-tag.outputs.build_id }} -n staging
          kubectl annotate deployment/airqo-stage-network-uptime-api kubernetes.io/change-cause="Image updated to ${{ secrets.REGISTRY_URL }}/${{ secrets.PROJECT_ID }}/airqo-stage-network-uptime-api:${{ needs.image-tag.outputs.build_id }} on ${{ needs.image-tag.outputs.datetime }}" -n staging

  #### Channel data ######
  channel-data:
    name: build-push-deploy-channel-data-job
    needs: [check, image-tag, branch-name]
    if: needs.check.outputs.run_channel_data == 'true'
    runs-on: ubuntu-latest
    steps:
      - name: Checkout
        uses: actions/checkout@v2

      - name: Login to GCR
        uses: docker/login-action@v1
        with:
          registry: ${{ secrets.REGISTRY_URL }}
          username: _json_key
          password: ${{ secrets.GCR_CONFIG }}

      - name: Login to K8S
        uses: azure/k8s-set-context@v1
        with:
          method: kubeconfig
          kubeconfig: ${{ secrets.K8S_CONFIG_STAGE }}

      - name: Build and Push Docker Image
        run: |
          cd src/channel-data/
          docker build --target=staging --tag ${{ secrets.REGISTRY_URL }}/${{ secrets.PROJECT_ID }}/airqo-stage-update-channel-data-job:latest .
          docker push ${{ secrets.REGISTRY_URL }}/${{ secrets.PROJECT_ID }}/airqo-stage-update-channel-data-job:latest

      - name: Login to GCP
        uses: google-github-actions/auth@v0
        with:
          credentials_json: ${{ secrets.GCP_SA_CREDENTIALS }}

      - name: Setup Cloud SDK
        uses: google-github-actions/setup-gcloud@v0

      - name: Update the corresponding k8s configmap(s)
        run: |
          cd src/channel-data/
          gcloud secrets versions access latest --secret="sta-env-channel-data" > .env
          kubectl create configmap --dry-run=client -o yaml --from-env-file=.env env-update-channel-data-staging | kubectl replace -f - -n staging
          gcloud secrets versions access latest --secret="sta-key-channel-data-service-account" > google_application_credentials.json
          kubectl create configmap --dry-run=client -o yaml --from-file=google_application_credentials.json env-update-channel-data-staging-files | kubectl replace -f - -n staging

      - name: Deploy to K8S
        run: |
          kubectl apply -f k8s/channel-data/stage-airqo-update-channel-data-job.yaml

  ### apply nginx ingress ###
  nginx-ingress:
    name: apply-nginx-ingress
    needs: [check]
    if: needs.check.outputs.run_nginx_ingress == 'true'
    runs-on: ubuntu-latest
    steps:
      - name: Checkout
        uses: actions/checkout@v2

      - name: Login to K8S
        uses: azure/k8s-set-context@v1
        with:
          method: kubeconfig
          kubeconfig: ${{ secrets.K8S_CONFIG_STAGE }}

      - name: Apply ingress changes
        run: |
          kubectl apply -f k8s/nginx-ingress/stage-api-ingress-resource.yaml
          kubectl apply -f k8s/nginx-ingress/stage-platform-ingress-resource.yaml
          kubectl apply -f k8s/nginx-ingress/global-configs/stage-nginx-config.yaml<|MERGE_RESOLUTION|>--- conflicted
+++ resolved
@@ -1204,43 +1204,27 @@
 
       - name: Build and Push Docker Image
         run: |
-<<<<<<< HEAD
-          cd src/data-mgt/python/extract-external-data/
-          docker build --target=staging --tag ${{ secrets.REGISTRY_URL }}/${{ secrets.PROJECT_ID }}/airqo-stage-datawarehouse-api:${{ needs.image-tag.outputs.build_id }} .
-          docker tag ${{ secrets.REGISTRY_URL }}/${{ secrets.PROJECT_ID }}/airqo-stage-datawarehouse-api:${{ needs.image-tag.outputs.build_id }} ${{ secrets.REGISTRY_URL }}/${{ secrets.PROJECT_ID }}/airqo-stage-datawarehouse-api:latest
-          docker push ${{ secrets.REGISTRY_URL }}/${{ secrets.PROJECT_ID }}/airqo-stage-datawarehouse-api:${{ needs.image-tag.outputs.build_id }}
-          docker push ${{ secrets.REGISTRY_URL }}/${{ secrets.PROJECT_ID }}/airqo-stage-datawarehouse-api:latest
-=======
           cd src/meta-data/
           docker build --target=deployment --tag ${{ secrets.REGISTRY_URL }}/${{ secrets.PROJECT_ID }}/airqo-stage-meta-data-api:${{ needs.image-tag.outputs.build_id }} .
           docker tag ${{ secrets.REGISTRY_URL }}/${{ secrets.PROJECT_ID }}/airqo-stage-meta-data-api:${{ needs.image-tag.outputs.build_id }} ${{ secrets.REGISTRY_URL }}/${{ secrets.PROJECT_ID }}/airqo-stage-meta-data-api:latest
           docker push ${{ secrets.REGISTRY_URL }}/${{ secrets.PROJECT_ID }}/airqo-stage-meta-data-api:${{ needs.image-tag.outputs.build_id }}
           docker push ${{ secrets.REGISTRY_URL }}/${{ secrets.PROJECT_ID }}/airqo-stage-meta-data-api:latest
->>>>>>> a6e819b5
-
-      - name: Login to GCP
-        uses: google-github-actions/auth@v0
-        with:
-          credentials_json: ${{ secrets.GCP_SA_CREDENTIALS }}
-
-      - name: Setup Cloud SDK
-        uses: google-github-actions/setup-gcloud@v0
-
-      - name: Update the corresponding k8s configmap(s)
-        run: |
-<<<<<<< HEAD
-          cd src/data-mgt/python/extract-external-data/
-          gcloud secrets versions access latest --secret="sta-env-datawarehouse" > .env
-          kubectl create configmap --dry-run=client -o yaml --from-env-file=.env stage-datawarehouse-api-config | kubectl replace -f - -n staging
-          gcloud secrets versions access latest --secret="sta-key-datawarehouse-service-account" > google_application_credentials.json
-          kubectl create configmap --dry-run=client -o yaml --from-file=google_application_credentials.json stage-datawarehouse-api-config-files | kubectl replace -f - -n staging
-=======
+
+      - name: Login to GCP
+        uses: google-github-actions/auth@v0
+        with:
+          credentials_json: ${{ secrets.GCP_SA_CREDENTIALS }}
+
+      - name: Setup Cloud SDK
+        uses: google-github-actions/setup-gcloud@v0
+
+      - name: Update the corresponding k8s configmap(s)
+        run: |
           cd src/meta-data/
           gcloud secrets versions access latest --secret="sta-env-metadata" > .env
           kubectl create configmap --dry-run=client -o yaml --from-env-file=.env stage-meta-data-api-config | kubectl replace -f - -n staging
           gcloud secrets versions access latest --secret="sta-key-metadata-service-account" > google_application_credentials.json
           kubectl create configmap --dry-run=client -o yaml --from-file=google_application_credentials.json stage-meta-data-api-config-files | kubectl replace -f - -n staging
->>>>>>> a6e819b5
 
       - name: Deploy to K8S
         run: |
