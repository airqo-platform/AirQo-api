name: deploy-apis-to-staging

on:
  pull_request:
    branches: 
      - staging
    types:
      - closed
jobs:
  image-tag:
    name: create image tag
    runs-on: ubuntu-latest
    outputs:
      build_id: ${{ steps.prep.outputs.build_id }} # build id
      datetime: ${{ steps.prep.outputs.datetime }} # build date
    steps:
      - name: generate build ID
        id: prep
        run: |
            sha=${GITHUB_SHA::8}
            timestamp=$(date +%s)
            datetime=$(date)
            echo "::set-output name=build_id::stage-${sha}-${timestamp}"
            echo "::set-output name=datetime::${datetime}"

  check:
    if: github.event.pull_request.merged == true
    #if: github.event_name == 'pull_request' && github.event.action == 'closed' && github.event.pull_request.merged == true
    name: check changed microservice(s)
    outputs:
      run_auth_service: ${{ steps.check_files.outputs.run_auth_service }} # auth service
      run_device_registry: ${{ steps.check_files.outputs.run_device_registry }} # device registry
      run_device_monitoring: ${{ steps.check_files.outputs.run_device_monitoring }} # device monitoring
      run_data_mgt: ${{ steps.check_files.outputs.run_data_mgt }} # data mgt
      run_analytics: ${{ steps.check_files.outputs.run_analytics }} # analytics
      run_device_uptime: ${{ steps.check_files.outputs.run_device_uptime }} # device uptime
      run_device_status: ${{ steps.check_files.outputs.run_device_status }} # device status
      run_locate: ${{ steps.check_files.outputs.run_locate }} # locate
      run_predict: ${{ steps.check_files.outputs.run_predict }} # predict
      run_gp_model: ${{ steps.check_files.outputs.run_gp_model }} # gp_model
      run_exceedances: ${{ steps.check_files.outputs.run_exceedances }} # exceedances
      run_datawarehouse: ${{ steps.check_files.outputs.run_datawarehouse }} # datawarehouse
      run_calibrate: ${{ steps.check_files.outputs.run_calibrate }} # calibrate
      run_average_jobs: ${{ steps.check_files.outputs.run_average_jobs }} # average and calibration jobs
      run_events_check: ${{ steps.check_files.outputs.run_events_check }} # event checks
      run_notifications: ${{ steps.check_files.outputs.run_notifications }} # notification
      run_airflow: ${{ steps.check_files.outputs.run_airflow }} # airflow

    runs-on: ubuntu-latest
    steps:
      - name: checkout code
        uses: actions/checkout@v2
        with:
          fetch-depth: 2

        #### all microservices ######
      - name: check modified microserivce
        id: check_files
        run: |
          echo "=============== list modified files ==============="
          git diff --name-only HEAD^ HEAD
          
          echo "========== check paths of modified files =========="
          git diff --name-only HEAD^ HEAD > files.txt
          
          echo "::set-output name=run_auth_service::false"
          echo "::set-output name=run_device_registry::false"  
          echo "::set-output name=run_device_monitoring::false" 
          echo "::set-output name=run_data_mgt::false"
          echo "::set-output name=run_analytics::false"
          echo "::set-output name=run_device_uptime::false"  
          echo "::set-output name=run_device_status::false" 
          echo "::set-output name=run_locate::false"
          echo "::set-output name=run_predict::false"
          echo "::set-output name=run_gp_model::false"
          echo "::set-output name=run_exceedances::false"
          echo "::set-output name=run_datawarehouse::false"
          echo "::set-output name=run_calibrate::false" 
          echo "::set-output name=run_average_jobs::false"
          echo "::set-output name=run_events_check::false"
          echo "::set-output name=run_notifications::false"
          echo "::set-output name=run_airflow::false"

          while IFS= read -r file
          do
            echo $file
            if [[ $file == src/auth-service/* ]]; then
              echo "::set-output name=run_auth_service::true"
            fi

            if [[ $file == src/device-registry/* ]]; then
              echo "::set-output name=run_device_registry::true"
            fi

            if [[ $file == src/device-monitoring/* ]]; then
              echo "::set-output name=run_device_monitoring::true"
            fi

            if [[ $file == src/data-mgt/node/* ]]; then
              echo "::set-output name=run_data_mgt::true"
            fi

            if [[ $file == src/analytics/* ]]; then
              echo "::set-output name=run_analytics::true"
            fi

            if [[ $file == src/device-uptime/* ]]; then
              echo "::set-output name=run_device_uptime::true"
            fi

            if [[ $file == src/device-status/* ]]; then
              echo "::set-output name=run_device_status::true"
            fi

            if [[ $file == src/locate/* ]]; then
              echo "::set-output name=run_locate::true"
            fi

            if [[ $file == src/predict/* ]]; then
              echo "::set-output name=run_predict::true"
            fi

            if [[ $file == src/gp-model/* ]]; then
              echo "::set-output name=run_gp_model::true"
            fi

            if [[ $file == src/exceedances/* ]]; then
              echo "::set-output name=run_exceedances::true"
            fi

            if [[ $file == src/data-mgt/python/extract-external-data/* ]]; then
              echo "::set-output name=run_datawarehouse::true"
            fi

            if [[ $file == src/calibrate/* ]]; then
              echo "::set-output name=run_calibrate::true"
            fi
            
            if [[ $file == src/data-mgt/python/cron-jobs/* ]]; then
              echo "::set-output name=run_average_jobs::true"
            fi

            if [[ $file == src/data-mgt/python/events-monitor/* ]]; then
              echo "::set-output name=run_events_check::true"
            fi

            if [[ $file == src/notifications/* ]]; then
              echo "::set-output name=run_notifications::true"
            fi

            if [[ $file == src/airflow/* ]]; then
              echo "::set-output name=run_airflow::true"
            fi

            if [[ $file == workflow-versions ]]; then
              echo "::set-output name=run_notifications::true"
              echo "::set-output name=run_events_check::true"
              echo "::set-output name=run_calibrate::true"
              echo "::set-output name=run_average_jobs::true"
              echo "::set-output name=run_datawarehouse::true"
              echo "::set-output name=run_exceedances::true"
              echo "::set-output name=run_gp_model::true"
              echo "::set-output name=run_predict::true"
              echo "::set-output name=run_locate::true"
              echo "::set-output name=run_device_status::true"
              echo "::set-output name=run_device_uptime::true"
              echo "::set-output name=run_analytics::true"
              echo "::set-output name=run_data_mgt::true"
              echo "::set-output name=run_device_monitoring::true"
              echo "::set-output name=run_device_registry::true"
              echo "::set-output name=run_auth_service::true"
              echo "::set-output name=run_airflow::true"
            fi

          done < files.txt


  ### auth service ###
  auth-service:
    name: build-push-deploy-auth
    needs: [check, image-tag]
    if: needs.check.outputs.run_auth_service == 'true'
    runs-on: ubuntu-latest
    steps:
      - name: Checkout
        uses: actions/checkout@v2
      
      - name: Login to GCR
        uses: docker/login-action@v1
        with:
          registry: ${{ secrets.REGISTRY_URL }}
          username: _json_key
          password: ${{ secrets.GCR_CONFIG }}

      - name: Login to K8S
        uses: azure/k8s-set-context@v1
        with:
          method: kubeconfig
          kubeconfig: ${{ secrets.K8S_CONFIG_STAGE }}
      
      - name: Build and Push Docker Image
        run: |
          cd src/auth-service/
          docker build --target=staging --tag ${{ secrets.REGISTRY_URL }}/${{ secrets.PROJECT_ID }}/airqo-stage-auth-api:${{ needs.image-tag.outputs.build_id }} .
          docker tag ${{ secrets.REGISTRY_URL }}/${{ secrets.PROJECT_ID }}/airqo-stage-auth-api:${{ needs.image-tag.outputs.build_id }} ${{ secrets.REGISTRY_URL }}/${{ secrets.PROJECT_ID }}/airqo-stage-auth-api:latest
          docker push ${{ secrets.REGISTRY_URL }}/${{ secrets.PROJECT_ID }}/airqo-stage-auth-api:${{ needs.image-tag.outputs.build_id }}
          docker push ${{ secrets.REGISTRY_URL }}/${{ secrets.PROJECT_ID }}/airqo-stage-auth-api:latest
      - name: Deploy to K8S
        run: |
          kubectl set image deployment/airqo-stage-auth-api sta-auth-api=${{ secrets.REGISTRY_URL }}/${{ secrets.PROJECT_ID }}/airqo-stage-auth-api:${{ needs.image-tag.outputs.build_id }} -n staging
          kubectl annotate deployment/airqo-stage-auth-api kubernetes.io/change-cause="Image updated to ${{ secrets.REGISTRY_URL }}/${{ secrets.PROJECT_ID }}/airqo-stage-auth-api:${{ needs.image-tag.outputs.build_id }} on ${{ needs.image-tag.outputs.datetime }}" -n staging

<<<<<<< HEAD
  ### airflow ###
  airflow:
    name: build-push-deploy-airflow
    needs: [check, image-tag]
    if: needs.check.outputs.run_airflow == 'true'
=======
  ### predict api service ###
  predict-service:
    name: build-push-deploy-predict-api
    needs: [check, image-tag]
    if: needs.check.outputs.run_predict == 'true'
>>>>>>> 3f7cb7c6
    runs-on: ubuntu-latest
    steps:
      - name: Checkout
        uses: actions/checkout@v2
<<<<<<< HEAD
      -
        name: Set up QEMU
        uses: docker/setup-qemu-action@v1
      -
        name: Set up Docker Buildx
        uses: docker/setup-buildx-action@v1
      - 
        name: Login to GCR
=======
      
      - name: Login to GCR
>>>>>>> 3f7cb7c6
        uses: docker/login-action@v1
        with:
          registry: ${{ secrets.REGISTRY_URL }}
          username: _json_key
          password: ${{ secrets.GCR_CONFIG }}
<<<<<<< HEAD
      - 
        name: Login to K8S
        uses: azure/k8s-set-context@v1
        with:
          method: kubeconfig
          kubeconfig: ${{ secrets.K8S_PIPELINE_CONFIG }}
      -
        name: Build and push
        uses: docker/build-push-action@v2
        with:
          push: true
          context: src/airflow
          tags: ${{ secrets.REGISTRY_URL }}/${{ secrets.PROJECT_ID }}/airqo-stage-apache-airflow:${{ needs.image-tag.outputs.build_id }},${{ secrets.REGISTRY_URL }}/${{ secrets.PROJECT_ID }}/airqo-stage-apache-airflow:latest

      - name: Deploy to K8S
        uses: Azure/k8s-deploy@v1.4
        with:
          namespace: "staging"
          manifests: |
            k8s/airflow/stage-airflow-app.yaml
          images: "${{ secrets.REGISTRY_URL }}/${{ secrets.PROJECT_ID }}/airqo-stage-apache-airflow:${{ needs.image-tag.outputs.build_id }}"
          kubectl-version: "latest"
=======

      - name: Login to K8S
        uses: azure/k8s-set-context@v1
        with:
          method: kubeconfig
          kubeconfig: ${{ secrets.K8S_CONFIG_STAGE }}
      
      - name: Build and Push Docker Image
        run: |
          cd src/predict/
          docker build --target=staging --tag ${{ secrets.REGISTRY_URL }}/${{ secrets.PROJECT_ID }}/airqo-stage-prediction-api:${{ needs.image-tag.outputs.build_id }} .
          docker tag ${{ secrets.REGISTRY_URL }}/${{ secrets.PROJECT_ID }}/airqo-stage-prediction-api:${{ needs.image-tag.outputs.build_id }} ${{ secrets.REGISTRY_URL }}/${{ secrets.PROJECT_ID }}/airqo-stage-prediction-api:latest
          docker push ${{ secrets.REGISTRY_URL }}/${{ secrets.PROJECT_ID }}/airqo-stage-prediction-api:${{ needs.image-tag.outputs.build_id }}
          docker push ${{ secrets.REGISTRY_URL }}/${{ secrets.PROJECT_ID }}/airqo-stage-prediction-api:latest
      - name: Deploy to K8S
        run: |
          cd k8s/predict/
          kubectl apply -f stage-prediction-api.yaml -n staging
          kubectl rollout restart deployment airqo-stage-prediction-api  -n staging
>>>>>>> 3f7cb7c6

  #### Device Registry ######
  device-registry:
    name: build-push-deploy-device-registry
    needs: [check, image-tag]
    if: needs.check.outputs.run_device_registry == 'true'
    runs-on: ubuntu-latest
    steps:
      - name: Checkout
        uses: actions/checkout@v2
      
      - name: Login to GCR
        uses: docker/login-action@v1
        with:
          registry: ${{ secrets.REGISTRY_URL }}
          username: _json_key
          password: ${{ secrets.GCR_CONFIG }}

      - name: Login to K8S
        uses: azure/k8s-set-context@v1
        with:
          method: kubeconfig
          kubeconfig: ${{ secrets.K8S_CONFIG_STAGE }}
      
      - name: Build and Push Docker Image
        run: |
          cd src/device-registry/
          docker build --target=staging --tag ${{ secrets.REGISTRY_URL }}/${{ secrets.PROJECT_ID }}/airqo-stage-device-registry-api:${{ needs.image-tag.outputs.build_id }} .
          docker tag ${{ secrets.REGISTRY_URL }}/${{ secrets.PROJECT_ID }}/airqo-stage-device-registry-api:${{ needs.image-tag.outputs.build_id }} ${{ secrets.REGISTRY_URL }}/${{ secrets.PROJECT_ID }}/airqo-stage-device-registry-api:latest
          docker push ${{ secrets.REGISTRY_URL }}/${{ secrets.PROJECT_ID }}/airqo-stage-device-registry-api:${{ needs.image-tag.outputs.build_id }}
          docker push ${{ secrets.REGISTRY_URL }}/${{ secrets.PROJECT_ID }}/airqo-stage-device-registry-api:latest
      - name: Deploy to K8S
        run: |
          kubectl set image deployment/airqo-stage-device-registry-api sta-dev-reg-api=${{ secrets.REGISTRY_URL }}/${{ secrets.PROJECT_ID }}/airqo-stage-device-registry-api:${{ needs.image-tag.outputs.build_id }} -n staging
          kubectl annotate deployment/airqo-stage-device-registry-api kubernetes.io/change-cause="Image updated to ${{ secrets.REGISTRY_URL }}/${{ secrets.PROJECT_ID }}/airqo-stage-device-registry-api:${{ needs.image-tag.outputs.build_id }} on ${{ needs.image-tag.outputs.datetime }}" -n staging

  ### device monitoring ###
  device-monitoring:
    name: build-push-deploy-device-monitoring
    needs: [check, image-tag]
    if: needs.check.outputs.run_device_monitoring == 'true'
    runs-on: ubuntu-latest
    steps:
      - name: Checkout
        uses: actions/checkout@v2
      
      ### run unit tests ###
      
      - name: Login to GCR
        uses: docker/login-action@v1
        with:
          registry: ${{ secrets.REGISTRY_URL }}
          username: _json_key
          password: ${{ secrets.GCR_CONFIG }}

      - name: Login to K8S
        uses: azure/k8s-set-context@v1
        with:
          method: kubeconfig
          kubeconfig: ${{ secrets.K8S_CONFIG_STAGE }}
      
      - name: Build and Push Docker Image
        run: |
          cd src/device-monitoring/
          docker build --target=staging --tag ${{ secrets.REGISTRY_URL }}/${{ secrets.PROJECT_ID }}/airqo-stage-device-monitor-api:${{ needs.image-tag.outputs.build_id }} .
          docker tag ${{ secrets.REGISTRY_URL }}/${{ secrets.PROJECT_ID }}/airqo-stage-device-monitor-api:${{ needs.image-tag.outputs.build_id }} ${{ secrets.REGISTRY_URL }}/${{ secrets.PROJECT_ID }}/airqo-stage-device-monitor-api:latest
          docker push ${{ secrets.REGISTRY_URL }}/${{ secrets.PROJECT_ID }}/airqo-stage-device-monitor-api:${{ needs.image-tag.outputs.build_id }}
          docker push ${{ secrets.REGISTRY_URL }}/${{ secrets.PROJECT_ID }}/airqo-stage-device-monitor-api:latest
      - name: Deploy to K8S
        run: |
          kubectl set image deployment/airqo-stage-device-monitor-api sta-dev-monitor=${{ secrets.REGISTRY_URL }}/${{ secrets.PROJECT_ID }}/airqo-stage-device-monitor-api:${{ needs.image-tag.outputs.build_id }} -n staging
          kubectl annotate deployment/airqo-stage-device-monitor-api kubernetes.io/change-cause="Image updated to ${{ secrets.REGISTRY_URL }}/${{ secrets.PROJECT_ID }}/airqo-stage-device-monitor-api:${{ needs.image-tag.outputs.build_id }} on ${{ needs.image-tag.outputs.datetime }}" -n staging
  
  ### data-mgt ###
  data-mgt:
    name: build-push-deploy-data-mgt
    needs: check
    if: needs.check.outputs.run_data_mgt == 'true'
    runs-on: ubuntu-latest
    steps:
      - name: Checkout
        uses: actions/checkout@v2
      
      - name: Login to GCR
        uses: docker/login-action@v1
        with:
          registry: ${{ secrets.REGISTRY_URL }}
          username: _json_key
          password: ${{ secrets.GCR_CONFIG }}

      - name: Login to K8S
        uses: azure/k8s-set-context@v1
        with:
          method: kubeconfig
          kubeconfig: ${{ secrets.K8S_CONFIG_STAGE }}
      
      - name: Build and Push Docker Image
        run: |
          cd src/data-mgt/node/
          docker build --tag ${{ secrets.REGISTRY_URL }}/${{ secrets.PROJECT_ID }}/airqo-stage-data-mgt-api:latest -f Dockerfile.stage .
          docker push ${{ secrets.REGISTRY_URL }}/${{ secrets.PROJECT_ID }}/airqo-stage-data-mgt-api:latest
      - name: Deploy to K8S
        run: |
          cd k8s/data-mgt/
          kubectl apply -f stage-data-mgt-api.yaml
          kubectl rollout restart deployment/airqo-stage-data-mgt-api -n staging
  
  ### analytics ###
  analytics:
    name: build-push-deploy-analytics
    needs: [check, image-tag]
    if: needs.check.outputs.run_analytics == 'true'
    runs-on: ubuntu-latest
    steps:
      - name: Checkout
        uses: actions/checkout@v2
      
      ### run unit tests ###
      
      - name: Login to GCR
        uses: docker/login-action@v1
        with:
          registry: ${{ secrets.REGISTRY_URL }}
          username: _json_key
          password: ${{ secrets.GCR_CONFIG }}

      - name: Login to K8S
        uses: azure/k8s-set-context@v1
        with:
          method: kubeconfig
          kubeconfig: ${{ secrets.K8S_CONFIG_STAGE }}
      
      - name: Build and Push Docker Image
        run: |
          cd src/analytics/
          docker build --target=staging --tag ${{ secrets.REGISTRY_URL }}/${{ secrets.PROJECT_ID }}/airqo-stage-analytics-api:${{ needs.image-tag.outputs.build_id }} .
          docker tag ${{ secrets.REGISTRY_URL }}/${{ secrets.PROJECT_ID }}/airqo-stage-analytics-api:${{ needs.image-tag.outputs.build_id }} ${{ secrets.REGISTRY_URL }}/${{ secrets.PROJECT_ID }}/airqo-stage-analytics-api:latest
          docker push ${{ secrets.REGISTRY_URL }}/${{ secrets.PROJECT_ID }}/airqo-stage-analytics-api:${{ needs.image-tag.outputs.build_id }}
          docker push ${{ secrets.REGISTRY_URL }}/${{ secrets.PROJECT_ID }}/airqo-stage-analytics-api:latest

      - name: Deploy to K8S
        run: |
          kubectl set image deployment/airqo-stage-analytics-api sta-alytics-api=${{ secrets.REGISTRY_URL }}/${{ secrets.PROJECT_ID }}/airqo-stage-analytics-api:${{ needs.image-tag.outputs.build_id }} -n staging
          kubectl annotate deployment/airqo-stage-analytics-api kubernetes.io/change-cause="Image updated to ${{ secrets.REGISTRY_URL }}/${{ secrets.PROJECT_ID }}/airqo-stage-analytics-api:${{ needs.image-tag.outputs.build_id }} on ${{ needs.image-tag.outputs.datetime }}" -n staging
  
  ### device uptime ###
  device-uptime:
    name: build-push-deploy-device-uptime
    needs: check
    if: needs.check.outputs.run_device_uptime == 'true'
    runs-on: ubuntu-latest
    steps:
      - name: Checkout
        uses: actions/checkout@v2
      
      ### run unit tests ###
      
      - name: Login to GCR
        uses: docker/login-action@v1
        with:
          registry: ${{ secrets.REGISTRY_URL }}
          username: _json_key
          password: ${{ secrets.GCR_CONFIG }}

      - name: Login to K8S
        uses: azure/k8s-set-context@v1
        with:
          method: kubeconfig
          kubeconfig: ${{ secrets.K8S_CONFIG_STAGE }}
      
      - name: Build and Push Docker Image
        run: |
          cd src/device-uptime/
          docker build --tag ${{ secrets.REGISTRY_URL }}/${{ secrets.PROJECT_ID }}/airqo-stage-device-uptime-job:latest -f Dockerfile.stage .
          docker push ${{ secrets.REGISTRY_URL }}/${{ secrets.PROJECT_ID }}/airqo-stage-device-uptime-job:latest
      - name: Deploy to K8S
        run: |
          cd k8s/device-uptime/
          kubectl apply -f stage-airqo-device-uptime-job.yaml
  
  ### device status ###
  device-status:
    name: build-push-deploy-device-status
    needs: check
    if: needs.check.outputs.run_device_status == 'true'
    runs-on: ubuntu-latest
    steps:
      - name: Checkout
        uses: actions/checkout@v2
      
      ### run unit tests ###
      
      - name: Login to GCR
        uses: docker/login-action@v1
        with:
          registry: ${{ secrets.REGISTRY_URL }}
          username: _json_key
          password: ${{ secrets.GCR_CONFIG }}

      - name: Login to K8S
        uses: azure/k8s-set-context@v1
        with:
          method: kubeconfig
          kubeconfig: ${{ secrets.K8S_CONFIG_STAGE }}
      
      - name: Build and Push Docker Image
        run: |
          cd src/device-status/
          docker build --tag ${{ secrets.REGISTRY_URL }}/${{ secrets.PROJECT_ID }}/airqo-stage-device-status-job:latest -f Dockerfile.stage .
          docker push ${{ secrets.REGISTRY_URL }}/${{ secrets.PROJECT_ID }}/airqo-stage-device-status-job:latest
      - name: Deploy to K8S
        run: |
          cd k8s/device-status/
          kubectl apply -f stage-device-status-job.yaml
          kubectl rollout restart deployment/airqo-stage-device-status-job -n staging

  ### locate ###
  locate:
    name: build-push-deploy-locate
    needs: [check, image-tag]
    if: needs.check.outputs.run_locate == 'true'
    runs-on: ubuntu-latest
    steps:
      - name: Checkout
        uses: actions/checkout@v2
      
      ### run unit tests ###
      
      - name: Login to GCR
        uses: docker/login-action@v1
        with:
          registry: ${{ secrets.REGISTRY_URL }}
          username: _json_key
          password: ${{ secrets.GCR_CONFIG }}

      - name: Login to K8S
        uses: azure/k8s-set-context@v1
        with:
          method: kubeconfig
          kubeconfig: ${{ secrets.K8S_CONFIG_STAGE }}
      
      - name: Build and Push Docker Image
        run: |
          cd src/locate/
          docker build --target=staging --tag ${{ secrets.REGISTRY_URL }}/${{ secrets.PROJECT_ID }}/airqo-stage-locate-api:${{ needs.image-tag.outputs.build_id }} .
          docker tag ${{ secrets.REGISTRY_URL }}/${{ secrets.PROJECT_ID }}/airqo-stage-locate-api:${{ needs.image-tag.outputs.build_id }} ${{ secrets.REGISTRY_URL }}/${{ secrets.PROJECT_ID }}/airqo-stage-locate-api:latest
          docker push ${{ secrets.REGISTRY_URL }}/${{ secrets.PROJECT_ID }}/airqo-stage-locate-api:${{ needs.image-tag.outputs.build_id }}
          docker push ${{ secrets.REGISTRY_URL }}/${{ secrets.PROJECT_ID }}/airqo-stage-locate-api:latest
      - name: Deploy to K8S
        run: |
          kubectl set image deployment/airqo-stage-locate-api sta-locate-api=${{ secrets.REGISTRY_URL }}/${{ secrets.PROJECT_ID }}/airqo-stage-locate-api:${{ needs.image-tag.outputs.build_id }} -n staging
          kubectl annotate deployment/airqo-stage-locate-api kubernetes.io/change-cause="Image updated to ${{ secrets.REGISTRY_URL }}/${{ secrets.PROJECT_ID }}/airqo-stage-locate-api:${{ needs.image-tag.outputs.build_id }} on ${{ needs.image-tag.outputs.datetime }}" -n staging
  
  ### gp model ###
  gp-model:
    name: build-push-deploy-gp-model
    needs: check
    if: needs.check.outputs.run_gp_model == 'true'
    runs-on: ubuntu-latest
    steps:
      - name: Checkout
        uses: actions/checkout@v2
      
      ### run unit tests ###
      
      - name: Login to GCR
        uses: docker/login-action@v1
        with:
          registry: ${{ secrets.REGISTRY_URL }}
          username: _json_key
          password: ${{ secrets.GCR_CONFIG }}

      - name: Login to K8S
        uses: azure/k8s-set-context@v1
        with:
          method: kubeconfig
          kubeconfig: ${{ secrets.K8S_CONFIG_STAGE }}
      
      - name: Build and Push Docker Image
        run: |
          cd src/gp-model/
          docker build --target=staging --tag ${{ secrets.REGISTRY_URL }}/${{ secrets.PROJECT_ID }}/airqo-stage-gp-model-job:latest .
          docker push ${{ secrets.REGISTRY_URL }}/${{ secrets.PROJECT_ID }}/airqo-stage-gp-model-job:latest
      - name: Deploy to K8S
        run: |
          cd k8s/gp-model/
          kubectl apply -f stage-airqo-gp-model-job.yaml
          kubectl rollout restart deployment/airqo-stage-gp-model-job -n staging
  
  ### exceddences ###
  exceedance:
    name: build-push-deploy-exceedances
    needs: check
    if: needs.check.outputs.run_exceedances == 'true'
    runs-on: ubuntu-latest
    steps:
      - name: Checkout
        uses: actions/checkout@v2
      
      ### run unit tests ###
      
      - name: Login to GCR
        uses: docker/login-action@v1
        with:
          registry: ${{ secrets.REGISTRY_URL }}
          username: _json_key
          password: ${{ secrets.GCR_CONFIG }}

      - name: Login to K8S
        uses: azure/k8s-set-context@v1
        with:
          method: kubeconfig
          kubeconfig: ${{ secrets.K8S_CONFIG_STAGE }}
      
      - name: Build and Push Docker Image
        run: |
          cd src/exceedances/
          docker build --tag ${{ secrets.REGISTRY_URL }}/${{ secrets.PROJECT_ID }}/stage-airqo-exceedance-job:latest -f Dockerfile.stage.airqo .
          docker push ${{ secrets.REGISTRY_URL }}/${{ secrets.PROJECT_ID }}/stage-airqo-exceedance-job:latest

          docker build --tag ${{ secrets.REGISTRY_URL }}/${{ secrets.PROJECT_ID }}/stage-kcca-exceedance-job:latest -f Dockerfile.stage.kcca .
          docker push ${{ secrets.REGISTRY_URL }}/${{ secrets.PROJECT_ID }}/stage-kcca-exceedance-job:latest
      - name: Deploy to K8S
        run: |
          cd k8s/exceedance/
          kubectl apply -f stage-airqo-exceedance-job.yaml
          kubectl apply -f stage-kcca-exceedance-job.yaml

  ### datawarehouse ###
  datawarehouse:
    name: build-push-deploy-datawarehouse
    needs: [check, image-tag]
    if: needs.check.outputs.run_datawarehouse == 'true'
    runs-on: ubuntu-latest
    steps:
      - name: Checkout
        uses: actions/checkout@v2
      
      ### run unit tests ###
      
      - name: Login to GCR
        uses: docker/login-action@v1
        with:
          registry: ${{ secrets.REGISTRY_URL }}
          username: _json_key
          password: ${{ secrets.GCR_CONFIG }}

      - name: Login to K8S
        uses: azure/k8s-set-context@v1
        with:
          method: kubeconfig
          kubeconfig: ${{ secrets.K8S_CONFIG_STAGE }}
      
      - name: Build and Push Docker Image
        run: |
          cd src/data-mgt/python/extract-external-data/
          docker build --target=staging --tag ${{ secrets.REGISTRY_URL }}/${{ secrets.PROJECT_ID }}/airqo-stage-datawarehouse-api:${{ needs.image-tag.outputs.build_id }} .
          docker tag ${{ secrets.REGISTRY_URL }}/${{ secrets.PROJECT_ID }}/airqo-stage-datawarehouse-api:${{ needs.image-tag.outputs.build_id }} ${{ secrets.REGISTRY_URL }}/${{ secrets.PROJECT_ID }}/airqo-stage-datawarehouse-api:latest
          docker push ${{ secrets.REGISTRY_URL }}/${{ secrets.PROJECT_ID }}/airqo-stage-datawarehouse-api:${{ needs.image-tag.outputs.build_id }}
          docker push ${{ secrets.REGISTRY_URL }}/${{ secrets.PROJECT_ID }}/airqo-stage-datawarehouse-api:latest

          docker build --target=staging-message-broker --tag ${{ secrets.REGISTRY_URL }}/${{ secrets.PROJECT_ID }}/airqo-stage-datawarehouse-msg-broker:${{ needs.image-tag.outputs.build_id }} .
          docker tag ${{ secrets.REGISTRY_URL }}/${{ secrets.PROJECT_ID }}/airqo-stage-datawarehouse-msg-broker:${{ needs.image-tag.outputs.build_id }} ${{ secrets.REGISTRY_URL }}/${{ secrets.PROJECT_ID }}/airqo-stage-datawarehouse-msg-broker:latest
          docker push ${{ secrets.REGISTRY_URL }}/${{ secrets.PROJECT_ID }}/airqo-stage-datawarehouse-msg-broker:${{ needs.image-tag.outputs.build_id }}
          docker push ${{ secrets.REGISTRY_URL }}/${{ secrets.PROJECT_ID }}/airqo-stage-datawarehouse-msg-broker:latest

      - name: Deploy to K8S
        run: |
          kubectl set image deployment/airqo-stage-datawarehouse-api datawarehouse=${{ secrets.REGISTRY_URL }}/${{ secrets.PROJECT_ID }}/airqo-stage-datawarehouse-api:${{ needs.image-tag.outputs.build_id }} -n staging
          kubectl set image deployment/airqo-stage-datawarehouse-msg-broker msg-broker=${{ secrets.REGISTRY_URL }}/${{ secrets.PROJECT_ID }}/airqo-stage-datawarehouse-msg-broker:${{ needs.image-tag.outputs.build_id }} -n staging
          
          kubectl annotate deployment/airqo-stage-datawarehouse-api kubernetes.io/change-cause="Image updated to ${{ secrets.REGISTRY_URL }}/${{ secrets.PROJECT_ID }}/airqo-stage-datawarehouse-api:${{ needs.image-tag.outputs.build_id }} on ${{ needs.image-tag.outputs.datetime }}" -n staging
          kubectl annotate deployment/airqo-stage-datawarehouse-msg-broker kubernetes.io/change-cause="Image updated to ${{ secrets.REGISTRY_URL }}/${{ secrets.PROJECT_ID }}/airqo-stage-datawarehouse-msg-broker:${{ needs.image-tag.outputs.build_id }} on ${{ needs.image-tag.outputs.datetime }}" -n staging

  #### Calibrate ######
  calibrate:
    name: build-push-deploy-calibrate
    needs: [check, image-tag]
    if: needs.check.outputs.run_calibrate == 'true'
    runs-on: ubuntu-latest
    steps:
      - name: Checkout
        uses: actions/checkout@v2

      ### run unit tests ###
      
      - name: Login to GCR
        uses: docker/login-action@v1
        with:
          registry: ${{ secrets.REGISTRY_URL }}
          username: _json_key
          password: ${{ secrets.GCR_CONFIG }}

      - name: Login to K8S
        uses: azure/k8s-set-context@v1
        with:
          method: kubeconfig
          kubeconfig: ${{ secrets.K8S_CONFIG_STAGE }}
      
      - name: Build and Push Docker Image
        run: |
          cd src/calibrate/
          docker build --target=staging --tag ${{ secrets.REGISTRY_URL }}/${{ secrets.PROJECT_ID }}/airqo-stage-calibrate-api:${{ needs.image-tag.outputs.build_id }} .
          docker build --target=pickle-file --tag ${{ secrets.REGISTRY_URL }}/${{ secrets.PROJECT_ID }}/airqo-stage-calibrate-pickle-file:${{ needs.image-tag.outputs.build_id }} .

          docker tag ${{ secrets.REGISTRY_URL }}/${{ secrets.PROJECT_ID }}/airqo-stage-calibrate-api:${{ needs.image-tag.outputs.build_id }} ${{ secrets.REGISTRY_URL }}/${{ secrets.PROJECT_ID }}/airqo-stage-calibrate-api:latest
          docker tag ${{ secrets.REGISTRY_URL }}/${{ secrets.PROJECT_ID }}/airqo-stage-calibrate-pickle-file:${{ needs.image-tag.outputs.build_id }} ${{ secrets.REGISTRY_URL }}/${{ secrets.PROJECT_ID }}/airqo-stage-calibrate-pickle-file:latest

          docker push ${{ secrets.REGISTRY_URL }}/${{ secrets.PROJECT_ID }}/airqo-stage-calibrate-api:${{ needs.image-tag.outputs.build_id }}
          docker push ${{ secrets.REGISTRY_URL }}/${{ secrets.PROJECT_ID }}/airqo-stage-calibrate-pickle-file:${{ needs.image-tag.outputs.build_id }}

          docker push ${{ secrets.REGISTRY_URL }}/${{ secrets.PROJECT_ID }}/airqo-stage-calibrate-api:latest
          docker push ${{ secrets.REGISTRY_URL }}/${{ secrets.PROJECT_ID }}/airqo-stage-calibrate-pickle-file:latest
      - name: Deploy to K8S
        run: |
          cd k8s/calibrate/
          kubectl apply -f stage-calibrate-api.yaml
          kubectl set image deployment/airqo-stage-calibrate-api calibrate-pickle=${{ secrets.REGISTRY_URL }}/${{ secrets.PROJECT_ID }}/airqo-stage-calibrate-pickle-file:${{ needs.image-tag.outputs.build_id }} -n staging
          kubectl set image deployment/airqo-stage-calibrate-api sta-calibrate=${{ secrets.REGISTRY_URL }}/${{ secrets.PROJECT_ID }}/airqo-stage-calibrate-api:${{ needs.image-tag.outputs.build_id }} -n staging
          kubectl annotate deployment/airqo-stage-calibrate-api kubernetes.io/change-cause="Image updated to ${{ secrets.REGISTRY_URL }}/${{ secrets.PROJECT_ID }}/airqo-stage-calibrate-api:${{ needs.image-tag.outputs.build_id }} on ${{ needs.image-tag.outputs.datetime }}" -n staging

  ### averages and calibration jobs ###
  averages:
    name: build-push-deploy-average-and-calibration-jobs
    needs: [check, image-tag]
    if: needs.check.outputs.run_average_jobs == 'true'
    runs-on: ubuntu-latest
    steps:
      - name: Checkout
        uses: actions/checkout@v2
      
      ### run unit tests ###
      
      - name: Login to GCR
        uses: docker/login-action@v1
        with:
          registry: ${{ secrets.REGISTRY_URL }}
          username: _json_key
          password: ${{ secrets.GCR_CONFIG }}

      - name: Login to K8S
        uses: azure/k8s-set-context@v1
        with:
          method: kubeconfig
          kubeconfig: ${{ secrets.K8S_CONFIG_STAGE }}
      
      - name: Build and Push Docker Image
        run: |
          cd src/data-mgt/python/cron-jobs/
          docker build --tag ${{ secrets.REGISTRY_URL }}/${{ secrets.PROJECT_ID }}/airqo-stage-average-jobs:${{ needs.image-tag.outputs.build_id }} .
          docker tag ${{ secrets.REGISTRY_URL }}/${{ secrets.PROJECT_ID }}/airqo-stage-average-jobs:${{ needs.image-tag.outputs.build_id }} ${{ secrets.REGISTRY_URL }}/${{ secrets.PROJECT_ID }}/airqo-stage-average-jobs:latest
          docker push ${{ secrets.REGISTRY_URL }}/${{ secrets.PROJECT_ID }}/airqo-stage-average-jobs:${{ needs.image-tag.outputs.build_id }}
          docker push ${{ secrets.REGISTRY_URL }}/${{ secrets.PROJECT_ID }}/airqo-stage-average-jobs:latest

      - name: Deploy to K8S
        run: |
          cd k8s/calibrate-job/
          sh 'cat stage-calibrate-job.yaml | sed "s/{{IMAGE_VERSION}}/${{ needs.image-tag.outputs.build_id }}/g" | kubectl apply -f -'
          sh 'cat stage-airqo-daily-average-job.yaml | sed "s/{{IMAGE_VERSION}}/${{ needs.image-tag.outputs.build_id }}/g" | kubectl apply -f -'

  ### events check ###
  events-check:
    name: build-push-events-check
    needs: [check, image-tag]
    if: needs.check.outputs.run_events_check == 'true'
    runs-on: ubuntu-latest
    steps:
      - name: Checkout
        uses: actions/checkout@v2
      
      ### run unit tests ###
      
      - name: Login to GCR
        uses: docker/login-action@v1
        with:
          registry: ${{ secrets.REGISTRY_URL }}
          username: _json_key
          password: ${{ secrets.GCR_CONFIG }}

      - name: Login to K8S
        uses: azure/k8s-set-context@v1
        with:
          method: kubeconfig
          kubeconfig: ${{ secrets.K8S_CONFIG_STAGE }}
      
      - name: Build and Push Docker Image
        run: |
          cd src/data-mgt/python/events-monitor/
          docker build --tag ${{ secrets.REGISTRY_URL }}/${{ secrets.PROJECT_ID }}/airqo-stage-events-notifs-job:latest .
          docker push ${{ secrets.REGISTRY_URL }}/${{ secrets.PROJECT_ID }}/airqo-stage-events-notifs-job:latest
      - name: Deploy to K8S
        run: |
          cd k8s/events-monitor/
          kubectl apply -f stage-events-notifs-cronjob.yaml -n staging

  #### notification ######
  notification:
    name: build-push-deploy-notification
    needs: [check, image-tag]
    if: needs.check.outputs.run_notifications == 'true'
    runs-on: ubuntu-latest
    steps:
      - name: Checkout
        uses: actions/checkout@v2

      ### run unit tests ###
      
      - name: Login to GCR
        uses: docker/login-action@v1
        with:
          registry: ${{ secrets.REGISTRY_URL }}
          username: _json_key
          password: ${{ secrets.GCR_CONFIG }}

      - name: Login to K8S
        uses: azure/k8s-set-context@v1
        with:
          method: kubeconfig
          kubeconfig: ${{ secrets.K8S_CONFIG_STAGE }}
      
      - name: Build and Push Docker Image
        run: |
          cd src/notifications/
          docker build --target=staging --tag ${{ secrets.REGISTRY_URL }}/${{ secrets.PROJECT_ID }}/airqo-stage-notification-api:${{ needs.image-tag.outputs.build_id }} .
          docker tag ${{ secrets.REGISTRY_URL }}/${{ secrets.PROJECT_ID }}/airqo-stage-notification-api:${{ needs.image-tag.outputs.build_id }} ${{ secrets.REGISTRY_URL }}/${{ secrets.PROJECT_ID }}/airqo-stage-notification-api:latest
          docker push ${{ secrets.REGISTRY_URL }}/${{ secrets.PROJECT_ID }}/airqo-stage-notification-api:${{ needs.image-tag.outputs.build_id }}
          docker push ${{ secrets.REGISTRY_URL }}/${{ secrets.PROJECT_ID }}/airqo-stage-notification-api:latest
      - name: Deploy to K8S
        run: |
          cd k8s/notification-service/
          kubectl apply -f stage-notification-api.yaml
          kubectl set image deployment/airqo-stage-notification-api sta-notification-api=${{ secrets.REGISTRY_URL }}/${{ secrets.PROJECT_ID }}/airqo-stage-notification-api:${{ needs.image-tag.outputs.build_id }} -n staging
          kubectl annotate deployment/airqo-stage-notification-api kubernetes.io/change-cause="Image updated to ${{ secrets.REGISTRY_URL }}/${{ secrets.PROJECT_ID }}/airqo-stage-notification-api:${{ needs.image-tag.outputs.build_id }} on ${{ needs.image-tag.outputs.datetime }}" -n staging
<|MERGE_RESOLUTION|>--- conflicted
+++ resolved
@@ -210,24 +210,16 @@
           kubectl set image deployment/airqo-stage-auth-api sta-auth-api=${{ secrets.REGISTRY_URL }}/${{ secrets.PROJECT_ID }}/airqo-stage-auth-api:${{ needs.image-tag.outputs.build_id }} -n staging
           kubectl annotate deployment/airqo-stage-auth-api kubernetes.io/change-cause="Image updated to ${{ secrets.REGISTRY_URL }}/${{ secrets.PROJECT_ID }}/airqo-stage-auth-api:${{ needs.image-tag.outputs.build_id }} on ${{ needs.image-tag.outputs.datetime }}" -n staging
 
-<<<<<<< HEAD
+
   ### airflow ###
   airflow:
     name: build-push-deploy-airflow
     needs: [check, image-tag]
     if: needs.check.outputs.run_airflow == 'true'
-=======
-  ### predict api service ###
-  predict-service:
-    name: build-push-deploy-predict-api
-    needs: [check, image-tag]
-    if: needs.check.outputs.run_predict == 'true'
->>>>>>> 3f7cb7c6
-    runs-on: ubuntu-latest
-    steps:
-      - name: Checkout
-        uses: actions/checkout@v2
-<<<<<<< HEAD
+    runs-on: ubuntu-latest
+    steps:
+      - name: Checkout
+        uses: actions/checkout@v2
       -
         name: Set up QEMU
         uses: docker/setup-qemu-action@v1
@@ -236,16 +228,11 @@
         uses: docker/setup-buildx-action@v1
       - 
         name: Login to GCR
-=======
-      
-      - name: Login to GCR
->>>>>>> 3f7cb7c6
-        uses: docker/login-action@v1
-        with:
-          registry: ${{ secrets.REGISTRY_URL }}
-          username: _json_key
-          password: ${{ secrets.GCR_CONFIG }}
-<<<<<<< HEAD
+        uses: docker/login-action@v1
+        with:
+          registry: ${{ secrets.REGISTRY_URL }}
+          username: _json_key
+          password: ${{ secrets.GCR_CONFIG }}
       - 
         name: Login to K8S
         uses: azure/k8s-set-context@v1
@@ -268,7 +255,23 @@
             k8s/airflow/stage-airflow-app.yaml
           images: "${{ secrets.REGISTRY_URL }}/${{ secrets.PROJECT_ID }}/airqo-stage-apache-airflow:${{ needs.image-tag.outputs.build_id }}"
           kubectl-version: "latest"
-=======
+
+  ### predict api service ###
+  predict-service:
+    name: build-push-deploy-predict-api
+    needs: [check, image-tag]
+    if: needs.check.outputs.run_predict == 'true'
+    runs-on: ubuntu-latest
+    steps:
+      - name: Checkout
+        uses: actions/checkout@v2
+      
+      - name: Login to GCR
+        uses: docker/login-action@v1
+        with:
+          registry: ${{ secrets.REGISTRY_URL }}
+          username: _json_key
+          password: ${{ secrets.GCR_CONFIG }}
 
       - name: Login to K8S
         uses: azure/k8s-set-context@v1
@@ -288,7 +291,6 @@
           cd k8s/predict/
           kubectl apply -f stage-prediction-api.yaml -n staging
           kubectl rollout restart deployment airqo-stage-prediction-api  -n staging
->>>>>>> 3f7cb7c6
 
   #### Device Registry ######
   device-registry:
