--- conflicted
+++ resolved
@@ -47,11 +47,8 @@
       run_events_check: ${{ steps.check_files.outputs.run_events_check }} # event checks
       run_notifications: ${{ steps.check_files.outputs.run_notifications }} # notification
       run_airflow: ${{ steps.check_files.outputs.run_airflow }} # airflow
-<<<<<<< HEAD
       run_network_uptime: ${{ steps.check_files.outputs.run_network_uptime }} # network_uptime
-=======
       run_channel_data: ${{ steps.check_files.outputs.run_channel_data }} # channel data job
->>>>>>> a0f6c6b0
 
     runs-on: ubuntu-latest
     steps:
@@ -88,11 +85,8 @@
           echo "::set-output name=run_events_check::false"
           echo "::set-output name=run_notifications::false"
           echo "::set-output name=run_airflow::false"
-<<<<<<< HEAD
           echo "::set-output name=run_network_uptime::false"
-=======
           echo "::set-output name=run_channel_data::false"
->>>>>>> a0f6c6b0
 
           while IFS= read -r file
           do
@@ -173,13 +167,12 @@
               echo "::set-output name=run_airflow::true"
             fi
 
-<<<<<<< HEAD
             if [[ $file == src/network-uptime/* ]]; then
               echo "::set-output name=run_network_uptime::true"
-=======
+            fi
+            
             if [[ $file == src/channel-data/* ]]; then
               echo "::set-output name=run_channel_data::true"
->>>>>>> a0f6c6b0
             fi
 
             if [[ $file == workflow-trigger ]]; then
@@ -200,11 +193,8 @@
               echo "::set-output name=run_device_registry::true"
               echo "::set-output name=run_auth_service::true"
               echo "::set-output name=run_airflow::true"
-<<<<<<< HEAD
               echo "::set-output name=run_network_uptime::true"
-=======
               echo "::set-output name=run_channel_data::true"
->>>>>>> a0f6c6b0
             fi
 
           done < files.txt
@@ -906,45 +896,31 @@
           kubectl set image deployment/airqo-stage-notification-api sta-notification-api=${{ secrets.REGISTRY_URL }}/${{ secrets.PROJECT_ID }}/airqo-stage-notification-api:${{ needs.image-tag.outputs.build_id }} -n staging
           kubectl annotate deployment/airqo-stage-notification-api kubernetes.io/change-cause="Image updated to ${{ secrets.REGISTRY_URL }}/${{ secrets.PROJECT_ID }}/airqo-stage-notification-api:${{ needs.image-tag.outputs.build_id }} on ${{ needs.image-tag.outputs.datetime }}" -n staging
 
-<<<<<<< HEAD
   ### network uptime ###
   network-uptime:
     name: build-push-network-uptime
     needs: [check, image-tag]
     if: needs.check.outputs.run_network_uptime == 'true'
-=======
-  #### Channel data ######
-  channel-data:
-    name: build-push-deploy-channel-data-job
-    needs: [check, image-tag]
-    if: needs.check.outputs.run_channel_data == 'true'
->>>>>>> a0f6c6b0
-    runs-on: ubuntu-latest
-    steps:
-      - name: Checkout
-        uses: actions/checkout@v2
-      
-<<<<<<< HEAD
-      ### run unit tests ###
-      
-=======
->>>>>>> a0f6c6b0
-      - name: Login to GCR
-        uses: docker/login-action@v1
-        with:
-          registry: ${{ secrets.REGISTRY_URL }}
-          username: _json_key
-          password: ${{ secrets.GCR_CONFIG }}
-
-      - name: Login to K8S
-        uses: azure/k8s-set-context@v1
-        with:
-          method: kubeconfig
-          kubeconfig: ${{ secrets.K8S_CONFIG_STAGE }}
-      
-      - name: Build and Push Docker Image
-        run: |
-<<<<<<< HEAD
+    runs-on: ubuntu-latest
+    steps:
+      - name: Checkout
+        uses: actions/checkout@v2
+
+      - name: Login to GCR
+        uses: docker/login-action@v1
+        with:
+          registry: ${{ secrets.REGISTRY_URL }}
+          username: _json_key
+          password: ${{ secrets.GCR_CONFIG }}
+
+      - name: Login to K8S
+        uses: azure/k8s-set-context@v1
+        with:
+          method: kubeconfig
+          kubeconfig: ${{ secrets.K8S_CONFIG_STAGE }}
+      
+      - name: Build and Push Docker Image
+        run: |
           cd src/network-uptime/
           docker build --tag ${{ secrets.REGISTRY_URL }}/${{ secrets.PROJECT_ID }}/airqo-stage-network-uptime-api:${{ needs.image-tag.outputs.build_id }} .
           docker tag ${{ secrets.REGISTRY_URL }}/${{ secrets.PROJECT_ID }}/airqo-stage-network-uptime-api:${{ needs.image-tag.outputs.build_id }} ${{ secrets.REGISTRY_URL }}/${{ secrets.PROJECT_ID }}/airqo-stage-network-uptime-api:latest
@@ -955,11 +931,36 @@
           kubectl apply -f k8s/network-uptime/stage-airqo-network-uptime-job.yaml -n staging
           kubectl set image deployment/airqo-stage-network-uptime-api sta-network-uptime=${{ secrets.REGISTRY_URL }}/${{ secrets.PROJECT_ID }}/airqo-stage-network-uptime-api:${{ needs.image-tag.outputs.build_id }} -n staging
           kubectl annotate deployment/airqo-stage-network-uptime-api kubernetes.io/change-cause="Image updated to ${{ secrets.REGISTRY_URL }}/${{ secrets.PROJECT_ID }}/airqo-stage-network-uptime-api:${{ needs.image-tag.outputs.build_id }} on ${{ needs.image-tag.outputs.datetime }}" -n staging
-=======
+  
+  #### Channel data ######
+  channel-data:
+    name: build-push-deploy-channel-data-job
+    needs: [check, image-tag]
+    if: needs.check.outputs.run_channel_data == 'true'
+    runs-on: ubuntu-latest
+    steps:
+      - name: Checkout
+        uses: actions/checkout@v2
+
+      - name: Login to GCR
+        uses: docker/login-action@v1
+        with:
+          registry: ${{ secrets.REGISTRY_URL }}
+          username: _json_key
+          password: ${{ secrets.GCR_CONFIG }}
+
+      - name: Login to K8S
+        uses: azure/k8s-set-context@v1
+        with:
+          method: kubeconfig
+          kubeconfig: ${{ secrets.K8S_CONFIG_STAGE }}
+      
+      - name: Build and Push Docker Image
+        run: |
           cd src/channel-data/
           docker build --target=staging --tag ${{ secrets.REGISTRY_URL }}/${{ secrets.PROJECT_ID }}/airqo-stage-update-channel-data-job:latest .
           docker push ${{ secrets.REGISTRY_URL }}/${{ secrets.PROJECT_ID }}/airqo-stage-update-channel-data-job:latest
       - name: Deploy to K8S
         run: |
           kubectl apply -f k8s/channel-data/stage-airqo-update-channel-data-job.yaml -n staging
->>>>>>> a0f6c6b0
+    