name: deploy-apis-to-staging

on:
  pull_request:
    branches: 
      - staging
    types:
      - closed
jobs:
  image-tag:
    name: create image tag
    runs-on: ubuntu-latest
    outputs:
      build_id: ${{ steps.prep.outputs.build_id }} # build id
      datetime: ${{ steps.prep.outputs.datetime }} # build date
    steps:
      - name: generate build ID
        id: prep
        run: |
            sha=${GITHUB_SHA::8}
            timestamp=$(date +%s)
            datetime=$(date)
            echo "::set-output name=build_id::stage-${sha}-${timestamp}"
            echo "::set-output name=datetime::${datetime}"

  check:
    if: github.event.pull_request.merged == true
    #if: github.event_name == 'pull_request' && github.event.action == 'closed' && github.event.pull_request.merged == true
    name: check changed microservice(s)
    outputs:
      run_auth_service: ${{ steps.check_files.outputs.run_auth_service }} # auth service
      run_device_registry: ${{ steps.check_files.outputs.run_device_registry }} # device registry
      run_device_monitoring: ${{ steps.check_files.outputs.run_device_monitoring }} # device monitoring
      run_data_mgt: ${{ steps.check_files.outputs.run_data_mgt }} # data mgt
      run_analytics: ${{ steps.check_files.outputs.run_analytics }} # analytics
      run_device_uptime: ${{ steps.check_files.outputs.run_device_uptime }} # device uptime
      run_device_status: ${{ steps.check_files.outputs.run_device_status }} # device status
      run_locate: ${{ steps.check_files.outputs.run_locate }} # locate
      run_predict: ${{ steps.check_files.outputs.run_predict }} # predict
      run_gp_model: ${{ steps.check_files.outputs.run_gp_model }} # gp_model
      run_exceedances: ${{ steps.check_files.outputs.run_exceedances }} # exceedances
      run_datawarehouse: ${{ steps.check_files.outputs.run_datawarehouse }} # datawarehouse
<<<<<<< HEAD
      run_views: ${{ steps.check_files.outputs.run_views }} # datawarehouse
=======
      run_events_check: ${{ steps.check_files.outputs.run_events_check }} # event checks
>>>>>>> 0ea136f6

    runs-on: ubuntu-latest
    steps:
      - name: checkout code
        uses: actions/checkout@v2
        with:
          fetch-depth: 2

        #### all microservices ######
      - name: check modified microserivce
        id: check_files
        run: |
          echo "=============== list modified files ==============="
          git diff --name-only HEAD^ HEAD
          
          echo "========== check paths of modified files =========="
          git diff --name-only HEAD^ HEAD > files.txt
          
          echo "::set-output name=run_auth_service::false"
          echo "::set-output name=run_device_registry::false"  
          echo "::set-output name=run_device_monitoring::false" 
          echo "::set-output name=run_data_mgt::false"
          echo "::set-output name=run_analytics::false"
          echo "::set-output name=run_device_uptime::false"  
          echo "::set-output name=run_device_status::false" 
          echo "::set-output name=run_locate::false"
          echo "::set-output name=run_predict::false"
          echo "::set-output name=run_gp_model::false"
          echo "::set-output name=run_exceedances::false"
          echo "::set-output name=run_datawarehouse::false"
<<<<<<< HEAD
          echo "::set-output name=run_views::false"
=======
          echo "::set-output name=run_events_check::false"
>>>>>>> 0ea136f6

          while IFS= read -r file
          do
            echo $file
            if [[ $file == src/auth-service/* ]]; then
              echo "::set-output name=run_auth_service::true"
            fi

            if [[ $file == src/device-registry/* ]]; then
              echo "::set-output name=run_device_registry::true"
            fi

            if [[ $file == src/device-monitoring/* ]]; then
              echo "::set-output name=run_device_monitoring::true"
            fi

            if [[ $file == src/data-mgt/node/* ]]; then
              echo "::set-output name=run_data_mgt::true"
            fi

            if [[ $file == src/analytics/* ]]; then
              echo "::set-output name=run_analytics::true"
            fi

            if [[ $file == src/device-uptime/* ]]; then
              echo "::set-output name=run_device_uptime::true"
            fi

            if [[ $file == src/device-status/* ]]; then
              echo "::set-output name=run_device_status::true"
            fi

            if [[ $file == src/locate/* ]]; then
              echo "::set-output name=run_locate::true"
            fi

            if [[ $file == src/predict/* ]]; then
              echo "::set-output name=run_predict::true"
            fi

            if [[ $file == src/gp-model/* ]]; then
              echo "::set-output name=run_gp_model::true"
            fi

            if [[ $file == src/exceedances/* ]]; then
              echo "::set-output name=run_exceedances::true"
            fi

            if [[ $file == src/data-mgt/python/extract-external-data/* ]]; then
              echo "::set-output name=run_datawarehouse::true"
            fi

<<<<<<< HEAD
            if [[ $file == src/data-mgt/java/views/* ]]; then
              echo "::set-output name=run_views::true"
            fi
=======
            if [[ $file == src/data-mgt/python/events-monitor/* ]]; then
              echo "::set-output name=run_events_check::true"
            fi

>>>>>>> 0ea136f6
          done < files.txt


  ### auth service ###
  auth-service:
    name: build-push-deploy-auth
    needs: check
    if: needs.check.outputs.run_auth_service == 'true'
    runs-on: ubuntu-latest
    steps:
      - name: Checkout
        uses: actions/checkout@v2
      
      - name: Login to GCR
        uses: docker/login-action@v1
        with:
          registry: ${{ secrets.REGISTRY_URL }}
          username: _json_key
          password: ${{ secrets.GCR_CONFIG }}

      - name: Login to K8S
        uses: azure/k8s-set-context@v1
        with:
          method: kubeconfig
          kubeconfig: ${{ secrets.K8S_CONFIG_STAGE }}
      
      - name: Build and Push Docker Image
        run: |
          cd src/auth-service/
          docker build --tag ${{ secrets.REGISTRY_URL }}/${{ secrets.PROJECT_ID }}/airqo-stage-auth-api:latest -f Dockerfile.stage .
          docker push ${{ secrets.REGISTRY_URL }}/${{ secrets.PROJECT_ID }}/airqo-stage-auth-api:latest
      - name: Deploy to K8S
        run: |
          cd k8s/auth-service/
          kubectl apply -f stage-auth-api.yaml
          kubectl rollout restart deployment/airqo-stage-auth-api -n staging

  #### Device Registry ######
  device-registry:
    name: build-push-deploy-device-registry
    needs: [check, image-tag]
    if: needs.check.outputs.run_device_registry == 'true'
    runs-on: ubuntu-latest
    steps:
      - name: Checkout
        uses: actions/checkout@v2
      
      - name: Login to GCR
        uses: docker/login-action@v1
        with:
          registry: ${{ secrets.REGISTRY_URL }}
          username: _json_key
          password: ${{ secrets.GCR_CONFIG }}

      - name: Login to K8S
        uses: azure/k8s-set-context@v1
        with:
          method: kubeconfig
          kubeconfig: ${{ secrets.K8S_CONFIG_STAGE }}
      
      - name: Build and Push Docker Image
        run: |
          cd src/device-registry/
          docker build --target=staging --tag ${{ secrets.REGISTRY_URL }}/${{ secrets.PROJECT_ID }}/airqo-stage-device-registry-api:${{ needs.image-tag.outputs.build_id }} .
          docker tag ${{ secrets.REGISTRY_URL }}/${{ secrets.PROJECT_ID }}/airqo-stage-device-registry-api:${{ needs.image-tag.outputs.build_id }} ${{ secrets.REGISTRY_URL }}/${{ secrets.PROJECT_ID }}/airqo-stage-device-registry-api:latest
          docker push ${{ secrets.REGISTRY_URL }}/${{ secrets.PROJECT_ID }}/airqo-stage-device-registry-api:${{ needs.image-tag.outputs.build_id }}
          docker push ${{ secrets.REGISTRY_URL }}/${{ secrets.PROJECT_ID }}/airqo-stage-device-registry-api:latest
      - name: Deploy to K8S
        run: |
          kubectl set image deployment/airqo-stage-device-registry-api sta-dev-reg-api=${{ secrets.REGISTRY_URL }}/${{ secrets.PROJECT_ID }}/airqo-stage-device-registry-api:${{ needs.image-tag.outputs.build_id }} -n staging
          kubectl annotate deployment/airqo-stage-device-registry-api kubernetes.io/change-cause="Image updated to ${{ secrets.REGISTRY_URL }}/${{ secrets.PROJECT_ID }}/airqo-stage-device-registry-api:${{ needs.image-tag.outputs.build_id }} on ${{ needs.image-tag.outputs.datetime }}" -n staging

  ### device monitoring ###
  device-monitoring:
    name: build-push-deploy-device-monitoring
    needs: [check, image-tag]
    if: needs.check.outputs.run_device_monitoring == 'true'
    runs-on: ubuntu-latest
    steps:
      - name: Checkout
        uses: actions/checkout@v2
      
      ### run unit tests ###
      
      - name: Login to GCR
        uses: docker/login-action@v1
        with:
          registry: ${{ secrets.REGISTRY_URL }}
          username: _json_key
          password: ${{ secrets.GCR_CONFIG }}

      - name: Login to K8S
        uses: azure/k8s-set-context@v1
        with:
          method: kubeconfig
          kubeconfig: ${{ secrets.K8S_CONFIG_STAGE }}
      
      - name: Build and Push Docker Image
        run: |
          cd src/device-monitoring/
          docker build --target=staging --tag ${{ secrets.REGISTRY_URL }}/${{ secrets.PROJECT_ID }}/airqo-stage-device-monitor-api:${{ needs.image-tag.outputs.build_id }} .
          docker tag ${{ secrets.REGISTRY_URL }}/${{ secrets.PROJECT_ID }}/airqo-stage-device-monitor-api:${{ needs.image-tag.outputs.build_id }} ${{ secrets.REGISTRY_URL }}/${{ secrets.PROJECT_ID }}/airqo-stage-device-monitor-api:latest
          docker push ${{ secrets.REGISTRY_URL }}/${{ secrets.PROJECT_ID }}/airqo-stage-device-monitor-api:${{ needs.image-tag.outputs.build_id }}
          docker push ${{ secrets.REGISTRY_URL }}/${{ secrets.PROJECT_ID }}/airqo-stage-device-monitor-api:latest
      - name: Deploy to K8S
        run: |
          kubectl set image deployment/airqo-stage-device-monitor-api sta-dev-monitor=${{ secrets.REGISTRY_URL }}/${{ secrets.PROJECT_ID }}/airqo-stage-device-monitor-api:${{ needs.image-tag.outputs.build_id }} -n staging
          kubectl annotate deployment/airqo-stage-device-monitor-api kubernetes.io/change-cause="Image updated to ${{ secrets.REGISTRY_URL }}/${{ secrets.PROJECT_ID }}/airqo-stage-device-monitor-api:${{ needs.image-tag.outputs.build_id }} on ${{ needs.image-tag.outputs.datetime }}" -n staging
  
  ### data-mgt ###
  data-mgt:
    name: build-push-deploy-data-mgt
    needs: check
    if: needs.check.outputs.run_data_mgt == 'true'
    runs-on: ubuntu-latest
    steps:
      - name: Checkout
        uses: actions/checkout@v2
      
      - name: Login to GCR
        uses: docker/login-action@v1
        with:
          registry: ${{ secrets.REGISTRY_URL }}
          username: _json_key
          password: ${{ secrets.GCR_CONFIG }}

      - name: Login to K8S
        uses: azure/k8s-set-context@v1
        with:
          method: kubeconfig
          kubeconfig: ${{ secrets.K8S_CONFIG_STAGE }}
      
      - name: Build and Push Docker Image
        run: |
          cd src/data-mgt/node/
          docker build --tag ${{ secrets.REGISTRY_URL }}/${{ secrets.PROJECT_ID }}/airqo-stage-data-mgt-api:latest -f Dockerfile.stage .
          docker push ${{ secrets.REGISTRY_URL }}/${{ secrets.PROJECT_ID }}/airqo-stage-data-mgt-api:latest
      - name: Deploy to K8S
        run: |
          cd k8s/data-mgt/
          kubectl apply -f stage-data-mgt-api.yaml
          kubectl rollout restart deployment/airqo-stage-data-mgt-api -n staging
  
  ### analytics ###
  analytics:
    name: build-push-deploy-analytics
    needs: [check, image-tag]
    if: needs.check.outputs.run_analytics == 'true'
    runs-on: ubuntu-latest
    steps:
      - name: Checkout
        uses: actions/checkout@v2
      
      ### run unit tests ###
      
      - name: Login to GCR
        uses: docker/login-action@v1
        with:
          registry: ${{ secrets.REGISTRY_URL }}
          username: _json_key
          password: ${{ secrets.GCR_CONFIG }}

      - name: Login to K8S
        uses: azure/k8s-set-context@v1
        with:
          method: kubeconfig
          kubeconfig: ${{ secrets.K8S_CONFIG_STAGE }}
      
      - name: Build and Push Docker Image
        run: |
          cd src/analytics/
          docker build --target=staging --tag ${{ secrets.REGISTRY_URL }}/${{ secrets.PROJECT_ID }}/airqo-stage-analytics-api:${{ needs.image-tag.outputs.build_id }} .
          docker tag ${{ secrets.REGISTRY_URL }}/${{ secrets.PROJECT_ID }}/airqo-stage-analytics-api:${{ needs.image-tag.outputs.build_id }} ${{ secrets.REGISTRY_URL }}/${{ secrets.PROJECT_ID }}/airqo-stage-analytics-api:latest
          docker push ${{ secrets.REGISTRY_URL }}/${{ secrets.PROJECT_ID }}/airqo-stage-analytics-api:${{ needs.image-tag.outputs.build_id }}
          docker push ${{ secrets.REGISTRY_URL }}/${{ secrets.PROJECT_ID }}/airqo-stage-analytics-api:latest

      - name: Deploy to K8S
        run: |
          kubectl set image deployment/airqo-stage-analytics-api sta-alytics-api=${{ secrets.REGISTRY_URL }}/${{ secrets.PROJECT_ID }}/airqo-stage-analytics-api:${{ needs.image-tag.outputs.build_id }} -n staging
          kubectl annotate deployment/airqo-stage-analytics-api kubernetes.io/change-cause="Image updated to ${{ secrets.REGISTRY_URL }}/${{ secrets.PROJECT_ID }}/airqo-stage-analytics-api:${{ needs.image-tag.outputs.build_id }} on ${{ needs.image-tag.outputs.datetime }}" -n staging
  
  ### device uptime ###
  device-uptime:
    name: build-push-deploy-device-uptime
    needs: check
    if: needs.check.outputs.run_device_uptime == 'true'
    runs-on: ubuntu-latest
    steps:
      - name: Checkout
        uses: actions/checkout@v2
      
      ### run unit tests ###
      
      - name: Login to GCR
        uses: docker/login-action@v1
        with:
          registry: ${{ secrets.REGISTRY_URL }}
          username: _json_key
          password: ${{ secrets.GCR_CONFIG }}

      - name: Login to K8S
        uses: azure/k8s-set-context@v1
        with:
          method: kubeconfig
          kubeconfig: ${{ secrets.K8S_CONFIG_STAGE }}
      
      - name: Build and Push Docker Image
        run: |
          cd src/device-uptime/
          docker build --tag ${{ secrets.REGISTRY_URL }}/${{ secrets.PROJECT_ID }}/airqo-stage-device-uptime-job:latest -f Dockerfile.stage .
          docker push ${{ secrets.REGISTRY_URL }}/${{ secrets.PROJECT_ID }}/airqo-stage-device-uptime-job:latest
      - name: Deploy to K8S
        run: |
          cd k8s/device-uptime/
          kubectl apply -f stage-airqo-device-uptime-job.yaml
  
  ### device status ###
  device-status:
    name: build-push-deploy-device-status
    needs: check
    if: needs.check.outputs.run_device_status == 'true'
    runs-on: ubuntu-latest
    steps:
      - name: Checkout
        uses: actions/checkout@v2
      
      ### run unit tests ###
      
      - name: Login to GCR
        uses: docker/login-action@v1
        with:
          registry: ${{ secrets.REGISTRY_URL }}
          username: _json_key
          password: ${{ secrets.GCR_CONFIG }}

      - name: Login to K8S
        uses: azure/k8s-set-context@v1
        with:
          method: kubeconfig
          kubeconfig: ${{ secrets.K8S_CONFIG_STAGE }}
      
      - name: Build and Push Docker Image
        run: |
          cd src/device-status/
          docker build --tag ${{ secrets.REGISTRY_URL }}/${{ secrets.PROJECT_ID }}/airqo-stage-device-status-job:latest -f Dockerfile.stage .
          docker push ${{ secrets.REGISTRY_URL }}/${{ secrets.PROJECT_ID }}/airqo-stage-device-status-job:latest
      - name: Deploy to K8S
        run: |
          cd k8s/device-status/
          kubectl apply -f stage-device-status-job.yaml
          kubectl rollout restart deployment/airqo-stage-device-status-job -n staging

  ### locate ###
  locate:
    name: build-push-deploy-locate
    needs: [check, image-tag]
    if: needs.check.outputs.run_locate == 'true'
    runs-on: ubuntu-latest
    steps:
      - name: Checkout
        uses: actions/checkout@v2
      
      ### run unit tests ###
      
      - name: Login to GCR
        uses: docker/login-action@v1
        with:
          registry: ${{ secrets.REGISTRY_URL }}
          username: _json_key
          password: ${{ secrets.GCR_CONFIG }}

      - name: Login to K8S
        uses: azure/k8s-set-context@v1
        with:
          method: kubeconfig
          kubeconfig: ${{ secrets.K8S_CONFIG_STAGE }}
      
      - name: Build and Push Docker Image
        run: |
          cd src/locate/
          docker build --target=staging --tag ${{ secrets.REGISTRY_URL }}/${{ secrets.PROJECT_ID }}/airqo-stage-locate-api:${{ needs.image-tag.outputs.build_id }} .
          docker tag ${{ secrets.REGISTRY_URL }}/${{ secrets.PROJECT_ID }}/airqo-stage-locate-api:${{ needs.image-tag.outputs.build_id }} ${{ secrets.REGISTRY_URL }}/${{ secrets.PROJECT_ID }}/airqo-stage-locate-api:latest
          docker push ${{ secrets.REGISTRY_URL }}/${{ secrets.PROJECT_ID }}/airqo-stage-locate-api:${{ needs.image-tag.outputs.build_id }}
          docker push ${{ secrets.REGISTRY_URL }}/${{ secrets.PROJECT_ID }}/airqo-stage-locate-api:latest
      - name: Deploy to K8S
        run: |
          kubectl set image deployment/airqo-stage-locate-api sta-locate-api=${{ secrets.REGISTRY_URL }}/${{ secrets.PROJECT_ID }}/airqo-stage-locate-api:${{ needs.image-tag.outputs.build_id }} -n staging
          kubectl annotate deployment/airqo-stage-locate-api kubernetes.io/change-cause="Image updated to ${{ secrets.REGISTRY_URL }}/${{ secrets.PROJECT_ID }}/airqo-stage-locate-api:${{ needs.image-tag.outputs.build_id }} on ${{ needs.image-tag.outputs.datetime }}" -n staging
  
  ### gp model ###
  gp-model:
    name: build-push-deploy-gp-model
    needs: check
    if: needs.check.outputs.run_gp_model == 'true'
    runs-on: ubuntu-latest
    steps:
      - name: Checkout
        uses: actions/checkout@v2
      
      ### run unit tests ###
      
      - name: Login to GCR
        uses: docker/login-action@v1
        with:
          registry: ${{ secrets.REGISTRY_URL }}
          username: _json_key
          password: ${{ secrets.GCR_CONFIG }}

      - name: Login to K8S
        uses: azure/k8s-set-context@v1
        with:
          method: kubeconfig
          kubeconfig: ${{ secrets.K8S_CONFIG_STAGE }}
      
      - name: Build and Push Docker Image
        run: |
          cd src/gp-model/
          docker build --tag ${{ secrets.REGISTRY_URL }}/${{ secrets.PROJECT_ID }}/airqo-stage-gp-model-job:latest -f Dockerfile.stage .
          docker push ${{ secrets.REGISTRY_URL }}/${{ secrets.PROJECT_ID }}/airqo-stage-gp-model-job:latest
      - name: Deploy to K8S
        run: |
          cd k8s/gp-model/
          kubectl apply -f stage-gp-model-api.yaml
          kubectl rollout restart deployment/airqo-stage-gp-model-job -n staging

    ### exceedances ###
  
  ### exceddences ###
  exceedance:
    name: build-push-deploy-exceedances
    needs: check
    if: needs.check.outputs.run_exceedances == 'true'
    runs-on: ubuntu-latest
    steps:
      - name: Checkout
        uses: actions/checkout@v2
      
      ### run unit tests ###
      
      - name: Login to GCR
        uses: docker/login-action@v1
        with:
          registry: ${{ secrets.REGISTRY_URL }}
          username: _json_key
          password: ${{ secrets.GCR_CONFIG }}

      - name: Login to K8S
        uses: azure/k8s-set-context@v1
        with:
          method: kubeconfig
          kubeconfig: ${{ secrets.K8S_CONFIG_STAGE }}
      
      - name: Build and Push Docker Image
        run: |
          cd src/exceedances/
          docker build --tag ${{ secrets.REGISTRY_URL }}/${{ secrets.PROJECT_ID }}/stage-airqo-exceedance-job:latest -f Dockerfile.stage.airqo .
          docker push ${{ secrets.REGISTRY_URL }}/${{ secrets.PROJECT_ID }}/stage-airqo-exceedance-job:latest

          docker build --tag ${{ secrets.REGISTRY_URL }}/${{ secrets.PROJECT_ID }}/stage-kcca-exceedance-job:latest -f Dockerfile.stage.kcca .
          docker push ${{ secrets.REGISTRY_URL }}/${{ secrets.PROJECT_ID }}/stage-kcca-exceedance-job:latest
      - name: Deploy to K8S
        run: |
          cd k8s/exceedance/
          kubectl apply -f stage-airqo-exceedance-job.yaml
          kubectl apply -f stage-kcca-exceedance-job.yaml

  ### datawarehouse ###
  datawarehouse:
    name: build-push-deploy-datawarehouse
    needs: [check, image-tag]
    if: needs.check.outputs.run_datawarehouse == 'true'
    runs-on: ubuntu-latest
    steps:
      - name: Checkout
        uses: actions/checkout@v2
      
      ### run unit tests ###
      
      - name: Login to GCR
        uses: docker/login-action@v1
        with:
          registry: ${{ secrets.REGISTRY_URL }}
          username: _json_key
          password: ${{ secrets.GCR_CONFIG }}

      - name: Login to K8S
        uses: azure/k8s-set-context@v1
        with:
          method: kubeconfig
          kubeconfig: ${{ secrets.K8S_CONFIG_STAGE }}
      
      - name: Build and Push Docker Image
        run: |
          cd src/data-mgt/python/extract-external-data/
          docker build --target=staging --tag ${{ secrets.REGISTRY_URL }}/${{ secrets.PROJECT_ID }}/airqo-stage-datawarehouse-api:${{ needs.image-tag.outputs.build_id }} .
          docker tag ${{ secrets.REGISTRY_URL }}/${{ secrets.PROJECT_ID }}/airqo-stage-datawarehouse-api:${{ needs.image-tag.outputs.build_id }} ${{ secrets.REGISTRY_URL }}/${{ secrets.PROJECT_ID }}/airqo-stage-datawarehouse-api:latest
          docker push ${{ secrets.REGISTRY_URL }}/${{ secrets.PROJECT_ID }}/airqo-stage-datawarehouse-api:${{ needs.image-tag.outputs.build_id }}
          docker push ${{ secrets.REGISTRY_URL }}/${{ secrets.PROJECT_ID }}/airqo-stage-datawarehouse-api:latest

          docker build --target=staging-message-broker --tag ${{ secrets.REGISTRY_URL }}/${{ secrets.PROJECT_ID }}/airqo-stage-datawarehouse-msg-broker:${{ needs.image-tag.outputs.build_id }} .
          docker tag ${{ secrets.REGISTRY_URL }}/${{ secrets.PROJECT_ID }}/airqo-stage-datawarehouse-msg-broker:${{ needs.image-tag.outputs.build_id }} ${{ secrets.REGISTRY_URL }}/${{ secrets.PROJECT_ID }}/airqo-stage-datawarehouse-msg-broker:latest
          docker push ${{ secrets.REGISTRY_URL }}/${{ secrets.PROJECT_ID }}/airqo-stage-datawarehouse-msg-broker:${{ needs.image-tag.outputs.build_id }}
          docker push ${{ secrets.REGISTRY_URL }}/${{ secrets.PROJECT_ID }}/airqo-stage-datawarehouse-msg-broker:latest

      - name: Deploy to K8S
        run: |
          kubectl set image deployment/airqo-stage-datawarehouse-api datawarehouse=${{ secrets.REGISTRY_URL }}/${{ secrets.PROJECT_ID }}/airqo-stage-datawarehouse-api:${{ needs.image-tag.outputs.build_id }} -n staging
          kubectl set image deployment/airqo-stage-datawarehouse-msg-broker msg-broker=${{ secrets.REGISTRY_URL }}/${{ secrets.PROJECT_ID }}/airqo-stage-datawarehouse-msg-broker:${{ needs.image-tag.outputs.build_id }} -n staging
          
          kubectl annotate deployment/airqo-stage-datawarehouse-api kubernetes.io/change-cause="Image updated to ${{ secrets.REGISTRY_URL }}/${{ secrets.PROJECT_ID }}/airqo-stage-datawarehouse-api:${{ needs.image-tag.outputs.build_id }} on ${{ needs.image-tag.outputs.datetime }}" -n staging
          kubectl annotate deployment/airqo-stage-datawarehouse-msg-broker kubernetes.io/change-cause="Image updated to ${{ secrets.REGISTRY_URL }}/${{ secrets.PROJECT_ID }}/airqo-stage-datawarehouse-msg-broker:${{ needs.image-tag.outputs.build_id }} on ${{ needs.image-tag.outputs.datetime }}" -n staging

<<<<<<< HEAD

  ### views  ###
  views:
    name: build-push-deploy-views
    needs: [check, image-tag]
    if: needs.check.outputs.run_views == 'true'
=======
  ### events check ###
  events-check:
    name: build-push-events-check
    needs: [check, image-tag]
    if: needs.check.outputs.run_events_check == 'true'
>>>>>>> 0ea136f6
    runs-on: ubuntu-latest
    steps:
      - name: Checkout
        uses: actions/checkout@v2
      
      ### run unit tests ###
      
      - name: Login to GCR
        uses: docker/login-action@v1
        with:
          registry: ${{ secrets.REGISTRY_URL }}
          username: _json_key
          password: ${{ secrets.GCR_CONFIG }}

      - name: Login to K8S
        uses: azure/k8s-set-context@v1
        with:
          method: kubeconfig
          kubeconfig: ${{ secrets.K8S_CONFIG_STAGE }}
      
      - name: Build and Push Docker Image
        run: |
<<<<<<< HEAD
          cd src/data-mgt/java/views/
          docker build --target=staging --tag ${{ secrets.REGISTRY_URL }}/${{ secrets.PROJECT_ID }}/airqo-stage-views-api:${{ needs.image-tag.outputs.build_id }} .
          docker tag ${{ secrets.REGISTRY_URL }}/${{ secrets.PROJECT_ID }}/airqo-stage-views-api:${{ needs.image-tag.outputs.build_id }} ${{ secrets.REGISTRY_URL }}/${{ secrets.PROJECT_ID }}/airqo-stage-views-api:latest
          docker push ${{ secrets.REGISTRY_URL }}/${{ secrets.PROJECT_ID }}/airqo-stage-views-api:${{ needs.image-tag.outputs.build_id }}
          docker push ${{ secrets.REGISTRY_URL }}/${{ secrets.PROJECT_ID }}/airqo-stage-views-api:latest
      - name: Deploy to K8S
        run: |
          kubectl set image deployment/airqo-stage-views-api views-api=${{ secrets.REGISTRY_URL }}/${{ secrets.PROJECT_ID }}/airqo-stage-views-api:${{ needs.image-tag.outputs.build_id }} -n staging
          kubectl annotate deployment/airqo-stage-views-api kubernetes.io/change-cause="Image updated to ${{ secrets.REGISTRY_URL }}/${{ secrets.PROJECT_ID }}/airqo-stage-views-api:${{ needs.image-tag.outputs.build_id }} on ${{ needs.image-tag.outputs.datetime }}" -n staging

=======
          cd src/data-mgt/python/events-monitor/
          docker build --tag ${{ secrets.REGISTRY_URL }}/${{ secrets.PROJECT_ID }}/airqo-stage-events-notifs-job:latest .
          docker push ${{ secrets.REGISTRY_URL }}/${{ secrets.PROJECT_ID }}/airqo-stage-events-notifs-job:latest
      - name: Deploy to K8S
        run: |
          cd k8s/events-monitor/
          kubectl apply -f stage-events-notifs-cronjob.yaml
>>>>>>> 0ea136f6
<|MERGE_RESOLUTION|>--- conflicted
+++ resolved
@@ -40,11 +40,8 @@
       run_gp_model: ${{ steps.check_files.outputs.run_gp_model }} # gp_model
       run_exceedances: ${{ steps.check_files.outputs.run_exceedances }} # exceedances
       run_datawarehouse: ${{ steps.check_files.outputs.run_datawarehouse }} # datawarehouse
-<<<<<<< HEAD
       run_views: ${{ steps.check_files.outputs.run_views }} # datawarehouse
-=======
       run_events_check: ${{ steps.check_files.outputs.run_events_check }} # event checks
->>>>>>> 0ea136f6
 
     runs-on: ubuntu-latest
     steps:
@@ -75,11 +72,8 @@
           echo "::set-output name=run_gp_model::false"
           echo "::set-output name=run_exceedances::false"
           echo "::set-output name=run_datawarehouse::false"
-<<<<<<< HEAD
           echo "::set-output name=run_views::false"
-=======
           echo "::set-output name=run_events_check::false"
->>>>>>> 0ea136f6
 
           while IFS= read -r file
           do
@@ -132,16 +126,14 @@
               echo "::set-output name=run_datawarehouse::true"
             fi
 
-<<<<<<< HEAD
             if [[ $file == src/data-mgt/java/views/* ]]; then
               echo "::set-output name=run_views::true"
             fi
-=======
+            
             if [[ $file == src/data-mgt/python/events-monitor/* ]]; then
               echo "::set-output name=run_events_check::true"
             fi
 
->>>>>>> 0ea136f6
           done < files.txt
 
 
@@ -554,59 +546,75 @@
           kubectl annotate deployment/airqo-stage-datawarehouse-api kubernetes.io/change-cause="Image updated to ${{ secrets.REGISTRY_URL }}/${{ secrets.PROJECT_ID }}/airqo-stage-datawarehouse-api:${{ needs.image-tag.outputs.build_id }} on ${{ needs.image-tag.outputs.datetime }}" -n staging
           kubectl annotate deployment/airqo-stage-datawarehouse-msg-broker kubernetes.io/change-cause="Image updated to ${{ secrets.REGISTRY_URL }}/${{ secrets.PROJECT_ID }}/airqo-stage-datawarehouse-msg-broker:${{ needs.image-tag.outputs.build_id }} on ${{ needs.image-tag.outputs.datetime }}" -n staging
 
-<<<<<<< HEAD
 
   ### views  ###
   views:
     name: build-push-deploy-views
     needs: [check, image-tag]
     if: needs.check.outputs.run_views == 'true'
-=======
+    runs-on: ubuntu-latest
+    steps:
+      - name: Checkout
+        uses: actions/checkout@v2
+      
+      ### run unit tests ###
+      
+      - name: Login to GCR
+        uses: docker/login-action@v1
+        with:
+          registry: ${{ secrets.REGISTRY_URL }}
+          username: _json_key
+          password: ${{ secrets.GCR_CONFIG }}
+
+      - name: Login to K8S
+        uses: azure/k8s-set-context@v1
+        with:
+          method: kubeconfig
+          kubeconfig: ${{ secrets.K8S_CONFIG_STAGE }}
+      
+      - name: Build and Push Docker Image
+        run: |
+          cd src/data-mgt/java/views/
+          docker build --target=staging --tag ${{ secrets.REGISTRY_URL }}/${{ secrets.PROJECT_ID }}/airqo-stage-views-api:${{ needs.image-tag.outputs.build_id }} .
+          docker tag ${{ secrets.REGISTRY_URL }}/${{ secrets.PROJECT_ID }}/airqo-stage-views-api:${{ needs.image-tag.outputs.build_id }} ${{ secrets.REGISTRY_URL }}/${{ secrets.PROJECT_ID }}/airqo-stage-views-api:latest
+          docker push ${{ secrets.REGISTRY_URL }}/${{ secrets.PROJECT_ID }}/airqo-stage-views-api:${{ needs.image-tag.outputs.build_id }}
+          docker push ${{ secrets.REGISTRY_URL }}/${{ secrets.PROJECT_ID }}/airqo-stage-views-api:latest
+      - name: Deploy to K8S
+        run: |
+          kubectl set image deployment/airqo-stage-views-api views-api=${{ secrets.REGISTRY_URL }}/${{ secrets.PROJECT_ID }}/airqo-stage-views-api:${{ needs.image-tag.outputs.build_id }} -n staging
+          kubectl annotate deployment/airqo-stage-views-api kubernetes.io/change-cause="Image updated to ${{ secrets.REGISTRY_URL }}/${{ secrets.PROJECT_ID }}/airqo-stage-views-api:${{ needs.image-tag.outputs.build_id }} on ${{ needs.image-tag.outputs.datetime }}" -n staging
+
   ### events check ###
   events-check:
     name: build-push-events-check
     needs: [check, image-tag]
     if: needs.check.outputs.run_events_check == 'true'
->>>>>>> 0ea136f6
-    runs-on: ubuntu-latest
-    steps:
-      - name: Checkout
-        uses: actions/checkout@v2
-      
-      ### run unit tests ###
-      
-      - name: Login to GCR
-        uses: docker/login-action@v1
-        with:
-          registry: ${{ secrets.REGISTRY_URL }}
-          username: _json_key
-          password: ${{ secrets.GCR_CONFIG }}
-
-      - name: Login to K8S
-        uses: azure/k8s-set-context@v1
-        with:
-          method: kubeconfig
-          kubeconfig: ${{ secrets.K8S_CONFIG_STAGE }}
-      
-      - name: Build and Push Docker Image
-        run: |
-<<<<<<< HEAD
-          cd src/data-mgt/java/views/
-          docker build --target=staging --tag ${{ secrets.REGISTRY_URL }}/${{ secrets.PROJECT_ID }}/airqo-stage-views-api:${{ needs.image-tag.outputs.build_id }} .
-          docker tag ${{ secrets.REGISTRY_URL }}/${{ secrets.PROJECT_ID }}/airqo-stage-views-api:${{ needs.image-tag.outputs.build_id }} ${{ secrets.REGISTRY_URL }}/${{ secrets.PROJECT_ID }}/airqo-stage-views-api:latest
-          docker push ${{ secrets.REGISTRY_URL }}/${{ secrets.PROJECT_ID }}/airqo-stage-views-api:${{ needs.image-tag.outputs.build_id }}
-          docker push ${{ secrets.REGISTRY_URL }}/${{ secrets.PROJECT_ID }}/airqo-stage-views-api:latest
-      - name: Deploy to K8S
-        run: |
-          kubectl set image deployment/airqo-stage-views-api views-api=${{ secrets.REGISTRY_URL }}/${{ secrets.PROJECT_ID }}/airqo-stage-views-api:${{ needs.image-tag.outputs.build_id }} -n staging
-          kubectl annotate deployment/airqo-stage-views-api kubernetes.io/change-cause="Image updated to ${{ secrets.REGISTRY_URL }}/${{ secrets.PROJECT_ID }}/airqo-stage-views-api:${{ needs.image-tag.outputs.build_id }} on ${{ needs.image-tag.outputs.datetime }}" -n staging
-
-=======
+    runs-on: ubuntu-latest
+    steps:
+      - name: Checkout
+        uses: actions/checkout@v2
+      
+      ### run unit tests ###
+      
+      - name: Login to GCR
+        uses: docker/login-action@v1
+        with:
+          registry: ${{ secrets.REGISTRY_URL }}
+          username: _json_key
+          password: ${{ secrets.GCR_CONFIG }}
+
+      - name: Login to K8S
+        uses: azure/k8s-set-context@v1
+        with:
+          method: kubeconfig
+          kubeconfig: ${{ secrets.K8S_CONFIG_STAGE }}
+      
+      - name: Build and Push Docker Image
+        run: |
           cd src/data-mgt/python/events-monitor/
           docker build --tag ${{ secrets.REGISTRY_URL }}/${{ secrets.PROJECT_ID }}/airqo-stage-events-notifs-job:latest .
           docker push ${{ secrets.REGISTRY_URL }}/${{ secrets.PROJECT_ID }}/airqo-stage-events-notifs-job:latest
       - name: Deploy to K8S
         run: |
           cd k8s/events-monitor/
-          kubectl apply -f stage-events-notifs-cronjob.yaml
->>>>>>> 0ea136f6
+          kubectl apply -f stage-events-notifs-cronjob.yaml