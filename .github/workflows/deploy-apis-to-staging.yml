name: deploy-apis-to-staging

on:
  pull_request:
    branches:
      - staging
    types:
      - closed

env:
  REGISTRY_URL: eu.gcr.io
  PROJECT_ID: airqo-250220
  DEPLOY_BRANCH: staging

jobs:
  image-tag:
    if: github.event.pull_request.merged == true
    name: create image tag
    runs-on: ubuntu-latest
    outputs:
      build_id: ${{ steps.prep.outputs.build_id }} # build id
      datetime: ${{ steps.prep.outputs.datetime }} # build date
    steps:
      - name: generate build ID
        id: prep
        run: |
          sha=${GITHUB_SHA::8}
          timestamp=$(date +%s)
          datetime=$(date)
          echo "build_id=stage-${sha}-${timestamp}" >>$GITHUB_OUTPUT
          echo "datetime=${datetime}" >>$GITHUB_OUTPUT

  check:
    if: github.event.pull_request.merged == true
    name: check changed microservice(s)
    outputs:
      run_auth_service: ${{ steps.check_files.outputs.run_auth_service }} # auth service
      run_device_registry: ${{ steps.check_files.outputs.run_device_registry }} # device registry
      run_device_monitoring: ${{ steps.check_files.outputs.run_device_monitoring }} # device monitoring
      run_data_mgt: ${{ steps.check_files.outputs.run_data_mgt }} # data mgt
      run_analytics: ${{ steps.check_files.outputs.run_analytics }} # analytics
      run_device_uptime: ${{ steps.check_files.outputs.run_device_uptime }} # device uptime
      run_device_status: ${{ steps.check_files.outputs.run_device_status }} # device status
      run_locate: ${{ steps.check_files.outputs.run_locate }} # locate
      run_predict: ${{ steps.check_files.outputs.run_predict }} # predict
      run_gp_model: ${{ steps.check_files.outputs.run_gp_model }} # gp_model
      run_exceedances: ${{ steps.check_files.outputs.run_exceedances }} # exceedances
      run_meta_data: ${{ steps.check_files.outputs.run_meta_data }} # meta data
      run_view: ${{ steps.check_files.outputs.run_view }} # view
      run_calibrate: ${{ steps.check_files.outputs.run_calibrate }} # calibrate
      run_average_jobs: ${{ steps.check_files.outputs.run_average_jobs }} # average and calibration jobs
      run_events_check: ${{ steps.check_files.outputs.run_events_check }} # event checks
      run_notifications: ${{ steps.check_files.outputs.run_notifications }} # notification
      run_kafka_cluster_operator: ${{ steps.check_files.outputs.run_kafka_cluster_operator }} # kafka cluster operator
      run_kafka_cluster: ${{ steps.check_files.outputs.run_kafka_cluster }} # kafka cluster
      run_kafka_topics: ${{ steps.check_files.outputs.run_kafka_topics }} # kafka topics
      run_airflow: ${{ steps.check_files.outputs.run_airflow }} # airflow
      run_network_uptime: ${{ steps.check_files.outputs.run_network_uptime }} # network_uptime
      run_channel_data: ${{ steps.check_files.outputs.run_channel_data }} # channel data job
      run_kafka_connectors: ${{ steps.check_files.outputs.run_kafka_connectors }} # kafka connectors
      run_fault_detection: ${{ steps.check_files.outputs.run_fault_detection }} # fault detection
      run_nginx: ${{ steps.check_files.outputs.run_nginx }} # nginx ingress

    runs-on: ubuntu-latest
    steps:
      - name: checkout code
        uses: actions/checkout@v3.5.3
        with:
          fetch-depth: 2

        #### all microservices ######
      - name: check modified microserivce
        id: check_files
        run: |
          echo "=============== list modified files ==============="
          git diff --name-only HEAD^ HEAD

          echo "========== check paths of modified files =========="
          git diff --name-only HEAD^ HEAD > files.txt

          echo "run_auth_service=false" >>$GITHUB_OUTPUT
          echo "run_device_registry=false" >>$GITHUB_OUTPUT  
          echo "run_device_monitoring=false" >>$GITHUB_OUTPUT 
          echo "run_data_mgt=false" >>$GITHUB_OUTPUT
          echo "run_analytics=false" >>$GITHUB_OUTPUT
          echo "run_device_uptime=false" >>$GITHUB_OUTPUT  
          echo "run_device_status=false" >>$GITHUB_OUTPUT 
          echo "run_locate=false" >>$GITHUB_OUTPUT
          echo "run_predict=false" >>$GITHUB_OUTPUT
          echo "run_gp_model=false" >>$GITHUB_OUTPUT
          echo "run_exceedances=false" >>$GITHUB_OUTPUT
          echo "run_meta_data=false" >>$GITHUB_OUTPUT
          echo "run_view=false" >>$GITHUB_OUTPUT
          echo "run_calibrate=false" >>$GITHUB_OUTPUT 
          echo "run_average_jobs=false" >>$GITHUB_OUTPUT
          echo "run_events_check=false" >>$GITHUB_OUTPUT
          echo "run_notifications=false" >>$GITHUB_OUTPUT
          echo "run_kafka_cluster_operator=false" >>$GITHUB_OUTPUT
          echo "run_kafka_cluster=false" >>$GITHUB_OUTPUT
          echo "run_kafka_topics=false" >>$GITHUB_OUTPUT
          echo "run_airflow=false" >>$GITHUB_OUTPUT
          echo "run_network_uptime=false" >>$GITHUB_OUTPUT
          echo "run_channel_data=false" >>$GITHUB_OUTPUT
          echo "run_kafka_connectors=false" >>$GITHUB_OUTPUT
          echo "run_fault_detection=false" >>$GITHUB_OUTPUT
          echo "run_nginx=false" >>$GITHUB_OUTPUT

          while IFS= read -r file
          do
            echo $file
            
            if [[ $file == src/auth-service/* ]]; then
              echo "run_auth_service=true" >>$GITHUB_OUTPUT
            fi
            
            if [[ $file == k8s/auth-service/* ]]; then
              echo "run_auth_service=true" >>$GITHUB_OUTPUT
            fi

            if [[ $file == src/device-registry/* ]]; then
              echo "run_device_registry=true" >>$GITHUB_OUTPUT
            fi

            if [[ $file == k8s/device-registry/* ]]; then
              echo "run_device_registry=true" >>$GITHUB_OUTPUT
            fi

            if [[ $file == src/device-monitoring/* ]]; then
              echo "run_device_monitoring=true" >>$GITHUB_OUTPUT
            fi

            if [[ $file == k8s/device-monitor/* ]]; then
              echo "run_device_monitoring=true" >>$GITHUB_OUTPUT
            fi

            if [[ $file == src/data-mgt/node/* ]]; then
              echo "run_data_mgt=true" >>$GITHUB_OUTPUT
            fi

            if [[ $file == k8s/data-mgt/* ]]; then
              echo "run_data_mgt=true" >>$GITHUB_OUTPUT
            fi

            if [[ $file == src/analytics/* ]]; then
              echo "run_analytics=true" >>$GITHUB_OUTPUT
            fi

            if [[ $file == k8s/analytics/* ]]; then
              echo "run_analytics=true" >>$GITHUB_OUTPUT
            fi

            if [[ $file == src/device-uptime/* ]]; then
              echo "run_device_uptime=true" >>$GITHUB_OUTPUT
            fi

            if [[ $file == k8s/device-uptime/* ]]; then
              echo "run_device_uptime=true" >>$GITHUB_OUTPUT
            fi

            if [[ $file == src/device-status/* ]]; then
              echo "run_device_status=true" >>$GITHUB_OUTPUT
            fi

            if [[ $file == k8s/device-status/* ]]; then
              echo "run_device_status=true" >>$GITHUB_OUTPUT
            fi

            if [[ $file == src/locate/* ]]; then
              echo "run_locate=true" >>$GITHUB_OUTPUT
            fi

            if [[ $file == k8s/locate/* ]]; then
              echo "run_locate=true" >>$GITHUB_OUTPUT
            fi

            if [[ $file == src/predict/* ]]; then
              echo "run_predict=true" >>$GITHUB_OUTPUT
            fi

            if [[ $file == k8s/predict/* ]]; then
              echo "run_predict=true" >>$GITHUB_OUTPUT
            fi

            if [[ $file == src/gp-model/* ]]; then
              echo "run_gp_model=true" >>$GITHUB_OUTPUT
            fi

            if [[ $file == k8s/gp-model/* ]]; then
              echo "run_gp_model=true" >>$GITHUB_OUTPUT
            fi

            if [[ $file == src/exceedances/* ]]; then
              echo "run_exceedances=true" >>$GITHUB_OUTPUT
            fi

            if [[ $file == k8s/exceedance/* ]]; then
              echo "run_exceedances=true" >>$GITHUB_OUTPUT
            fi

            if [[ $file == src/meta-data/* ]]; then
              echo "run_meta_data=true" >>$GITHUB_OUTPUT
            fi

            if [[ $file == k8s/meta-data/* ]]; then
              echo "run_meta_data=true" >>$GITHUB_OUTPUT
            fi

            if [[ $file == src/view/* ]]; then
              echo "run_view=true" >>$GITHUB_OUTPUT
            fi

            if [[ $file == k8s/view/* ]]; then
              echo "run_view=true" >>$GITHUB_OUTPUT
            fi
            
            if [[ $file == src/calibrate/* ]]; then
              echo "run_calibrate=true" >>$GITHUB_OUTPUT
            fi
            
            if [[ $file == k8s/calibrate/* ]]; then
              echo "run_calibrate=true" >>$GITHUB_OUTPUT
            fi
            
            if [[ $file == src/data-mgt/python/cron-jobs/* ]]; then
              echo "run_average_jobs=true" >>$GITHUB_OUTPUT
            fi

            if [[ $file == src/data-mgt/python/events-monitor/* ]]; then
              echo "run_events_check=true" >>$GITHUB_OUTPUT
            fi

            if [[ $file == src/notifications/* ]]; then
              echo "run_notifications=true" >>$GITHUB_OUTPUT
            fi

            if [[ $file == k8s/notification-service/* ]]; then
              echo "run_notifications=true" >>$GITHUB_OUTPUT
            fi

            if [[ $file == k8s/kafka/clusters/* ]]; then
              echo "run_kafka_cluster=true" >>$GITHUB_OUTPUT
            fi

            if [[ $file == k8s/kafka/operator/* ]]; then
              echo "run_kafka_cluster_operator=true" >>$GITHUB_OUTPUT
            fi

            if [[ $file == k8s/kafka/topics/* ]]; then
              echo "run_kafka_topics=true" >>$GITHUB_OUTPUT
            fi

            if [[ $file == src/kafka/connectors/* ]]; then
              echo "run_kafka_connectors=true" >>$GITHUB_OUTPUT
            fi

            if [[ $file == src/airflow/* ]]; then
              echo "run_airflow=true" >>$GITHUB_OUTPUT
            fi

            if [[ $file == k8s/airflow/* ]]; then
              echo "run_airflow=true" >>$GITHUB_OUTPUT
            fi

            if [[ $file == src/network-uptime/* ]]; then
              echo "run_network_uptime=true" >>$GITHUB_OUTPUT
            fi

            if [[ $file == k8s/network-uptime/* ]]; then
              echo "run_network_uptime=true" >>$GITHUB_OUTPUT
            fi
            
            if [[ $file == src/channel-data/* ]]; then
              echo "run_channel_data=true" >>$GITHUB_OUTPUT
            fi
            
            if [[ $file == k8s/channel-data/* ]]; then
              echo "run_channel_data=true" >>$GITHUB_OUTPUT
            fi

            if [[ $file == src/fault-detection/* ]]; then
              echo "run_fault_detection=true" >>$GITHUB_OUTPUT
            fi

            if [[ $file == k8s/fault-detection/* ]]; then
              echo "run_fault_detection=true" >>$GITHUB_OUTPUT
            fi

            if [[ $file == k8s/nginx/staging/* ]]; then
              echo "run_nginx=true" >>$GITHUB_OUTPUT
            fi

            if [[ $file == workflow-trigger ]]; then
              echo "run_notifications=true" >>$GITHUB_OUTPUT
              echo "run_events_check=true" >>$GITHUB_OUTPUT
              echo "run_calibrate=true" >>$GITHUB_OUTPUT
              echo "run_average_jobs=true" >>$GITHUB_OUTPUT
              echo "run_meta_data=true" >>$GITHUB_OUTPUT
              echo "run_exceedances=true" >>$GITHUB_OUTPUT
              echo "run_gp_model=true" >>$GITHUB_OUTPUT
              echo "run_predict=true" >>$GITHUB_OUTPUT
              echo "run_locate=true" >>$GITHUB_OUTPUT
              echo "run_device_status=true" >>$GITHUB_OUTPUT
              echo "run_device_uptime=true" >>$GITHUB_OUTPUT
              echo "run_analytics=true" >>$GITHUB_OUTPUT
              echo "run_data_mgt=true" >>$GITHUB_OUTPUT
              echo "run_device_monitoring=true" >>$GITHUB_OUTPUT
              echo "run_device_registry=true" >>$GITHUB_OUTPUT
              echo "run_auth_service=true" >>$GITHUB_OUTPUT
              echo "run_airflow=true" >>$GITHUB_OUTPUT
              echo "run_network_uptime=true" >>$GITHUB_OUTPUT
              echo "run_channel_data=true" >>$GITHUB_OUTPUT
              echo "run_fault_detection=true" >>$GITHUB_OUTPUT
              echo "run_view=true" >>$GITHUB_OUTPUT
              echo "run_kafka_connectors=true" >>$GITHUB_OUTPUT
              echo "run_nginx=true" >>$GITHUB_OUTPUT
            fi

          done < files.txt

  ### auth service ###
  auth-service:
    name: build-push-deploy-auth
    needs: [check, image-tag]
    if: needs.check.outputs.run_auth_service == 'true'
    runs-on: ubuntu-latest
    steps:
      - name: Checkout
        uses: actions/checkout@v3.5.3

      - name: Login to GCR
        uses: docker/login-action@v2.2.0
        with:
          registry: ${{ env.REGISTRY_URL }}
          username: _json_key
          password: ${{ secrets.GCR_CONFIG }}

      - name: Login to K8S
        uses: azure/k8s-set-context@v3.0
        with:
          method: kubeconfig
          kubeconfig: ${{ secrets.K8S_CONFIG_STAGE }}

      - name: Build and Push Docker Image
        run: |
          cd src/auth-service/
          docker build --target=staging --tag ${{ env.REGISTRY_URL }}/${{ env.PROJECT_ID }}/airqo-stage-auth-api:${{ needs.image-tag.outputs.build_id }} .
          docker tag ${{ env.REGISTRY_URL }}/${{ env.PROJECT_ID }}/airqo-stage-auth-api:${{ needs.image-tag.outputs.build_id }} ${{ env.REGISTRY_URL }}/${{ env.PROJECT_ID }}/airqo-stage-auth-api:latest
          docker push ${{ env.REGISTRY_URL }}/${{ env.PROJECT_ID }}/airqo-stage-auth-api:${{ needs.image-tag.outputs.build_id }}
          docker push ${{ env.REGISTRY_URL }}/${{ env.PROJECT_ID }}/airqo-stage-auth-api:latest

      - name: Update corresponding helm values file(with retry)
        uses: Wandalen/wretry.action@v1.0.36 # Retries action on fail
        with:
          action: fjogeleit/yaml-update-action@main # Action to retry
          with: |
            valueFile: "k8s/auth-service/values-stage.yaml"
            propertyPath: "image.tag"
            value: ${{ needs.image-tag.outputs.build_id }}
            branch: ${{ env.DEPLOY_BRANCH }}
            token: ${{ secrets.YAML_UPDATER_TOKEN }}
            message: "Update auth service staging image tag to ${{ needs.image-tag.outputs.build_id }}"

      - name: Login to GCP
        uses: google-github-actions/auth@v1.1.1
        with:
          credentials_json: ${{ secrets.GCP_SA_CREDENTIALS }}

      - name: Setup Cloud SDK
        uses: google-github-actions/setup-gcloud@v1.1.1

      - name: Update the corresponding k8s configmap(s)
        run: |
          cd src/auth-service/
          gcloud secrets versions access latest --secret="sta-env-auth-service" > .env
          kubectl create configmap --dry-run=client -o yaml --from-env-file=.env stage-auth-api-config | kubectl replace -f - -n staging
          gcloud secrets versions access latest --secret="sta-key-auth-service-firebase-admin-sdk" > firebase_admin_sdk.json
          kubectl create configmap --dry-run=client -o yaml --from-file=firebase_admin_sdk.json stage-auth-api-config-files | kubectl replace -f - -n staging

  #### Kafka Connectors ######
  kafka-connectors:
    name: build-push-deploy-kafka-connectors
    needs: [check, image-tag]
    if: needs.check.outputs.run_kafka_connectors == 'true'
    runs-on: ubuntu-latest
    steps:
      - name: Checkout
        uses: actions/checkout@v3.5.3

      - name: Set up QEMU
        uses: docker/setup-qemu-action@v2.2.0

      - name: Set up Docker Buildx
        uses: docker/setup-buildx-action@v2.7.0

      - name: Login to GCR
        uses: docker/login-action@v2.2.0
        with:
          registry: ${{ env.REGISTRY_URL }}
          username: _json_key
          password: ${{ secrets.GCR_CONFIG }}

      - name: Build and push measurements source connectors
        uses: docker/build-push-action@v4.1.1
        with:
          push: true
          context: src/kafka-connectors/measurements-source-connector
          tags: ${{ env.REGISTRY_URL }}/${{ env.PROJECT_ID }}/stage-measurements-connect:${{ needs.image-tag.outputs.build_id }},${{ env.REGISTRY_URL }}/${{ env.PROJECT_ID }}/stage-measurements-connect:latest

      - name: Build and push biq query connector
        uses: docker/build-push-action@v4.1.1
        with:
          push: true
          context: src/kafka-connectors/bigquery-connector
          tags: ${{ env.REGISTRY_URL }}/${{ env.PROJECT_ID }}/stage-bigquery-connector:${{ needs.image-tag.outputs.build_id }},${{ env.REGISTRY_URL }}/${{ env.PROJECT_ID }}/stage-bigquery-connector:latest

      - name: Login to k8s cluster
        uses: azure/k8s-set-context@v3.0
        with:
          method: kubeconfig
          kubeconfig: ${{ secrets.K8S_CONFIG_STAGE }}

      - name: Deploy to k8s cluster
        run: |
          export MEASUREMENTS_CONNECT_IMAGE=${{ env.REGISTRY_URL }}/${{ env.PROJECT_ID }}/stage-measurements-connect:${{ needs.image-tag.outputs.build_id }}
          export STAGE_KAFKA_CLUSTER=${{ secrets.STAGE_KAFKA_CLUSTER }}
          cat k8s/kafka/connectors/measurements-connect.yaml | sed "s/{{MEASUREMENTS_CONNECT_IMAGE}}/$MEASUREMENTS_CONNECT_IMAGE/g" | sed "s/{{KAFKA_CLUSTER}}/$STAGE_KAFKA_CLUSTER/g" | kubectl apply -n message-broker -f-
          kubectl apply -f k8s/kafka/connectors/purple-air-connector.yaml -n message-broker

      - name: Set up GCP credentials and Kubernetes configmaps
        run : |
          gcloud secrets versions access latest --secret="sta-env-kafka-bigquery-connectors" > .env
          kubectl create configmap --dry-run=client -o yaml --from-env-file=.env bigquery-connectors | kubectl replace -f - -n staging
          gcloud secrets versions access latest --secret="sta-key-kafka-bigquery-connectors" > google_application_credentials.json
          kubectl create configmap --dry-run=client -o yaml --from-file=google_application_credentials.json bigquery-connectors-files | kubectl replace -f - -n staging

  #### Fault Detection ######
  fault-detection:
    name: build-push-deploy-fault-detection
    needs: [check, image-tag]
    if: needs.check.outputs.run_fault_detection == 'true'
    runs-on: ubuntu-latest
    steps:
      - name: Checkout
        uses: actions/checkout@v3.5.3

      - name: Set up QEMU
        uses: docker/setup-qemu-action@v2.2.0

      - name: Set up Docker Buildx
        uses: docker/setup-buildx-action@v2.7.0

      - name: Login to GCR
        uses: docker/login-action@v2.2.0
        with:
          registry: ${{ env.REGISTRY_URL }}
          username: _json_key
          password: ${{ secrets.GCR_CONFIG }}

      - name: Build and push train catboost model
        uses: docker/build-push-action@v4.1.1
        with:
          push: true
          context: src/fault-detection
          target: train-catboost-model
          tags: ${{ env.REGISTRY_URL }}/${{ env.PROJECT_ID }}/stage-train-catboost-model:${{ needs.image-tag.outputs.build_id }},${{ env.REGISTRY_URL }}/${{ env.PROJECT_ID }}/stage-train-catboost-model:latest

      - name: Build and push train lstm model
        uses: docker/build-push-action@v4.1.1
        with:
          push: true
          context: src/fault-detection
          target: train-lstm-model
          tags: ${{ env.REGISTRY_URL }}/${{ env.PROJECT_ID }}/stage-train-lstm-model:${{ needs.image-tag.outputs.build_id }},${{ env.REGISTRY_URL }}/${{ env.PROJECT_ID }}/stage-train-lstm-model:latest

      - name: Build and push fault detection API
        uses: docker/build-push-action@v4.1.1
        with:
          push: true
          context: src/fault-detection
          target: staging
          tags: ${{ env.REGISTRY_URL }}/${{ env.PROJECT_ID }}/stage-fault-detection-api:${{ needs.image-tag.outputs.build_id }},${{ env.REGISTRY_URL }}/${{ env.PROJECT_ID }}/stage-fault-detection-api:latest

      - name: Update corresponding helm values file(with retry)
        uses: Wandalen/wretry.action@v1.0.36 # Retries action on fail
        with:
          action: fjogeleit/yaml-update-action@main # Action to retry
          with: |
            valueFile: "k8s/fault-detection/values-stage.yaml"
            branch: ${{ env.DEPLOY_BRANCH }}
            token: ${{ secrets.YAML_UPDATER_TOKEN }}
            message: "Update fault detection staging tags to ${{ needs.image-tag.outputs.build_id }}"
            changes: |
              {
                "image.tag": "${{ needs.image-tag.outputs.build_id }}",
                "initContainers.container1.image.tag": "${{ needs.image-tag.outputs.build_id }}",
                "initContainers.container2.image.tag": "${{ needs.image-tag.outputs.build_id }}"
              }

      - name: Login to k8s cluster
        uses: azure/k8s-set-context@v3.0
        with:
          method: kubeconfig
          kubeconfig: ${{ secrets.K8S_CONFIG_STAGE }}

      - name: Login to GCP
        uses: google-github-actions/auth@v1.1.1
        with:
          credentials_json: ${{ secrets.GCP_SA_CREDENTIALS }}

      - name: Setup Cloud SDK
        uses: google-github-actions/setup-gcloud@v1.1.1

      - name: Update the corresponding k8s configmap(s)
        run: |
          cd src/fault-detection/
          gcloud secrets versions access latest --secret="sta-env-fault-detection" > .env
          kubectl create configmap --dry-run=client -o yaml --from-env-file=.env stage-fault-detection-api-config | kubectl replace -f - -n staging

  ### airflow ###
  airflow:
    name: build-push-deploy-airflow
    needs: [check, image-tag]
    if: needs.check.outputs.run_airflow == 'true'
    runs-on: ubuntu-latest
    steps:
      - name: Checkout
        uses: actions/checkout@v3.5.3

      - name: Set up QEMU
        uses: docker/setup-qemu-action@v2.2.0

      - name: Set up Docker Buildx
        uses: docker/setup-buildx-action@v2.7.0

      - name: Login to GCR
        uses: docker/login-action@v2.2.0
        with:
          registry: ${{ env.REGISTRY_URL }}
          username: _json_key
          password: ${{ secrets.GCR_CONFIG }}

      - name: Build and push app
        uses: docker/build-push-action@v4.1.1
        with:
          push: true
          context: src/airflow
          target: deployment
          tags: ${{ env.REGISTRY_URL }}/${{ env.PROJECT_ID }}/airqo-stage-apache-airflow:${{ needs.image-tag.outputs.build_id }},${{ env.REGISTRY_URL }}/${{ env.PROJECT_ID }}/airqo-stage-apache-airflow:latest

      - name: Build and push XCom
        uses: docker/build-push-action@v4.1.1
        with:
          push: true
          context: src/airflow
          target: xcom-setup
          tags: ${{ env.REGISTRY_URL }}/${{ env.PROJECT_ID }}/airqo-stage-apache-airflow-xcom:${{ needs.image-tag.outputs.build_id }},${{ env.REGISTRY_URL }}/${{ env.PROJECT_ID }}/airqo-stage-apache-airflow-xcom:latest

      - name: Update corresponding helm values file(with retry)
        uses: Wandalen/wretry.action@v1.0.36 # Retries action on fail
        with:
          action: fjogeleit/yaml-update-action@main # Action to retry
          with: |
            valueFile: "k8s/airflow/values-stage.yaml"
            propertyPath: "images.tag"
            value: ${{ needs.image-tag.outputs.build_id }}
            branch: ${{ env.DEPLOY_BRANCH }}
            token: ${{ secrets.YAML_UPDATER_TOKEN }}
            message: "Update airflow staging image tag to ${{ needs.image-tag.outputs.build_id }}"

      - name: Login to GCP
        uses: google-github-actions/auth@v1.1.1
        with:
          credentials_json: ${{ secrets.GCP_SA_CREDENTIALS }}

      - name: Setup Cloud SDK
        uses: google-github-actions/setup-gcloud@v1.1.1

      - name: Login to K8S
        uses: azure/k8s-set-context@v3.0
        with:
          method: kubeconfig
          kubeconfig: ${{ secrets.K8S_CONFIG_STAGE }}

      - name: Update the corresponding k8s configmap(s)
        run: |
          cd src/airflow/
          gcloud secrets versions access latest --secret="sta-env-airflow" > .env
          kubectl create configmap --dry-run=client -o yaml --from-env-file=.env airflow-config | kubectl replace -f - -n pipeline

  ### predict api and jobs ###
  predict-service:
    name: build-push-deploy-predict-service
    needs: [check, image-tag]
    if: needs.check.outputs.run_predict == 'true'
    runs-on: ubuntu-latest
    steps:
      - name: Checkout
        uses: actions/checkout@v3.5.3

      - name: Set up QEMU
        uses: docker/setup-qemu-action@v2.2.0

      - name: Set up Docker Buildx
        uses: docker/setup-buildx-action@v2.7.0

      - name: Login to GCR
        uses: docker/login-action@v2.2.0
        with:
          registry: ${{ env.REGISTRY_URL }}
          username: _json_key
          password: ${{ secrets.GCR_CONFIG }}

      - name: Login to K8S
        uses: azure/k8s-set-context@v3.0
        with:
          method: kubeconfig
          kubeconfig: ${{ secrets.K8S_CONFIG_STAGE }}

      - name: Build and push API Docker Image
        uses: docker/build-push-action@v4.1.1
        with:
          push: true
          context: src/predict/api
          target: staging
          tags: ${{ env.REGISTRY_URL }}/${{ env.PROJECT_ID }}/airqo-stage-prediction-api:${{ needs.image-tag.outputs.build_id }},${{ env.REGISTRY_URL }}/${{ env.PROJECT_ID }}/airqo-stage-prediction-api:latest

      - name: Build and push predict Job Docker Image
        uses: docker/build-push-action@v4.1.1
        with:
          push: true
          context: src/predict/jobs/forecast
          target: staging
          tags: ${{ env.REGISTRY_URL }}/${{ env.PROJECT_ID }}/stage-airqo-predict-job:${{ needs.image-tag.outputs.build_id }},${{ env.REGISTRY_URL }}/${{ env.PROJECT_ID }}/stage-airqo-predict-job:latest

      - name: Build and push train Job Docker Image
        uses: docker/build-push-action@v4.1.1
        with:
          push: true
          context: src/predict/jobs/forecast_training
          target: staging
          tags: ${{ env.REGISTRY_URL }}/${{ env.PROJECT_ID }}/stage-airqo-train-job:${{ needs.image-tag.outputs.build_id }},${{ env.REGISTRY_URL }}/${{ env.PROJECT_ID }}/stage-airqo-train-job:latest

      - name: Update corresponding helm values file(with retry)
        uses: Wandalen/wretry.action@v1.0.36 # Retries action on fail
        with:
          action: fjogeleit/yaml-update-action@main # Action to retry
          with: |
            valueFile: "k8s/predict/values-stage.yaml"
            propertyPath: "images.tag"
            value: ${{ needs.image-tag.outputs.build_id }}
            branch: ${{ env.DEPLOY_BRANCH }}
            token: ${{ secrets.YAML_UPDATER_TOKEN }}
            message: "Update predict staging image tag to ${{ needs.image-tag.outputs.build_id }}"

      - name: Build and push predict places image
        uses: docker/build-push-action@v3
        with:
          push: true
          context: src/predict/jobs/predict_places_air_quality
          tags: ${{ env.REGISTRY_URL }}/${{ env.PROJECT_ID }}/stage-airqo-predict-places-air-quality:${{ needs.image-tag.outputs.build_id }},${{ env.REGISTRY_URL }}/${{ env.PROJECT_ID }}/stage-airqo-predict-places-air-quality:latest

      - name: Update corresponding helm values file(with retry)
        uses: Wandalen/wretry.action@master
        with:
          action: fjogeleit/yaml-update-action@main
          with: |
            valueFile: "k8s/predict/predict-places-air-quality/values-stage.yaml"
            propertyPath: "image.tag"
            value: ${{ needs.image-tag.outputs.build_id }}
            branch: ${{ env.DEPLOY_BRANCH }}
            message: "Update predict places air quality staging image tag to ${{ needs.image-tag.outputs.build_id }}"

      - name: Login to GCP
        uses: google-github-actions/auth@v1.1.1
        with:
          credentials_json: ${{ secrets.GCP_SA_CREDENTIALS }}

      - name: Setup Cloud SDK
        uses: google-github-actions/setup-gcloud@v1.1.1

      - name: Update the corresponding k8s configmap(s)
        run: |
          cd src/predict/    
          echo "=============== Downloading the required secrets from Secret Manager ==============="     
          gcloud secrets versions access latest --secret="sta-env-predict" > api.env
          gcloud secrets versions access latest --secret="sta-env-predict-job" > predict_job.env
          gcloud secrets versions access latest --secret="sta-env-predict-train-job" > train_job.env
          gcloud secrets versions access latest --secret="sta-env-predict-predict-places-air-quality" > predict_places_air_quality.env
          gcloud secrets versions access latest --secret="sta-key-predict-service-account" > google_application_credentials.json 
          echo "=============== Updating the respective .env files ==============="
          kubectl create configmap --dry-run=client -o yaml --from-env-file=api.env env-predict-staging | kubectl replace -f - -n staging
          kubectl create configmap --dry-run=client -o yaml --from-env-file=predict_job.env env-predict-job-staging | kubectl replace -f - -n staging
          kubectl create configmap --dry-run=client -o yaml --from-env-file=train_job.env env-train-job-staging | kubectl replace -f - -n staging
          kubectl create configmap --dry-run=client -o yaml --from-env-file=predict_places_air_quality.env env-predict-places-air-quality-staging | kubectl replace -f - -n staging
          echo "=============== Updating the respective credentials files ==============="
          kubectl create configmap --dry-run=client -o yaml --from-file=google_application_credentials.json env-predict-staging-files | kubectl replace -f - -n staging
<<<<<<< HEAD
          kubectl create configmap --dry-run=client -o yaml --from-file=google_application_credentials.json predict-job-config-files | kubectl replace -f - -n staging
          kubectl create configmap --dry-run=client -o yaml --from-file=google_application_credentials.json train-job-config-files | kubectl replace -f - -n staging
          kubectl create configmap --dry-run=client -o yaml --from-file=google_application_credentials.json predict-places-air-quality-config-files | kubectl replace -f - -n staging
          
=======

>>>>>>> 8b1417e9
  ### kafka cluster operator ###
  kafka-cluster-operator:
    name: build-push-deploy-kafka-cluster-operator
    needs: [check]
    if: needs.check.outputs.run_kafka_cluster_operator == 'true'
    runs-on: ubuntu-latest
    steps:
      - name: Checkout
        uses: actions/checkout@v3.5.3

      - name: Login to K8S
        uses: azure/k8s-set-context@v3.0
        with:
          method: kubeconfig
          kubeconfig: ${{ secrets.K8S_CONFIG_STAGE }}

      - name: Deploy to K8S
        run: |
          kubectl apply -f k8s/namespaces/message-broker.yaml
          bash k8s/kafka/operator/deployment-script.sh

  ### kafka cluster ###
  kafka-cluster:
    name: build-push-deploy-kafka-cluster
    needs: [check]
    if: ${{ (needs.check.outputs.run_kafka_cluster == 'true') || (needs.check.outputs.run_kafka_cluster_operator == 'true') }}
    runs-on: ubuntu-latest
    steps:
      - name: Checkout
        uses: actions/checkout@v3.5.3

      - name: Login to K8S
        uses: azure/k8s-set-context@v3.0
        with:
          method: kubeconfig
          kubeconfig: ${{ secrets.K8S_CONFIG_STAGE }}

      - name: Deploy to K8S
        run: |
          export CLUSTER_CONTROLLER_IP=${{ secrets.STAGE_CLUSTER_CONTROLLER_IP}}
          sed -i 's/CLUSTER_CONTROLLER_IP/'"$CLUSTER_CONTROLLER_IP"'/g' k8s/kafka/clusters/kafka-cluster.yaml
          kubectl apply -n message-broker -f k8s/kafka/clusters/kafka-cluster.yaml
          kubectl rollout restart deployment kafka-cluster-entity-operator -n message-broker
          kubectl rollout restart deployment strimzi-cluster-operator -n message-broker

  ### kafka topics ###
  kafka-topics:
    name: build-push-deploy-kafka-topics
    needs: [check]
    if: ${{ (needs.check.outputs.run_kafka_cluster == 'true') || (needs.check.outputs.run_kafka_topics == 'true') }}
    runs-on: ubuntu-latest
    steps:
      - name: Checkout
        uses: actions/checkout@v3.5.3

      - name: Login to K8S
        uses: azure/k8s-set-context@v3.0
        with:
          method: kubeconfig
          kubeconfig: ${{ secrets.K8S_CONFIG_STAGE }}

      - name: Deploy to K8S
        run: |
          kubectl apply -f k8s/kafka/topics/kafka-topics.yaml -n message-broker

  #### Device Registry ######
  device-registry:
    name: build-push-deploy-device-registry
    needs: [check, image-tag]
    if: needs.check.outputs.run_device_registry == 'true'
    runs-on: ubuntu-latest
    steps:
      - name: Checkout
        uses: actions/checkout@v3.5.3

      - name: Login to GCR
        uses: docker/login-action@v2.2.0
        with:
          registry: ${{ env.REGISTRY_URL }}
          username: _json_key
          password: ${{ secrets.GCR_CONFIG }}

      - name: Login to K8S
        uses: azure/k8s-set-context@v3.0
        with:
          method: kubeconfig
          kubeconfig: ${{ secrets.K8S_CONFIG_STAGE }}

      - name: Build and Push Docker Image
        run: |
          cd src/device-registry/
          docker build --target=staging --tag ${{ env.REGISTRY_URL }}/${{ env.PROJECT_ID }}/airqo-stage-device-registry-api:${{ needs.image-tag.outputs.build_id }} .
          docker tag ${{ env.REGISTRY_URL }}/${{ env.PROJECT_ID }}/airqo-stage-device-registry-api:${{ needs.image-tag.outputs.build_id }} ${{ env.REGISTRY_URL }}/${{ env.PROJECT_ID }}/airqo-stage-device-registry-api:latest
          docker push ${{ env.REGISTRY_URL }}/${{ env.PROJECT_ID }}/airqo-stage-device-registry-api:${{ needs.image-tag.outputs.build_id }}
          docker push ${{ env.REGISTRY_URL }}/${{ env.PROJECT_ID }}/airqo-stage-device-registry-api:latest

      - name: Update corresponding helm values file(with retry)
        uses: Wandalen/wretry.action@v1.0.36 # Retries action on fail
        with:
          action: fjogeleit/yaml-update-action@main # Action to retry
          with: |
            valueFile: "k8s/device-registry/values-stage.yaml"
            propertyPath: "image.tag"
            value: ${{ needs.image-tag.outputs.build_id }}
            branch: ${{ env.DEPLOY_BRANCH }}
            token: ${{ secrets.YAML_UPDATER_TOKEN }}
            message: "Update device registry staging image tag to ${{ needs.image-tag.outputs.build_id }}"

      - name: Login to GCP
        uses: google-github-actions/auth@v1.1.1
        with:
          credentials_json: ${{ secrets.GCP_SA_CREDENTIALS }}

      - name: Setup Cloud SDK
        uses: google-github-actions/setup-gcloud@v1.1.1

      - name: Update the corresponding k8s configmap(s)
        run: |
          cd src/device-registry/
          gcloud secrets versions access latest --secret="sta-env-device-registry" > .env
          kubectl create configmap --dry-run=client -o yaml --from-env-file=.env env-device-registry-staging | kubectl replace -f - -n staging
          gcloud secrets versions access latest --secret="sta-key-device-registry-service-account" > google_application_credentials.json
          kubectl create configmap --dry-run=client -o yaml --from-file=google_application_credentials.json device-registry-config-files | kubectl replace -f - -n staging

  ### device monitoring ###
  device-monitoring:
    name: build-push-deploy-device-monitoring
    needs: [check, image-tag]
    if: needs.check.outputs.run_device_monitoring == 'true'
    runs-on: ubuntu-latest
    steps:
      - name: Checkout
        uses: actions/checkout@v3.5.3

      ### run unit tests ###

      - name: Login to GCR
        uses: docker/login-action@v2.2.0
        with:
          registry: ${{ env.REGISTRY_URL }}
          username: _json_key
          password: ${{ secrets.GCR_CONFIG }}

      - name: Login to K8S
        uses: azure/k8s-set-context@v3.0
        with:
          method: kubeconfig
          kubeconfig: ${{ secrets.K8S_CONFIG_STAGE }}

      - name: Build and push API
        uses: docker/build-push-action@v4.1.1
        with:
          push: true
          context: src/device-monitoring/
          target: staging
          tags: ${{ env.REGISTRY_URL }}/${{ env.PROJECT_ID }}/airqo-stage-device-monitor-api:${{ needs.image-tag.outputs.build_id }},${{ env.REGISTRY_URL }}/${{ env.PROJECT_ID }}/airqo-stage-device-monitor-api:latest

      - name: Build and push celery-beat
        uses: docker/build-push-action@v4.1.1
        with:
          push: true
          context: src/device-monitoring/
          target: celery-beat
          tags: ${{ env.REGISTRY_URL }}/${{ env.PROJECT_ID }}/airqo-stage-device-monitor-celery-beat:${{ needs.image-tag.outputs.build_id }},${{ env.REGISTRY_URL }}/${{ env.PROJECT_ID }}/airqo-stage-device-monitor-celery-beat:latest

      - name: Build and push celery-worker
        uses: docker/build-push-action@v4.1.1
        with:
          push: true
          context: src/device-monitoring/
          target: celery-worker
          tags: ${{ env.REGISTRY_URL }}/${{ env.PROJECT_ID }}/airqo-stage-device-monitor-celery-worker:${{ needs.image-tag.outputs.build_id }},${{ env.REGISTRY_URL }}/${{ env.PROJECT_ID }}/airqo-stage-device-monitor-celery-worker:latest

      - name: Update corresponding helm values file(with retry)
        uses: Wandalen/wretry.action@v1.0.36 # Retries action on fail
        with:
          action: fjogeleit/yaml-update-action@main # Action to retry
          with: |
            valueFile: "k8s/device-monitor/values-stage.yaml"
            propertyPath: "images.tag"
            value: ${{ needs.image-tag.outputs.build_id }}
            branch: ${{ env.DEPLOY_BRANCH }}
            token: ${{ secrets.YAML_UPDATER_TOKEN }}
            message: "Update device monitor staging images' tag to ${{ needs.image-tag.outputs.build_id }}"

      - name: Login to GCP
        uses: google-github-actions/auth@v1.1.1
        with:
          credentials_json: ${{ secrets.GCP_SA_CREDENTIALS }}

      - name: Setup Cloud SDK
        uses: google-github-actions/setup-gcloud@v1.1.1

      - name: Update the corresponding k8s configmap(s)
        run: |
          cd src/device-monitoring/
          gcloud secrets versions access latest --secret="sta-env-device-monitoring" > .env
          kubectl create configmap --dry-run=client -o yaml --from-env-file=.env env-device-monitoring-staging | kubectl replace -f - -n staging
          gcloud secrets versions access latest --secret="sta-key-device-monitoring-service-account" > google_application_credentials.json
          kubectl create configmap --dry-run=client -o yaml --from-file=google_application_credentials.json device-monitor-config-files | kubectl replace -f - -n staging

  ### data-mgt ###
  data-mgt:
    name: build-push-deploy-data-mgt
    needs: [check, image-tag]
    if: needs.check.outputs.run_data_mgt == 'true'
    runs-on: ubuntu-latest
    steps:
      - name: Checkout
        uses: actions/checkout@v3.5.3

      - name: Login to GCR
        uses: docker/login-action@v2.2.0
        with:
          registry: ${{ env.REGISTRY_URL }}
          username: _json_key
          password: ${{ secrets.GCR_CONFIG }}

      - name: Login to K8S
        uses: azure/k8s-set-context@v3.0
        with:
          method: kubeconfig
          kubeconfig: ${{ secrets.K8S_CONFIG_STAGE }}

      - name: Build and Push Docker Image
        run: |
          cd src/data-mgt/node/
          docker build --tag ${{ env.REGISTRY_URL }}/${{ env.PROJECT_ID }}/airqo-stage-data-mgt-api:${{ needs.image-tag.outputs.build_id }} -f Dockerfile.stage .
          docker push ${{ env.REGISTRY_URL }}/${{ env.PROJECT_ID }}/airqo-stage-data-mgt-api:${{ needs.image-tag.outputs.build_id }}
          docker tag ${{ env.REGISTRY_URL }}/${{ env.PROJECT_ID }}/airqo-stage-data-mgt-api:${{ needs.image-tag.outputs.build_id }} ${{ env.REGISTRY_URL }}/${{ env.PROJECT_ID }}/airqo-stage-data-mgt-api:latest
          docker push ${{ env.REGISTRY_URL }}/${{ env.PROJECT_ID }}/airqo-stage-data-mgt-api:latest

      - name: Update corresponding helm values file(with retry)
        uses: Wandalen/wretry.action@v1.0.36 # Retries action on fail
        with:
          action: fjogeleit/yaml-update-action@main # Action to retry
          with: |
            valueFile: "k8s/data-mgt/values-stage.yaml"
            propertyPath: "image.tag"
            value: ${{ needs.image-tag.outputs.build_id }}
            branch: ${{ env.DEPLOY_BRANCH }}
            token: ${{ secrets.YAML_UPDATER_TOKEN }}
            message: "Update data mgt staging image tag to ${{ needs.image-tag.outputs.build_id }}"

      - name: Login to GCP
        uses: google-github-actions/auth@v1.1.1
        with:
          credentials_json: ${{ secrets.GCP_SA_CREDENTIALS }}

      - name: Setup Cloud SDK
        uses: google-github-actions/setup-gcloud@v1.1.1

      - name: Update the corresponding k8s configmap(s)
        run: |
          cd src/data-mgt/node/
          gcloud secrets versions access latest --secret="sta-env-data-mgt-nodejs" > .env
          kubectl create configmap --dry-run=client -o yaml --from-env-file=.env data-mgt-api-config | kubectl replace -f - -n staging

  ### analytics ###
  analytics:
    name: build-push-deploy-analytics
    needs: [check, image-tag]
    if: needs.check.outputs.run_analytics == 'true'
    runs-on: ubuntu-latest
    steps:
      - name: Checkout
        uses: actions/checkout@v3.5.3

      ### run unit tests ###

      - name: Login to GCR
        uses: docker/login-action@v2.2.0
        with:
          registry: ${{ env.REGISTRY_URL }}
          username: _json_key
          password: ${{ secrets.GCR_CONFIG }}

      - name: Login to K8S
        uses: azure/k8s-set-context@v3.0
        with:
          method: kubeconfig
          kubeconfig: ${{ secrets.K8S_CONFIG_STAGE }}

      - name: Build and push API Docker Image
        uses: docker/build-push-action@v4.1.1
        with:
          push: true
          context: src/analytics/
          target: staging
          tags: ${{ env.REGISTRY_URL }}/${{ env.PROJECT_ID }}/airqo-stage-analytics-api:${{ needs.image-tag.outputs.build_id }},${{ env.REGISTRY_URL }}/${{ env.PROJECT_ID }}/airqo-stage-analytics-api:latest

      - name: Build and push Celery beat Docker Image
        uses: docker/build-push-action@v4.1.1
        with:
          push: true
          context: src/analytics/
          target: celery-beat
          tags: ${{ env.REGISTRY_URL }}/${{ env.PROJECT_ID }}/airqo-stage-analytics-celery-beat:${{ needs.image-tag.outputs.build_id }},${{ env.REGISTRY_URL }}/${{ env.PROJECT_ID }}/airqo-stage-analytics-celery-beat:latest

      - name: Build and push Celery worker Docker Image
        uses: docker/build-push-action@v4.1.1
        with:
          push: true
          context: src/analytics/
          target: celery-worker
          tags: ${{ env.REGISTRY_URL }}/${{ env.PROJECT_ID }}/airqo-stage-analytics-celery-worker:${{ needs.image-tag.outputs.build_id }},${{ env.REGISTRY_URL }}/${{ env.PROJECT_ID }}/airqo-stage-analytics-celery-worker:latest

      - name: Build and push device summary job Docker Image
        uses: docker/build-push-action@v4.1.1
        with:
          push: true
          context: src/analytics/
          target: devices-summary-job
          tags: ${{ env.REGISTRY_URL }}/${{ env.PROJECT_ID }}/airqo-stage-analytics-devices-summary-job:${{ needs.image-tag.outputs.build_id }},${{ env.REGISTRY_URL }}/${{ env.PROJECT_ID }}/airqo-stage-analytics-devices-summary-job:latest

      - name: Build and push reports job Docker Image
        uses: docker/build-push-action@v4.1.1
        with:
          push: true
          context: src/analytics/jobs/reports
          target: staging
          tags: ${{ env.REGISTRY_URL }}/${{ env.PROJECT_ID }}/airqo-stage-analytics-report-job:${{ needs.image-tag.outputs.build_id }},${{ env.REGISTRY_URL }}/${{ env.PROJECT_ID }}/airqo-stage-analytics-report-job:latest

      - name: Update corresponding helm values file(with retry)
        uses: Wandalen/wretry.action@v1.0.36 # Retries action on fail
        with:
          action: fjogeleit/yaml-update-action@main # Action to retry
          with: |
            valueFile: "k8s/analytics/values-stage.yaml"
            propertyPath: "images.tag"
            value: ${{ needs.image-tag.outputs.build_id }}
            branch: ${{ env.DEPLOY_BRANCH }}
            token: ${{ secrets.YAML_UPDATER_TOKEN }}
            message: "Update analytics staging images tag to ${{ needs.image-tag.outputs.build_id }}"

      - name: Login to GCP
        uses: google-github-actions/auth@v1.1.1
        with:
          credentials_json: ${{ secrets.GCP_SA_CREDENTIALS }}

      - name: Setup Cloud SDK
        uses: google-github-actions/setup-gcloud@v1.1.1

      - name: Update the corresponding k8s configmap(s)
        run: |
          cd src/analytics/
          gcloud secrets versions access latest --secret="sta-env-analytics" > api.env
          gcloud secrets versions access latest --secret="sta-env-analytics-report-job" > reports.env
          gcloud secrets versions access latest --secret="sta-key-analytics-service-account" > google_application_credentials.json
          kubectl create configmap --dry-run=client -o yaml --from-env-file=api.env env-analytics-staging | kubectl replace -f - -n staging
          kubectl create configmap --dry-run=client -o yaml --from-env-file=reports.env env-analytics-report-staging | kubectl replace -f - -n staging
          kubectl create configmap --dry-run=client -o yaml --from-file=google_application_credentials.json stage-analytics-config-files | kubectl replace -f - -n staging

  ### device uptime ###
  device-uptime:
    name: build-push-deploy-device-uptime
    needs: [check, image-tag]
    if: needs.check.outputs.run_device_uptime == 'true'
    runs-on: ubuntu-latest
    steps:
      - name: Checkout
        uses: actions/checkout@v3.5.3

      ### run unit tests ###

      - name: Login to GCR
        uses: docker/login-action@v2.2.0
        with:
          registry: ${{ env.REGISTRY_URL }}
          username: _json_key
          password: ${{ secrets.GCR_CONFIG }}

      - name: Login to K8S
        uses: azure/k8s-set-context@v3.0
        with:
          method: kubeconfig
          kubeconfig: ${{ secrets.K8S_CONFIG_STAGE }}

      - name: Build and push device uptime v1 docker image
        uses: docker/build-push-action@v4.0.0
        with:
          push: true
          context: src/device-uptime/
          target: staging
          tags: ${{ env.REGISTRY_URL }}/${{ env.PROJECT_ID }}/airqo-stage-device-uptime-job:${{ needs.image-tag.outputs.build_id }},${{ env.REGISTRY_URL }}/${{ env.PROJECT_ID }}/airqo-stage-device-uptime-job:latest

      - name: Build and push device uptime v2 docker image
        uses: docker/build-push-action@v4.0.0
        with:
          push: true
          context: src/device-uptime/
          target: uptime
          tags: ${{ env.REGISTRY_URL }}/${{ env.PROJECT_ID }}/airqo-stage-device-uptime-job-v2:${{ needs.image-tag.outputs.build_id }},${{ env.REGISTRY_URL }}/${{ env.PROJECT_ID }}/airqo-stage-device-uptime-job-v2:latest

      - name: Update corresponding helm values file(with retry)
        uses: Wandalen/wretry.action@v1.0.36 # Retries action on fail
        with:
          action: fjogeleit/yaml-update-action@main # Action to retry
          with: |
            valueFile: "k8s/device-uptime/values-stage.yaml"
            propertyPath: "image.tag"
            value: ${{ needs.image-tag.outputs.build_id }}
            branch: ${{ env.DEPLOY_BRANCH }}
            token: ${{ secrets.YAML_UPDATER_TOKEN }}
            message: "Update device uptime staging image tag to ${{ needs.image-tag.outputs.build_id }}"

      - name: Login to GCP
        uses: google-github-actions/auth@v1.1.1
        with:
          credentials_json: ${{ secrets.GCP_SA_CREDENTIALS }}

      - name: Setup Cloud SDK
        uses: google-github-actions/setup-gcloud@v1.1.1

      - name: Update the corresponding k8s configmap(s)
        run: |
          cd src/device-uptime/
          gcloud secrets versions access latest --secret="sta-env-device-uptime" > .env
          kubectl create configmap --dry-run=client -o yaml --from-env-file=.env env-device-uptime-staging | kubectl replace -f - -n staging
          gcloud secrets versions access latest --secret="sta-key-device-uptime-v2-service-account" > google_application_credentials.json
          kubectl create configmap --dry-run=client -o yaml --from-file=google_application_credentials.json device-uptime-v2-files | kubectl replace -f - -n staging

  ### device status ###
  device-status:
    name: build-push-deploy-device-status
    needs: [check, image-tag]
    if: needs.check.outputs.run_device_status == 'true'
    runs-on: ubuntu-latest
    steps:
      - name: Checkout
        uses: actions/checkout@v3.5.3

      ### run unit tests ###

      - name: Login to GCR
        uses: docker/login-action@v2.2.0
        with:
          registry: ${{ env.REGISTRY_URL }}
          username: _json_key
          password: ${{ secrets.GCR_CONFIG }}

      - name: Login to K8S
        uses: azure/k8s-set-context@v3.0
        with:
          method: kubeconfig
          kubeconfig: ${{ secrets.K8S_CONFIG_STAGE }}

      - name: Build and Push Docker Image
        run: |
          cd src/device-status/
          docker build --tag ${{ env.REGISTRY_URL }}/${{ env.PROJECT_ID }}/airqo-stage-device-status-job:${{ needs.image-tag.outputs.build_id }} -f Dockerfile.stage .
          docker push ${{ env.REGISTRY_URL }}/${{ env.PROJECT_ID }}/airqo-stage-device-status-job:${{ needs.image-tag.outputs.build_id }}
          docker tag ${{ env.REGISTRY_URL }}/${{ env.PROJECT_ID }}/airqo-stage-device-status-job:${{ needs.image-tag.outputs.build_id }} ${{ env.REGISTRY_URL }}/${{ env.PROJECT_ID }}/airqo-stage-device-status-job:latest
          docker push ${{ env.REGISTRY_URL }}/${{ env.PROJECT_ID }}/airqo-stage-device-status-job:latest

      - name: Update corresponding helm values file(with retry)
        uses: Wandalen/wretry.action@v1.0.36 # Retries action on fail
        with:
          action: fjogeleit/yaml-update-action@main # Action to retry
          with: |
            valueFile: "k8s/device-status/values-stage.yaml"
            propertyPath: "image.tag"
            value: ${{ needs.image-tag.outputs.build_id }}
            branch: ${{ env.DEPLOY_BRANCH }}
            token: ${{ secrets.YAML_UPDATER_TOKEN }}
            message: "Update device uptime staging image tag to ${{ needs.image-tag.outputs.build_id }}"

      - name: Login to GCP
        uses: google-github-actions/auth@v1.1.1
        with:
          credentials_json: ${{ secrets.GCP_SA_CREDENTIALS }}

      - name: Setup Cloud SDK
        uses: google-github-actions/setup-gcloud@v1.1.1

      - name: Update the corresponding k8s configmap(s)
        run: |
          cd src/device-status/
          gcloud secrets versions access latest --secret="sta-env-device-status" > .env
          kubectl create configmap --dry-run=client -o yaml --from-env-file=.env env-device-status-staging | kubectl replace -f - -n staging

  ### locate ###
  locate:
    name: build-push-deploy-locate
    needs: [check, image-tag]
    if: needs.check.outputs.run_locate == 'true'
    runs-on: ubuntu-latest
    steps:
      - name: Checkout
        uses: actions/checkout@v3.5.3

      ### run unit tests ###

      - name: Login to GCR
        uses: docker/login-action@v2.2.0
        with:
          registry: ${{ env.REGISTRY_URL }}
          username: _json_key
          password: ${{ secrets.GCR_CONFIG }}

      - name: Login to K8S
        uses: azure/k8s-set-context@v3.0
        with:
          method: kubeconfig
          kubeconfig: ${{ secrets.K8S_CONFIG_STAGE }}

      - name: Build and Push Docker Image
        run: |
          cd src/locate/
          docker build --target=staging --tag ${{ env.REGISTRY_URL }}/${{ env.PROJECT_ID }}/airqo-stage-locate-api:${{ needs.image-tag.outputs.build_id }} .
          docker tag ${{ env.REGISTRY_URL }}/${{ env.PROJECT_ID }}/airqo-stage-locate-api:${{ needs.image-tag.outputs.build_id }} ${{ env.REGISTRY_URL }}/${{ env.PROJECT_ID }}/airqo-stage-locate-api:latest
          docker push ${{ env.REGISTRY_URL }}/${{ env.PROJECT_ID }}/airqo-stage-locate-api:${{ needs.image-tag.outputs.build_id }}
          docker push ${{ env.REGISTRY_URL }}/${{ env.PROJECT_ID }}/airqo-stage-locate-api:latest

      - name: Update corresponding helm values file(with retry)
        uses: Wandalen/wretry.action@v1.0.36 # Retries action on fail
        with:
          action: fjogeleit/yaml-update-action@main # Action to retry
          with: |
            valueFile: "k8s/locate/values-stage.yaml"
            propertyPath: "image.tag"
            value: ${{ needs.image-tag.outputs.build_id }}
            branch: ${{ env.DEPLOY_BRANCH }}
            token: ${{ secrets.YAML_UPDATER_TOKEN }}
            message: "Update locate staging image tag to ${{ needs.image-tag.outputs.build_id }}"

      - name: Login to GCP
        uses: google-github-actions/auth@v1.1.1
        with:
          credentials_json: ${{ secrets.GCP_SA_CREDENTIALS }}

      - name: Setup Cloud SDK
        uses: google-github-actions/setup-gcloud@v1.1.1

      - name: Update the corresponding k8s configmap(s)
        run: |
          cd src/locate/
          gcloud secrets versions access latest --secret="sta-env-locate" > .env
          kubectl create configmap --dry-run=client -o yaml --from-env-file=.env env-locate-staging | kubectl replace -f - -n staging

  ### gp model ###
  gp-model:
    name: build-push-deploy-gp-model
    needs: [check, image-tag]
    if: needs.check.outputs.run_gp_model == 'true'
    runs-on: ubuntu-latest
    steps:
      - name: Checkout
        uses: actions/checkout@v3.5.3

      - name: Login to GCR
        uses: docker/login-action@v2.2.0
        with:
          registry: ${{ env.REGISTRY_URL }}
          username: _json_key
          password: ${{ secrets.GCR_CONFIG }}

      - name: Login to K8S
        uses: azure/k8s-set-context@v3.0
        with:
          method: kubeconfig
          kubeconfig: ${{ secrets.K8S_CONFIG_STAGE }}

      - name: Build and push cron job
        uses: docker/build-push-action@v4.0.0
        with:
          push: true
          context: src/gp-model
          target: staging
          tags: ${{ env.REGISTRY_URL }}/${{ env.PROJECT_ID }}/airqo-stage-gp-model-job:${{ needs.image-tag.outputs.build_id }},${{ env.REGISTRY_URL }}/${{ env.PROJECT_ID }}/airqo-stage-gp-model-job:latest

      - name: Build and push broker consumer
        uses: docker/build-push-action@v4.0.0
        with:
          push: true
          context: src/gp-model
          target: message-broker-consumers
          tags: ${{ env.REGISTRY_URL }}/${{ env.PROJECT_ID }}/airqo-stage-gp-model-broker-consumer:${{ needs.image-tag.outputs.build_id }},${{ env.REGISTRY_URL }}/${{ env.PROJECT_ID }}/airqo-stage-gp-model-broker-consumer:latest

      - name: Update corresponding helm values file(with retry)
        uses: Wandalen/wretry.action@v1.0.36 # Retries action on fail
        with:
          action: fjogeleit/yaml-update-action@main # Action to retry
          with: |
            valueFile: "k8s/gp-model/values-stage.yaml"
            propertyPath: "images.tag"
            value: ${{ needs.image-tag.outputs.build_id }}
            branch: ${{ env.DEPLOY_BRANCH }}
            token: ${{ secrets.YAML_UPDATER_TOKEN }}
            message: "Update gp-model staging image tag to ${{ needs.image-tag.outputs.build_id }}"

      - name: Login to GCP
        uses: google-github-actions/auth@v1.1.1
        with:
          credentials_json: ${{ secrets.GCP_SA_CREDENTIALS }}

      - name: Setup Cloud SDK
        uses: google-github-actions/setup-gcloud@v1.1.1

      - name: Update the corresponding k8s configmap(s)
        run: |
          cd src/gp-model/
          gcloud secrets versions access latest --secret="sta-env-gp-model" > .env
          kubectl create configmap --dry-run=client -o yaml --from-env-file=.env env-gp-model-staging | kubectl replace -f - -n staging
          gcloud secrets versions access latest --secret="sta-key-gp-model-service-account" > google_application_credentials.json
          kubectl create configmap --dry-run=client -o yaml --from-file=google_application_credentials.json gp-model-job-config-files | kubectl replace -f - -n staging

  ### exceddences ###
  exceedance:
    name: build-push-deploy-exceedances
    needs: [check, image-tag]
    if: needs.check.outputs.run_exceedances == 'true'
    runs-on: ubuntu-latest
    steps:
      - name: Checkout
        uses: actions/checkout@v3.5.3

      ### run unit tests ###

      - name: Login to GCR
        uses: docker/login-action@v2.2.0
        with:
          registry: ${{ env.REGISTRY_URL }}
          username: _json_key
          password: ${{ secrets.GCR_CONFIG }}

      - name: Login to K8S
        uses: azure/k8s-set-context@v3.0
        with:
          method: kubeconfig
          kubeconfig: ${{ secrets.K8S_CONFIG_STAGE }}

      - name: Build and push AirQo Docker image
        uses: docker/build-push-action@v4.1.1
        with:
          push: true
          context: src/exceedances
          target: airqo-staging
          tags: ${{ env.REGISTRY_URL }}/${{ env.PROJECT_ID }}/stage-airqo-exceedance-job:${{ needs.image-tag.outputs.build_id }},${{ env.REGISTRY_URL }}/${{ env.PROJECT_ID }}/stage-airqo-exceedance-job:latest

      - name: Update corresponding helm values file(with retry)
        uses: Wandalen/wretry.action@v1.0.36 # Retries action on fail
        with:
          action: fjogeleit/yaml-update-action@main # Action to retry
          with: |
            valueFile: "k8s/exceedance/values-stage-airqo.yaml"
            propertyPath: "image.tag"
            value: ${{ needs.image-tag.outputs.build_id }}
            branch: ${{ env.DEPLOY_BRANCH }}
            token: ${{ secrets.YAML_UPDATER_TOKEN }}
            message: "Update AirQo exceedance staging image tag to ${{ needs.image-tag.outputs.build_id }}"

      - name: Build and push KCCA Docker image
        uses: docker/build-push-action@v4.1.1
        with:
          push: true
          context: src/exceedances
          target: kcca-staging
          tags: ${{ env.REGISTRY_URL }}/${{ env.PROJECT_ID }}/stage-kcca-exceedance-job:${{ needs.image-tag.outputs.build_id }},${{ env.REGISTRY_URL }}/${{ env.PROJECT_ID }}/stage-kcca-exceedance-job:latest

      - name: Update corresponding helm values file(with retry)
        uses: Wandalen/wretry.action@v1.0.36 # Retries action on fail
        with:
          action: fjogeleit/yaml-update-action@main # Action to retry
          with: |
            valueFile: "k8s/exceedance/values-stage-kcca.yaml"
            propertyPath: "image.tag"
            value: ${{ needs.image-tag.outputs.build_id }}
            branch: ${{ env.DEPLOY_BRANCH }}
            token: ${{ secrets.YAML_UPDATER_TOKEN }}
            message: "Update KCCA exceedance staging image tag to ${{ needs.image-tag.outputs.build_id }}"

      - name: Login to GCP
        uses: google-github-actions/auth@v1.1.1
        with:
          credentials_json: ${{ secrets.GCP_SA_CREDENTIALS }}

      - name: Setup Cloud SDK
        uses: google-github-actions/setup-gcloud@v1.1.1

      - name: Update the corresponding k8s configmap(s)
        run: |
          cd src/exceedances/
          gcloud secrets versions access latest --secret="sta-env-exceedances" > .env
          kubectl create configmap --dry-run=client -o yaml --from-env-file=.env env-exceedance-staging | kubectl replace -f - -n staging

  ### meta-data ###
  meta-data:
    name: build-push-deploy-meta-data
    needs: [check, image-tag]
    if: needs.check.outputs.run_meta_data == 'true'
    runs-on: ubuntu-latest
    steps:
      - name: Checkout
        uses: actions/checkout@v3.5.3

      - name: Set up QEMU
        uses: docker/setup-qemu-action@v2.2.0

      - name: Set up Docker Buildx
        uses: docker/setup-buildx-action@v2.7.0

      - name: Login to GCR
        uses: docker/login-action@v2.2.0
        with:
          registry: ${{ env.REGISTRY_URL }}
          username: _json_key
          password: ${{ secrets.GCR_CONFIG }}

      - name: Login to K8S
        uses: azure/k8s-set-context@v3.0
        with:
          method: kubeconfig
          kubeconfig: ${{ secrets.K8S_CONFIG_STAGE }}

      - name: Build and push  API
        uses: docker/build-push-action@v4.1.1
        with:
          push: true
          context: src/meta-data
          target: api
          tags: ${{ env.REGISTRY_URL }}/${{ env.PROJECT_ID }}/airqo-stage-meta-data-api:${{ needs.image-tag.outputs.build_id }},${{ env.REGISTRY_URL }}/${{ env.PROJECT_ID }}/airqo-stage-meta-data-api:latest

      - name: Build and push sites consumer
        uses: docker/build-push-action@v4.1.1
        with:
          push: true
          context: src/meta-data
          target: sites-consumer
          tags: ${{ env.REGISTRY_URL }}/${{ env.PROJECT_ID }}/airqo-stage-meta-data-sites-consumer:${{ needs.image-tag.outputs.build_id }},${{ env.REGISTRY_URL }}/${{ env.PROJECT_ID }}/airqo-stage-meta-data-sites-consumer:latest

      - name: Update corresponding helm values file(with retry)
        uses: Wandalen/wretry.action@v1.0.36 # Retries action on fail
        with:
          action: fjogeleit/yaml-update-action@main # Action to retry
          with: |
            valueFile: "k8s/meta-data/values-stage.yaml"
            propertyPath: "images.tag"
            value: ${{ needs.image-tag.outputs.build_id }}
            branch: ${{ env.DEPLOY_BRANCH }}
            token: ${{ secrets.YAML_UPDATER_TOKEN }}
            message: "Update meta-data staging image tag to ${{ needs.image-tag.outputs.build_id }}"

      - name: Login to GCP
        uses: google-github-actions/auth@v1.1.1
        with:
          credentials_json: ${{ secrets.GCP_SA_CREDENTIALS }}

      - name: Setup Cloud SDK
        uses: google-github-actions/setup-gcloud@v1.1.1

      - name: Update the corresponding k8s configmap(s)
        run: |
          cd src/meta-data/
          gcloud secrets versions access latest --secret="sta-env-metadata" > .env
          kubectl create configmap --dry-run=client -o yaml --from-env-file=.env stage-meta-data-api-config | kubectl replace -f - -n staging
          gcloud secrets versions access latest --secret="sta-key-metadata-service-account" > google_application_credentials.json
          kubectl create configmap --dry-run=client -o yaml --from-file=google_application_credentials.json stage-meta-data-api-config-files | kubectl replace -f - -n staging

  ### view  ###
  view:
    name: build-push-deploy-view
    needs: [check, image-tag]
    if: needs.check.outputs.run_view == 'true'
    runs-on: ubuntu-latest
    steps:
      - name: Checkout
        uses: actions/checkout@v3.5.3

      - name: Set up QEMU
        uses: docker/setup-qemu-action@v2.2.0

      - name: Set up Docker Buildx
        uses: docker/setup-buildx-action@v2.7.0

      - name: Login to GCR
        uses: docker/login-action@v2.2.0
        with:
          registry: ${{ env.REGISTRY_URL }}
          username: _json_key
          password: ${{ secrets.GCR_CONFIG }}

      - name: Login to K8S
        uses: azure/k8s-set-context@v3.0
        with:
          method: kubeconfig
          kubeconfig: ${{ secrets.K8S_CONFIG_STAGE }}

      - name: Build and push API
        uses: docker/build-push-action@v4.1.1
        with:
          push: true
          tags: ${{ env.REGISTRY_URL }}/${{ env.PROJECT_ID }}/airqo-stage-view-api:${{ needs.image-tag.outputs.build_id }},${{ env.REGISTRY_URL }}/${{ env.PROJECT_ID }}/airqo-stage-view-api:latest
          target: api
          context: src/view

      - name: Build and push Message Broker
        uses: docker/build-push-action@v4.1.1
        with:
          push: true
          tags: ${{ env.REGISTRY_URL }}/${{ env.PROJECT_ID }}/airqo-stage-view-message-broker:${{ needs.image-tag.outputs.build_id }},${{ env.REGISTRY_URL }}/${{ env.PROJECT_ID }}/airqo-stage-view-message-broker:latest
          target: message-broker
          context: src/view

      - name: Update corresponding helm values file(with retry)
        uses: Wandalen/wretry.action@v1.0.36 # Retries action on fail
        with:
          action: fjogeleit/yaml-update-action@main # Action to retry
          with: |
            valueFile: "k8s/view/values-stage.yaml"
            propertyPath: "images.tag"
            value: ${{ needs.image-tag.outputs.build_id }}
            branch: ${{ env.DEPLOY_BRANCH }}
            token: ${{ secrets.YAML_UPDATER_TOKEN }}
            message: "Update view staging image tag to ${{ needs.image-tag.outputs.build_id }}"

      - name: Login to GCP
        uses: google-github-actions/auth@v1.1.1
        with:
          credentials_json: ${{ secrets.GCP_SA_CREDENTIALS }}

      - name: Setup Cloud SDK
        uses: google-github-actions/setup-gcloud@v1.1.1

      - name: Update the corresponding k8s configmap(s)
        run: |
          cd src/view/
          gcloud secrets versions access latest --secret="sta-env-view-api" > api.env
          kubectl create configmap --dry-run=client -o yaml --from-env-file=api.env stage-view-api-config | kubectl replace -f - -n staging
          gcloud secrets versions access latest --secret="sta-env-view-message-broker" > message_broker.env
          kubectl create configmap --dry-run=client -o yaml --from-env-file=message_broker.env stage-view-message-broker-config | kubectl replace -f - -n staging
          gcloud secrets versions access latest --secret="sta-key-view-api-google-credentials" > google_application_credentials.json
          kubectl create configmap --dry-run=client -o yaml --from-file=google_application_credentials.json view-api-config-files | kubectl replace -f - -n staging

  #### Calibrate ######
  calibrate:
    name: build-push-deploy-calibrate
    needs: [check, image-tag]
    if: needs.check.outputs.run_calibrate == 'true'
    runs-on: ubuntu-latest
    steps:
      - name: Checkout
        uses: actions/checkout@v3.5.3

      - name: Set up QEMU
        uses: docker/setup-qemu-action@v2.2.0

      - name: Set up Docker Buildx
        uses: docker/setup-buildx-action@v2.7.0

      - name: Login to GCR
        uses: docker/login-action@v2.2.0
        with:
          registry: ${{ env.REGISTRY_URL }}
          username: _json_key
          password: ${{ secrets.GCR_CONFIG }}

      - name: Build and push calibrate API
        uses: docker/build-push-action@v4.1.1
        with:
          push: true
          context: src/calibrate
          target: staging
          tags: ${{ env.REGISTRY_URL }}/${{ env.PROJECT_ID }}/airqo-stage-calibrate-api:${{ needs.image-tag.outputs.build_id }},${{ env.REGISTRY_URL }}/${{ env.PROJECT_ID }}/airqo-stage-calibrate-api:latest

      - name: Build and push calibrate pickle file
        uses: docker/build-push-action@v4.1.1
        with:
          push: true
          context: src/calibrate
          target: pickle-file
          tags: ${{ env.REGISTRY_URL }}/${{ env.PROJECT_ID }}/airqo-stage-calibrate-pickle-file:${{ needs.image-tag.outputs.build_id }},${{ env.REGISTRY_URL }}/${{ env.PROJECT_ID }}/airqo-stage-calibrate-pickle-file:latest

      - name: Update corresponding helm values file(with retry)
        uses: Wandalen/wretry.action@v1.0.36 # Retries action on fail
        with:
          action: fjogeleit/yaml-update-action@main # Action to retry
          with: |
            valueFile: "k8s/calibrate/values-stage.yaml"
            branch: ${{ env.DEPLOY_BRANCH }}
            token: ${{ secrets.YAML_UPDATER_TOKEN }}
            message: "Update calibrate staging tags to ${{ needs.image-tag.outputs.build_id }}"
            changes: |
              {
                "image.tag": "${{ needs.image-tag.outputs.build_id }}",
                "initContainer.image.tag": "${{ needs.image-tag.outputs.build_id }}"
              }

      - name: Login to Main k8s cluster
        uses: azure/k8s-set-context@v3.0
        with:
          method: kubeconfig
          kubeconfig: ${{ secrets.K8S_CONFIG_STAGE }}

      - name: Login to GCP
        uses: google-github-actions/auth@v1.1.1
        with:
          credentials_json: ${{ secrets.GCP_SA_CREDENTIALS }}

      - name: Setup Cloud SDK
        uses: google-github-actions/setup-gcloud@v1.1.1

      - name: Update the corresponding k8s configmap(s)
        run: |
          cd src/calibrate/
          gcloud secrets versions access latest --secret="sta-env-calibrate-api" > .env
          kubectl create configmap --dry-run=client -o yaml --from-env-file=.env stage-calibrate-api-config | kubectl replace -f - -n staging
          gcloud secrets versions access latest --secret="sta-key-calibrate-service-account" > google_application_credentials.json
          kubectl create configmap --dry-run=client -o yaml --from-file=google_application_credentials.json stage-calibrate-api-config-files | kubectl replace -f - -n staging

  ### events check ###
  events-check:
    name: build-push-events-check
    needs: [check, image-tag]
    if: needs.check.outputs.run_events_check == 'true'
    runs-on: ubuntu-latest
    steps:
      - name: Checkout
        uses: actions/checkout@v3.5.3

      ### run unit tests ###

      - name: Login to GCR
        uses: docker/login-action@v2.2.0
        with:
          registry: ${{ env.REGISTRY_URL }}
          username: _json_key
          password: ${{ secrets.GCR_CONFIG }}

      - name: Login to K8S
        uses: azure/k8s-set-context@v3.0
        with:
          method: kubeconfig
          kubeconfig: ${{ secrets.K8S_CONFIG_STAGE }}

      - name: Build and Push Docker Image
        run: |
          cd src/data-mgt/python/events-monitor/
          docker build --tag ${{ env.REGISTRY_URL }}/${{ env.PROJECT_ID }}/airqo-stage-events-notifs-job:latest .
          docker push ${{ env.REGISTRY_URL }}/${{ env.PROJECT_ID }}/airqo-stage-events-notifs-job:latest

      - name: Login to GCP
        uses: google-github-actions/auth@v1.1.1
        with:
          credentials_json: ${{ secrets.GCP_SA_CREDENTIALS }}

      - name: Setup Cloud SDK
        uses: google-github-actions/setup-gcloud@v1.1.1

      - name: Update the corresponding k8s configmap(s)
        run: |
          cd src/data-mgt/python/events-monitor/
          gcloud secrets versions access latest --secret="sta-env-device-registry-events-monitor" > .env
          kubectl create configmap --dry-run=client -o yaml --from-env-file=.env stage-events-notifs-cronjob-config | kubectl replace -f - -n staging

      - name: Deploy to K8S
        run: |
          kubectl apply -f k8s/events-monitor/stage-events-notifs-cronjob.yaml

  #### notification ######
  notification:
    name: build-push-deploy-notification
    needs: [check, image-tag]
    if: needs.check.outputs.run_notifications == 'true'
    runs-on: ubuntu-latest
    steps:
      - name: Checkout
        uses: actions/checkout@v3.5.3

      ### run unit tests ###

      - name: Login to GCR
        uses: docker/login-action@v2.2.0
        with:
          registry: ${{ env.REGISTRY_URL }}
          username: _json_key
          password: ${{ secrets.GCR_CONFIG }}

      - name: Login to K8S
        uses: azure/k8s-set-context@v3.0
        with:
          method: kubeconfig
          kubeconfig: ${{ secrets.K8S_CONFIG_STAGE }}

      - name: Build and Push Docker Image
        run: |
          cd src/notifications/
          docker build --target=staging --tag ${{ env.REGISTRY_URL }}/${{ env.PROJECT_ID }}/airqo-stage-notification-api:${{ needs.image-tag.outputs.build_id }} .
          docker tag ${{ env.REGISTRY_URL }}/${{ env.PROJECT_ID }}/airqo-stage-notification-api:${{ needs.image-tag.outputs.build_id }} ${{ env.REGISTRY_URL }}/${{ env.PROJECT_ID }}/airqo-stage-notification-api:latest
          docker push ${{ env.REGISTRY_URL }}/${{ env.PROJECT_ID }}/airqo-stage-notification-api:${{ needs.image-tag.outputs.build_id }}
          docker push ${{ env.REGISTRY_URL }}/${{ env.PROJECT_ID }}/airqo-stage-notification-api:latest

      - name: Login to GCP
        uses: google-github-actions/auth@v1.1.1
        with:
          credentials_json: ${{ secrets.GCP_SA_CREDENTIALS }}

      - name: Setup Cloud SDK
        uses: google-github-actions/setup-gcloud@v1.1.1

      - name: Update the corresponding k8s configmap(s)
        run: |
          cd src/notifications/
          gcloud secrets versions access latest --secret="sta-env-notifications" > .env
          kubectl create configmap --dry-run=client -o yaml --from-env-file=.env stage-notification-api-config | kubectl replace -f - -n staging
          gcloud secrets versions access latest --secret="sta-key-notifications-service-account" > google_application_credentials.json
          kubectl create configmap --dry-run=client -o yaml --from-file=google_application_credentials.json stage-notification-api-config-files | kubectl replace -f - -n staging

      - name: Deploy to K8S
        run: |
          kubectl apply -f k8s/notification-service/stage-notification-api.yaml
          kubectl set image deployment/airqo-stage-notification-api sta-notification-api=${{ env.REGISTRY_URL }}/${{ env.PROJECT_ID }}/airqo-stage-notification-api:${{ needs.image-tag.outputs.build_id }} -n staging
          kubectl annotate deployment/airqo-stage-notification-api kubernetes.io/change-cause="Image updated to ${{ env.REGISTRY_URL }}/${{ env.PROJECT_ID }}/airqo-stage-notification-api:${{ needs.image-tag.outputs.build_id }} on ${{ needs.image-tag.outputs.datetime }}" -n staging

  ### network uptime ###
  network-uptime:
    name: build-push-network-uptime
    needs: [check, image-tag]
    if: needs.check.outputs.run_network_uptime == 'true'
    runs-on: ubuntu-latest
    steps:
      - name: Checkout
        uses: actions/checkout@v3.5.3

      - name: Login to GCR
        uses: docker/login-action@v2.2.0
        with:
          registry: ${{ env.REGISTRY_URL }}
          username: _json_key
          password: ${{ secrets.GCR_CONFIG }}

      - name: Login to K8S
        uses: azure/k8s-set-context@v3.0
        with:
          method: kubeconfig
          kubeconfig: ${{ secrets.K8S_CONFIG_STAGE }}

      - name: Build and Push Docker Image
        run: |
          cd src/network-uptime/
          docker build --tag ${{ env.REGISTRY_URL }}/${{ env.PROJECT_ID }}/airqo-stage-network-uptime-api:${{ needs.image-tag.outputs.build_id }} .
          docker tag ${{ env.REGISTRY_URL }}/${{ env.PROJECT_ID }}/airqo-stage-network-uptime-api:${{ needs.image-tag.outputs.build_id }} ${{ env.REGISTRY_URL }}/${{ env.PROJECT_ID }}/airqo-stage-network-uptime-api:latest
          docker push ${{ env.REGISTRY_URL }}/${{ env.PROJECT_ID }}/airqo-stage-network-uptime-api:${{ needs.image-tag.outputs.build_id }}
          docker push ${{ env.REGISTRY_URL }}/${{ env.PROJECT_ID }}/airqo-stage-network-uptime-api:latest

      - name: Update corresponding helm values file(with retry)
        uses: Wandalen/wretry.action@v1.0.36 # Retries action on fail
        with:
          action: fjogeleit/yaml-update-action@main # Action to retry
          with: |
            valueFile: "k8s/network-uptime/values-stage.yaml"
            propertyPath: "image.tag"
            value: ${{ needs.image-tag.outputs.build_id }}
            branch: ${{ env.DEPLOY_BRANCH }}
            token: ${{ secrets.YAML_UPDATER_TOKEN }}
            message: "Update network-uptime staging image tag to ${{ needs.image-tag.outputs.build_id }}"

      - name: Login to GCP
        uses: google-github-actions/auth@v1.1.1
        with:
          credentials_json: ${{ secrets.GCP_SA_CREDENTIALS }}

      - name: Setup Cloud SDK
        uses: google-github-actions/setup-gcloud@v1.1.1

      - name: Update the corresponding k8s configmap(s)
        run: |
          cd src/network-uptime/
          gcloud secrets versions access latest --secret="sta-env-network-uptime" > .env
          kubectl create configmap --dry-run=client -o yaml --from-env-file=.env env-network-uptime-staging | kubectl replace -f - -n staging

  #### Channel data ######
  channel-data:
    name: build-push-deploy-channel-data-job
    needs: [check, image-tag]
    if: needs.check.outputs.run_channel_data == 'true'
    runs-on: ubuntu-latest
    steps:
      - name: Checkout
        uses: actions/checkout@v3.5.3

      - name: Login to GCR
        uses: docker/login-action@v2.2.0
        with:
          registry: ${{ env.REGISTRY_URL }}
          username: _json_key
          password: ${{ secrets.GCR_CONFIG }}

      - name: Login to K8S
        uses: azure/k8s-set-context@v3.0
        with:
          method: kubeconfig
          kubeconfig: ${{ secrets.K8S_CONFIG_STAGE }}

      - name: Build and Push Docker Image
        run: |
          cd src/channel-data/
          docker build --target=staging --tag ${{ env.REGISTRY_URL }}/${{ env.PROJECT_ID }}/airqo-stage-update-channel-data-job:${{ needs.image-tag.outputs.build_id }} .
          docker tag ${{ env.REGISTRY_URL }}/${{ env.PROJECT_ID }}/airqo-stage-update-channel-data-job:${{ needs.image-tag.outputs.build_id }} ${{ env.REGISTRY_URL }}/${{ env.PROJECT_ID }}/airqo-stage-update-channel-data-job:latest
          docker push ${{ env.REGISTRY_URL }}/${{ env.PROJECT_ID }}/airqo-stage-update-channel-data-job:${{ needs.image-tag.outputs.build_id }}
          docker push ${{ env.REGISTRY_URL }}/${{ env.PROJECT_ID }}/airqo-stage-update-channel-data-job:latest

      - name: Update corresponding helm values file(with retry)
        uses: Wandalen/wretry.action@v1.0.36 # Retries action on fail
        with:
          action: fjogeleit/yaml-update-action@main # Action to retry
          with: |
            valueFile: "k8s/channel-data/values-stage.yaml"
            propertyPath: "image.tag"
            value: ${{ needs.image-tag.outputs.build_id }}
            branch: ${{ env.DEPLOY_BRANCH }}
            token: ${{ secrets.YAML_UPDATER_TOKEN }}
            message: "Update channel-data staging image tag to ${{ needs.image-tag.outputs.build_id }}"

      - name: Login to GCP
        uses: google-github-actions/auth@v1.1.1
        with:
          credentials_json: ${{ secrets.GCP_SA_CREDENTIALS }}

      - name: Setup Cloud SDK
        uses: google-github-actions/setup-gcloud@v1.1.1

      - name: Update the corresponding k8s configmap(s)
        run: |
          cd src/channel-data/
          gcloud secrets versions access latest --secret="sta-env-channel-data" > .env
          kubectl create configmap --dry-run=client -o yaml --from-env-file=.env env-update-channel-data-staging | kubectl replace -f - -n staging
          gcloud secrets versions access latest --secret="sta-key-channel-data-service-account" > google_application_credentials.json
          kubectl create configmap --dry-run=client -o yaml --from-file=google_application_credentials.json env-update-channel-data-staging-files | kubectl replace -f - -n staging

  ### apply nginx ###
  nginx:
    name: apply-nginx
    needs: [check]
    if: needs.check.outputs.run_nginx == 'true'
    runs-on: ubuntu-latest
    steps:
      - name: Checkout
        uses: actions/checkout@v3.5.3

      - name: Login to K8S
        uses: azure/k8s-set-context@v3.0
        with:
          method: kubeconfig
          kubeconfig: ${{ secrets.K8S_CONFIG_STAGE }}

      - name: Apply nginx changes
        run: kubectl apply -f k8s/nginx/staging/<|MERGE_RESOLUTION|>--- conflicted
+++ resolved
@@ -694,14 +694,8 @@
           kubectl create configmap --dry-run=client -o yaml --from-env-file=predict_places_air_quality.env env-predict-places-air-quality-staging | kubectl replace -f - -n staging
           echo "=============== Updating the respective credentials files ==============="
           kubectl create configmap --dry-run=client -o yaml --from-file=google_application_credentials.json env-predict-staging-files | kubectl replace -f - -n staging
-<<<<<<< HEAD
-          kubectl create configmap --dry-run=client -o yaml --from-file=google_application_credentials.json predict-job-config-files | kubectl replace -f - -n staging
-          kubectl create configmap --dry-run=client -o yaml --from-file=google_application_credentials.json train-job-config-files | kubectl replace -f - -n staging
-          kubectl create configmap --dry-run=client -o yaml --from-file=google_application_credentials.json predict-places-air-quality-config-files | kubectl replace -f - -n staging
           
-=======
-
->>>>>>> 8b1417e9
+
   ### kafka cluster operator ###
   kafka-cluster-operator:
     name: build-push-deploy-kafka-cluster-operator
