--- conflicted
+++ resolved
@@ -665,8 +665,7 @@
           kubectl apply -f k8s/data-warehouse/stage-data-warehouse-api.yaml
           kubectl set image deployment/airqo-stage-datawarehouse-api datawarehouse=${{ secrets.REGISTRY_URL }}/${{ secrets.PROJECT_ID }}/airqo-stage-datawarehouse-api:${{ needs.image-tag.outputs.build_id }} -n staging
           kubectl annotate deployment/airqo-stage-datawarehouse-api kubernetes.io/change-cause="Image updated to ${{ secrets.REGISTRY_URL }}/${{ secrets.PROJECT_ID }}/airqo-stage-datawarehouse-api:${{ needs.image-tag.outputs.build_id }} on ${{ needs.image-tag.outputs.datetime }}" -n staging
-<<<<<<< HEAD
-          kubectl annotate deployment/airqo-stage-datawarehouse-msg-broker kubernetes.io/change-cause="Image updated to ${{ secrets.REGISTRY_URL }}/${{ secrets.PROJECT_ID }}/airqo-stage-datawarehouse-msg-broker:${{ needs.image-tag.outputs.build_id }} on ${{ needs.image-tag.outputs.datetime }}" -n staging
+  
   ### view  ###
   view:
     name: build-push-deploy-view
@@ -722,8 +721,6 @@
         run: |
           kubectl apply -f k8s/view-api/stage-view-message-broker.yaml -n staging
           kubectl rollout restart deployment airqo-stage-view-message-broker  -n staging
-=======
->>>>>>> 0a1458af
 
   #### Calibrate ######
   calibrate:
