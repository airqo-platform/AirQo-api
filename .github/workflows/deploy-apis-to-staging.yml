--- conflicted
+++ resolved
@@ -445,11 +445,7 @@
 
     ### exceedances ###
   
-<<<<<<< HEAD
-  ### exceedances ###
-=======
   ### exceddences ###
->>>>>>> aa4c86ca
   exceedance:
     name: build-push-deploy-exceedances
     needs: check
