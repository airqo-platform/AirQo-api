app:
  name: airqo-stage-auth-api
  label: sta-auth-api
  namespace: staging
  configmap: stage-auth-api-config
replicaCount: 2
image:
  repository: eu.gcr.io/airqo-250220/airqo-stage-auth-api
<<<<<<< HEAD
  tag: stage-110b081b-1757895523
=======
  tag: stage-c3859b7f-1757933569
>>>>>>> ffc5578a
nameOverride: ''
fullnameOverride: ''
podAnnotations: {}
resources:
  limits:
    cpu: 300m
    memory: 500Mi
  requests:
    cpu: 10m
    memory: 180Mi
nodeSelector:
  role: moderate-usage
affinity:
  nodeAffinity:
    preferredDuringSchedulingIgnoredDuringExecution:
      - preference:
          matchExpressions:
            - key: role
              operator: In
              values:
                - moderate-usage
        weight: 1
priorityClassName: high-priority
volumeMounts:
  - name: config-volume
    mountPath: /etc/config
volumes:
  - name: config-volume
    configMap:
      name: stage-auth-api-config-files
ingress:
  enabled: false
service:
  type: NodePort
  port: 3000
  protocol: TCP
  targetPort: 3000
  nodePort: 31000
autoscaling:
  minReplicas: 1
  maxReplicas: 2
  targetMemoryUtilizationPercentage: 80<|MERGE_RESOLUTION|>--- conflicted
+++ resolved
@@ -6,11 +6,7 @@
 replicaCount: 2
 image:
   repository: eu.gcr.io/airqo-250220/airqo-stage-auth-api
-<<<<<<< HEAD
-  tag: stage-110b081b-1757895523
-=======
   tag: stage-c3859b7f-1757933569
->>>>>>> ffc5578a
 nameOverride: ''
 fullnameOverride: ''
 podAnnotations: {}
