app:
  name: airqo-stage-auth-api
  label: sta-auth-api
  namespace: staging
  configmap: stage-auth-api-config
replicaCount: 2
image:
  repository: eu.gcr.io/airqo-250220/airqo-stage-auth-api
<<<<<<< HEAD
  tag: stage-309b6d8b-1757400601
=======
  tag: stage-92ad9567-1757631734
>>>>>>> 473b4953
nameOverride: ''
fullnameOverride: ''
podAnnotations: {}
resources:
  limits:
    cpu: 300m
    memory: 500Mi
  requests:
    cpu: 10m
    memory: 180Mi
nodeSelector:
  role: moderate-usage
affinity:
  nodeAffinity:
    preferredDuringSchedulingIgnoredDuringExecution:
      - preference:
          matchExpressions:
            - key: role
              operator: In
              values:
                - moderate-usage
        weight: 1
priorityClassName: high-priority
volumeMounts:
  - name: config-volume
    mountPath: /etc/config
volumes:
  - name: config-volume
    configMap:
      name: stage-auth-api-config-files
ingress:
  enabled: false
service:
  type: NodePort
  port: 3000
  protocol: TCP
  targetPort: 3000
  nodePort: 31000
autoscaling:
  minReplicas: 1
  maxReplicas: 2
  targetMemoryUtilizationPercentage: 80<|MERGE_RESOLUTION|>--- conflicted
+++ resolved
@@ -6,11 +6,7 @@
 replicaCount: 2
 image:
   repository: eu.gcr.io/airqo-250220/airqo-stage-auth-api
-<<<<<<< HEAD
-  tag: stage-309b6d8b-1757400601
-=======
   tag: stage-92ad9567-1757631734
->>>>>>> 473b4953
 nameOverride: ''
 fullnameOverride: ''
 podAnnotations: {}
