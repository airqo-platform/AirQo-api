--- conflicted
+++ resolved
@@ -6,13 +6,9 @@
 replicaCount: 3
 image:
   repository: eu.gcr.io/airqo-250220/airqo-auth-api
-<<<<<<< HEAD
-  tag: prod-c794a8c8-1686648486
-=======
   tag: prod-a5316cb2-1686742589
->>>>>>> da148cd9
-nameOverride: ''
-fullnameOverride: ''
+nameOverride: ""
+fullnameOverride: ""
 podAnnotations: {}
 resources:
   limits:
