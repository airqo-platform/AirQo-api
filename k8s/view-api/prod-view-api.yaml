--- conflicted
+++ resolved
@@ -72,11 +72,7 @@
           lifecycle:
             preStop:
               exec:
-<<<<<<< HEAD
-                command: [ "sh", "-c", "sleep 10" ]
-=======
                 command: ["sh", "-c", "sleep 10"]
->>>>>>> 4d8eff62
 
 ---
 kind: Service
