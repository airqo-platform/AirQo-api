app:
  name: stage-device-status-job
  namespace: staging
  configmap: env-device-status-staging
image:
  repository: eu.gcr.io/airqo-250220/airqo-stage-device-status-job
<<<<<<< HEAD
  tag: stage-23d9fe09-1686642932
=======
  tag: stage-eff44c22-1686147514
>>>>>>> da148cd9
nameOverride: ''
fullnameOverride: ''
resources:
  limits:
    cpu: 1000m
    memory: 4000Mi<|MERGE_RESOLUTION|>--- conflicted
+++ resolved
@@ -4,13 +4,9 @@
   configmap: env-device-status-staging
 image:
   repository: eu.gcr.io/airqo-250220/airqo-stage-device-status-job
-<<<<<<< HEAD
   tag: stage-23d9fe09-1686642932
-=======
-  tag: stage-eff44c22-1686147514
->>>>>>> da148cd9
-nameOverride: ''
-fullnameOverride: ''
+nameOverride: ""
+fullnameOverride: ""
 resources:
   limits:
     cpu: 1000m
