###########################################################
# Start deployment of notification api
###########################################################
apiVersion: apps/v1
kind: Deployment
metadata:
  name: airqo-notification-api
  namespace: production
spec:
  selector:
    matchLabels:
      app: notification-api
  replicas: 2
  strategy:
    type: RollingUpdate
    rollingUpdate:
      maxSurge: 1
      maxUnavailable: 1
  minReadySeconds: 5
  template:
    metadata:
      labels:
        app: notification-api
    spec:
      affinity:
        nodeAffinity:
          preferredDuringSchedulingIgnoredDuringExecution:
            - weight: 10
              preference:
                matchExpressions:
                  - key: node-type
                    operator: In
                    values:
                      - general-purpose
      containers:
        - name: notification-api
<<<<<<< HEAD
          image: us.gcr.io/airqo-250220/airqo-notification-api:latest
=======
          image: eu.gcr.io/airqo-250220/airqo-notification-api:latest
>>>>>>> 202cd1d6
          imagePullPolicy: IfNotPresent
          ports:
            - containerPort: 8080
          envFrom:
            - configMapRef:
                name: prod-notification-api-config
          volumeMounts:
            - name: config-volume
              mountPath: /etc/config
          resources:
            requests:
              # Average usage was 0.00001 vCPU and 14Mi over the last 30 days
              cpu: 5m
              memory: 15Mi
            limits:
              cpu: 50m
              memory: 50Mi
      volumes:
        - name: config-volume
          configMap:
            name: prod-notification-api-config-files

---
kind: Service
apiVersion: v1
metadata:
  name: airqo-notification-api-svc
  namespace: production
spec:
  selector:
    app: notification-api
  ports:
    - protocol: TCP
      port: 8080
      targetPort: 8080
      nodePort: 30005
  type: NodePort

---
kind: HorizontalPodAutoscaler
apiVersion: autoscaling/v2
metadata:
  name: airqo-notification-api-hpa
spec:
  scaleTargetRef:
    apiVersion: apps/v1
    kind: Deployment
    name: airqo-notification-api
  minReplicas: 1
  maxReplicas: 2
  metrics:
    - type: Resource
      resource:
        name: memory
        target:
          type: Utilization
          averageUtilization: 70<|MERGE_RESOLUTION|>--- conflicted
+++ resolved
@@ -34,11 +34,7 @@
                       - general-purpose
       containers:
         - name: notification-api
-<<<<<<< HEAD
-          image: us.gcr.io/airqo-250220/airqo-notification-api:latest
-=======
           image: eu.gcr.io/airqo-250220/airqo-notification-api:latest
->>>>>>> 202cd1d6
           imagePullPolicy: IfNotPresent
           ports:
             - containerPort: 8080
