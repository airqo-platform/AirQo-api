--- conflicted
+++ resolved
@@ -8,13 +8,9 @@
   repositories:
     api: eu.gcr.io/airqo-250220/airqo-meta-data-api
     sitesConsumer: eu.gcr.io/airqo-250220/airqo-meta-data-sites-consumer
-<<<<<<< HEAD
   tag: prod-bcbebfd8-1686643056
-=======
-  tag: prod-d23ed250-1686249682
->>>>>>> da148cd9
-nameOverride: ''
-fullnameOverride: ''
+nameOverride: ""
+fullnameOverride: ""
 podAnnotations: {}
 resources:
   limits:
