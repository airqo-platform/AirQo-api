nameOverride: ''
fullnameOverride: ''
namespace: production
images:
  repositories:
    api: eu.gcr.io/airqo-250220/airqo-prediction-api
    predictJob: eu.gcr.io/airqo-250220/airqo-predict-job
    trainJob: eu.gcr.io/airqo-250220/airqo-train-job
<<<<<<< HEAD
    predictPlaces: eu.gcr.io/airqo-250220/airqo-predict-places-air-quality
  tag: prod-1c821f38-1688295777
=======
  tag: prod-a1b36132-1689144893
>>>>>>> bccffad5
api:
  name: airqo-prediction-api
  label: prediction-api
  configmap: env-predict-production
  replicaCount: 3
  podAnnotations: {}
  resources:
    limits:
      cpu: 50m
      memory: 200Mi
    requests:
      cpu: 5m
      memory: 120Mi
jobs:
  predict:
    name: airqo-predict-job
    configmap: env-predict-job-production
    schedule: 0 0 * * *
    resources:
      limits:
        cpu: 1000m
        memory: 4000Mi
  train:
    name: airqo-train-job
    configmap: env-train-job-production
    schedule: 0 1 1 * *
    suspend: false
    resources:
      limits:
        cpu: 8000m
        memory: 16000Mi
      requests:
        cpu: 2500m
        memory: 4000Mi
  predictPlaces:
    name:  airqo-predict-places-air-quality
    configmap: env-predict-places-air-quality-production
    schedule: 30 * * * *
    suspend: true
    resources:
      limits:
        cpu: 8000m
        memory: 16000Mi 
      requests:
        cpu: 2500m
        memory: 4000Mi         
volumeMounts:
  - name: config-volume
    mountPath: /etc/config
volumes:
  - name: config-volume
    configMap:
      name: env-predict-production-files
ingress:
  enabled: false
service:
  type: NodePort
  port: 5000
  protocol: TCP
  targetPort: 5000
  nodePort: 30009
autoscaling:
  minReplicas: 1
  maxReplicas: 3
  targetMemoryUtilizationPercentage: 70<|MERGE_RESOLUTION|>--- conflicted
+++ resolved
@@ -6,12 +6,8 @@
     api: eu.gcr.io/airqo-250220/airqo-prediction-api
     predictJob: eu.gcr.io/airqo-250220/airqo-predict-job
     trainJob: eu.gcr.io/airqo-250220/airqo-train-job
-<<<<<<< HEAD
     predictPlaces: eu.gcr.io/airqo-250220/airqo-predict-places-air-quality
-  tag: prod-1c821f38-1688295777
-=======
   tag: prod-a1b36132-1689144893
->>>>>>> bccffad5
 api:
   name: airqo-prediction-api
   label: prediction-api
