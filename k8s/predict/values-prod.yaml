--- conflicted
+++ resolved
@@ -1,5 +1,5 @@
-nameOverride: ''
-fullnameOverride: ''
+nameOverride: ""
+fullnameOverride: ""
 namespace: production
 images:
   repositories:
@@ -7,11 +7,7 @@
     predictJob: eu.gcr.io/airqo-250220/airqo-predict-job
     trainJob: eu.gcr.io/airqo-250220/airqo-train-job
     predictPlaces: eu.gcr.io/airqo-250220/airqo-predict-places-air-quality
-<<<<<<< HEAD
-  tag: prod-8d572310-1729843365
-=======
   tag: prod-3f8fdc79-1729849480
->>>>>>> fbb8141b
 api:
   name: airqo-prediction-api
   label: prediction-api
