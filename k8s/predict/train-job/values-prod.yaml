--- conflicted
+++ resolved
@@ -6,13 +6,9 @@
 suspend: false
 image:
   repository: eu.gcr.io/airqo-250220/airqo-train-job
-<<<<<<< HEAD
   tag: prod-bcbebfd8-1686643056
-=======
-  tag: prod-d23ed250-1686249682
->>>>>>> da148cd9
-nameOverride: ''
-fullnameOverride: ''
+nameOverride: ""
+fullnameOverride: ""
 resources:
   limits:
     cpu: 8000m
