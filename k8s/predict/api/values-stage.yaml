app:
  name: airqo-stage-prediction-api
  label: prediction-api
  namespace: staging
  configmap: env-predict-staging
replicaCount: 2
image:
  repository: eu.gcr.io/airqo-250220/airqo-stage-prediction-api
<<<<<<< HEAD
  tag: stage-23d9fe09-1686642932
=======
  tag: stage-205fa080-1686641118
>>>>>>> da148cd9
nameOverride: ''
fullnameOverride: ''
podAnnotations: {}
resources:
  limits:
    cpu: 50m
    memory: 200Mi
  requests:
    cpu: 5m
    memory: 130Mi
volumeMounts:
  - name: config-volume
    mountPath: /etc/config
volumes:
  - name: config-volume
    configMap:
      name: env-predict-staging-files
ingress:
  enabled: false
service:
  type: NodePort
  port: 5000
  protocol: TCP
  targetPort: 5000
  nodePort: 31009
autoscaling:
  minReplicas: 1
  maxReplicas: 2
  targetMemoryUtilizationPercentage: 80<|MERGE_RESOLUTION|>--- conflicted
+++ resolved
@@ -6,13 +6,9 @@
 replicaCount: 2
 image:
   repository: eu.gcr.io/airqo-250220/airqo-stage-prediction-api
-<<<<<<< HEAD
   tag: stage-23d9fe09-1686642932
-=======
-  tag: stage-205fa080-1686641118
->>>>>>> da148cd9
-nameOverride: ''
-fullnameOverride: ''
+nameOverride: ""
+fullnameOverride: ""
 podAnnotations: {}
 resources:
   limits:
