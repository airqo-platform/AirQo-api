--- conflicted
+++ resolved
@@ -6,13 +6,9 @@
 replicaCount: 3
 image:
   repository: eu.gcr.io/airqo-250220/airqo-prediction-api
-<<<<<<< HEAD
   tag: prod-bcbebfd8-1686643056
-=======
-  tag: prod-d23ed250-1686249682
->>>>>>> da148cd9
-nameOverride: ''
-fullnameOverride: ''
+nameOverride: ""
+fullnameOverride: ""
 podAnnotations: {}
 resources:
   limits:
