app:
  name: airqo-predict-job
  namespace: production
  configmap: env-predict-job-production
schedule: 0 0 * * *
image:
  repository: eu.gcr.io/airqo-250220/airqo-predict-job
<<<<<<< HEAD
  tag: prod-056d67cb-1685047435
nameOverride: ''
fullnameOverride: ''
=======
  tag: prod-bbc70236-1680071543
nameOverride: ""
fullnameOverride: ""
>>>>>>> 42362c17
resources:
  limits:
    cpu: 1000m
    memory: 4000Mi
volumeMounts:
  - name: config-volume
    mountPath: /etc/config
volumes:
  - name: config-volume
    configMap:
      name: predict-job-config-files<|MERGE_RESOLUTION|>--- conflicted
+++ resolved
@@ -5,15 +5,9 @@
 schedule: 0 0 * * *
 image:
   repository: eu.gcr.io/airqo-250220/airqo-predict-job
-<<<<<<< HEAD
   tag: prod-056d67cb-1685047435
-nameOverride: ''
-fullnameOverride: ''
-=======
-  tag: prod-bbc70236-1680071543
 nameOverride: ""
 fullnameOverride: ""
->>>>>>> 42362c17
 resources:
   limits:
     cpu: 1000m
