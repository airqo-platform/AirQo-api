--- conflicted
+++ resolved
@@ -5,13 +5,9 @@
 schedule: 0 0 * * *
 image:
   repository: eu.gcr.io/airqo-250220/airqo-predict-job
-<<<<<<< HEAD
   tag: prod-bcbebfd8-1686643056
-=======
-  tag: prod-d23ed250-1686249682
->>>>>>> da148cd9
-nameOverride: ''
-fullnameOverride: ''
+nameOverride: ""
+fullnameOverride: ""
 resources:
   limits:
     cpu: 1000m
