app:
  name: prod-update-channel-data-job
  namespace: production
  configmap: env-update-channel-data-production
image:
  repository: eu.gcr.io/airqo-250220/airqo-update-channel-data-job
<<<<<<< HEAD
  tag: prod-bcbebfd8-1686643056
=======
  tag: prod-d23ed250-1686249682
>>>>>>> da148cd9
nameOverride: ''
fullnameOverride: ''
resources:
  limits:
    cpu: 500Mi
    memory: 500Mi
  requests:
    cpu: 20m
    memory: 100Mi
volumeMounts:
  - name: config-volume
    mountPath: /etc/config
volumes:
  - name: config-volume
    configMap:
      name: env-update-channel-data-production-files<|MERGE_RESOLUTION|>--- conflicted
+++ resolved
@@ -4,13 +4,9 @@
   configmap: env-update-channel-data-production
 image:
   repository: eu.gcr.io/airqo-250220/airqo-update-channel-data-job
-<<<<<<< HEAD
   tag: prod-bcbebfd8-1686643056
-=======
-  tag: prod-d23ed250-1686249682
->>>>>>> da148cd9
-nameOverride: ''
-fullnameOverride: ''
+nameOverride: ""
+fullnameOverride: ""
 resources:
   limits:
     cpu: 500Mi
