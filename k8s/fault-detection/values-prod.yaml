--- conflicted
+++ resolved
@@ -7,7 +7,6 @@
   container1:
     image:
       repository: eu.gcr.io/airqo-250220/prod-train-catboost-model
-<<<<<<< HEAD
       tag: prod-bcbebfd8-1686643056
   container2:
     image:
@@ -17,19 +16,8 @@
 image:
   repository: eu.gcr.io/airqo-250220/prod-fault-detection-api
   tag: prod-bcbebfd8-1686643056
-=======
-      tag: prod-d23ed250-1686249682
-  container2:
-    image:
-      repository: eu.gcr.io/airqo-250220/prod-train-lstm-model
-      tag: prod-d23ed250-1686249682
-replicaCount: 1
-image:
-  repository: eu.gcr.io/airqo-250220/prod-fault-detection-api
-  tag: prod-d23ed250-1686249682
->>>>>>> da148cd9
-nameOverride: ''
-fullnameOverride: ''
+nameOverride: ""
+fullnameOverride: ""
 podAnnotations: {}
 resources:
   limits:
