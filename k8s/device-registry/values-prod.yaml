app:
  name: airqo-device-registry-api
  label: device-reg-api
  namespace: production
  configmap: env-device-registry-production
replicaCount: 3
image:
  repository: eu.gcr.io/airqo-250220/airqo-device-registry-api
<<<<<<< HEAD
  tag: prod-dabfc976-1729848278
=======
  tag: prod-3f8fdc79-1729849480
>>>>>>> fbb8141b
nameOverride: ''
fullnameOverride: ''
podAnnotations: {}
resources:
  limits:
    cpu: 200m
    memory: 1500Mi
  requests:
    cpu: 10m
    memory: 600Mi
volumeMounts:
  - name: config-volume
    mountPath: /etc/config
volumes:
  - name: config-volume
    configMap:
      name: device-registry-config-files
ingress:
  enabled: false
service:
  type: NodePort
  port: 3000
  protocol: TCP
  targetPort: 3000
  nodePort: 30002
autoscaling:
  minReplicas: 1
  maxReplicas: 3
  targetMemoryUtilizationPercentage: 70<|MERGE_RESOLUTION|>--- conflicted
+++ resolved
@@ -6,13 +6,9 @@
 replicaCount: 3
 image:
   repository: eu.gcr.io/airqo-250220/airqo-device-registry-api
-<<<<<<< HEAD
-  tag: prod-dabfc976-1729848278
-=======
   tag: prod-3f8fdc79-1729849480
->>>>>>> fbb8141b
-nameOverride: ''
-fullnameOverride: ''
+nameOverride: ""
+fullnameOverride: ""
 podAnnotations: {}
 resources:
   limits:
