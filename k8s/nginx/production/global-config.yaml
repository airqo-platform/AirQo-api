apiVersion: v1
kind: ConfigMap
metadata:
  name: nginx-config
  namespace: nginx-ingress
data:
  proxy-body-size:  "350m"
  client-max-body-size: "350m"
  proxy-protocol: "True"
  real-ip-header: "proxy_protocol"
  set-real-ip-from: "10.240.0.3"
  location-snippets: "
    auth_request /auth;
    error_page 500 = @custom_internal_server_error;
    error_page 404 = @custom_page_not_found;
    error_page 403 = @custom_access_denied;
    error_page 401 = @custom_unauthorized;"
  server-snippets: "
    location @internal_server_error { return 500 '{\"success\":false, \"message\":\"Something went wrong!\", \"error\":\"Internal Server Error\"}'; }
    location @page_not_found { return 404 '{\"success\":false, \"message\":\"Resource not found :(\", \"error\":\"Not Found\"}'; }
    location @access_denied { return 403 '{\"success\":false, \"message\":\"Access denied :|\", \"error\":\"Insufficient Permissions\"}'; }
    location @unauthorized { return 401 '{\"success\":false, \"message\":\"Invalid authentication\", \"error\":\"Unauthorized.\"}'; }

    location @custom_internal_server_error {
      return 500 '
      <!DOCTYPE html>
      <html>
      <head>
          <title>500 - Internal Server Error</title>
          <style>
              * { margin: 0; padding: 0; box-sizing: border-box; }
              body { font-family: -apple-system, BlinkMacSystemFont, \"Segoe UI\", Roboto, Helvetica, Arial, sans-serif; background: #f5f7fa; color: #2d3748; min-height: 100vh; display: flex; flex-direction: column; }
              .container { flex: 1; display: flex; flex-direction: column; align-items: center; justify-content: center; padding: 2rem; text-align: center; }
              .error-code { font-size: 8rem; font-weight: bold; color: #e53e3e; margin-bottom: 1rem; text-shadow: 2px 2px 4px rgba(0, 0, 0, 0.1); }
              .title { font-size: 2rem; font-weight: 600; margin-bottom: 1rem; color: #2d3748; }
              .message { font-size: 1.2rem; color: #4a5568; margin-bottom: 2rem; max-width: 600px; line-height: 1.6; }
              .home-button { background-color: #e53e3e; color: white; padding: 0.75rem 1.5rem; border-radius: 0.375rem; text-decoration: none; font-weight: 500; transition: background-color 0.2s; box-shadow: 0 2px 4px rgba(0, 0, 0, 0.1); }
              .home-button:hover { background-color: #c53030; }
          </style>
      </head>
      <body>
          <div class=\"container\">
              <div class=\"error-code\">500</div>
              <h1 class=\"title\">Internal Server Error</h1>
              <p class=\"message\">
                  Something went wrong on our end. Please try again later or contact support if the issue persists.
              </p>
              <a href=\"/\" class=\"home-button\">Back to Home</a>
          </div>
      </body>
      </html>';
    }

    location @custom_access_denied {
      return 403 '
      <!DOCTYPE html>
      <html>
      <head>
          <title>403 - Access Denied</title>
          <style>
              * { margin: 0; padding: 0; box-sizing: border-box; }
              body { font-family: -apple-system, BlinkMacSystemFont, \"Segoe UI\", Roboto, Helvetica, Arial, sans-serif; background: #f5f7fa; color: #2d3748; min-height: 100vh; display: flex; flex-direction: column; }
              .container { flex: 1; display: flex; flex-direction: column; align-items: center; justify-content: center; padding: 2rem; text-align: center; }
              .error-code { font-size: 8rem; font-weight: bold; color: #d69e2e; margin-bottom: 1rem; text-shadow: 2px 2px 4px rgba(0, 0, 0, 0.1); }
              .title { font-size: 2rem; font-weight: 600; margin-bottom: 1rem; color: #2d3748; }
              .message { font-size: 1.2rem; color: #4a5568; margin-bottom: 2rem; max-width: 600px; line-height: 1.6; }
              .home-button { background-color: #d69e2e; color: white; padding: 0.75rem 1.5rem; border-radius: 0.375rem; text-decoration: none; font-weight: 500; transition: background-color 0.2s; box-shadow: 0 2px 4px rgba(0, 0, 0, 0.1); }
              .home-button:hover { background-color: #b7791f; }
          </style>
      </head>
      <body>
          <div class=\"container\">
              <div class=\"error-code\">403</div>
              <h1 class=\"title\">Access Denied</h1>
              <p class=\"message\">
                  You don’t have permission to access this resource. If you believe this is a mistake, please contact the administrator.
              </p>
              <a href=\"/\" class=\"home-button\">Back to Home</a>
          </div>
      </body>
      </html>';
    }

    location @custom_unauthorized {
      return 401 '
      <!DOCTYPE html>
      <html>
      <head>
          <title>401 - Unauthorized</title>
          <style>
              * { margin: 0; padding: 0; box-sizing: border-box; }
              body { font-family: -apple-system, BlinkMacSystemFont, \"Segoe UI\", Roboto, Helvetica, Arial, sans-serif; background: #f5f7fa; color: #2d3748; min-height: 100vh; display: flex; flex-direction: column; }
              .container { flex: 1; display: flex; flex-direction: column; align-items: center; justify-content: center; padding: 2rem; text-align: center; }
              .error-code { font-size: 8rem; font-weight: bold; color: #dd6b20; margin-bottom: 1rem; text-shadow: 2px 2px 4px rgba(0, 0, 0, 0.1); }
              .title { font-size: 2rem; font-weight: 600; margin-bottom: 1rem; color: #2d3748; }
              .message { font-size: 1.2rem; color: #4a5568; margin-bottom: 2rem; max-width: 600px; line-height: 1.6; }
              .home-button { background-color: #dd6b20; color: white; padding: 0.75rem 1.5rem; border-radius: 0.375rem; text-decoration: none; font-weight: 500; transition: background-color 0.2s; box-shadow: 0 2px 4px rgba(0, 0, 0, 0.1); }
              .home-button:hover { background-color: #c05621; }
          </style>
      </head>
      <body>
          <div class=\"container\">
              <div class=\"error-code\">401</div>
              <h1 class=\"title\">Unauthorized</h1>
              <p class=\"message\">
                  You need to log in to access this page. Please check your credentials and try again.
              </p>
              <a href=\"/\" class=\"home-button\">Back to Home</a>
          </div>
      </body>
      </html>';
    }

    location @custom_page_not_found {
      return 404 '
      <!DOCTYPE html>
      <html>
      <head>
          <title>404 - Page Not Found</title>
          <style>
              * { margin: 0; padding: 0; box-sizing: border-box; }
              body { font-family: -apple-system, BlinkMacSystemFont, \"Segoe UI\", Roboto, Helvetica, Arial, sans-serif; background: #f5f7fa; color: #2d3748; min-height: 100vh; display: flex; flex-direction: column; }
              .container { flex: 1; display: flex; flex-direction: column; align-items: center; justify-content: center; padding: 2rem; text-align: center; }
              .error-code { font-size: 8rem; font-weight: bold; color: #4299e1; margin-bottom: 1rem; text-shadow: 2px 2px 4px rgba(0, 0, 0, 0.1); }
              .title { font-size: 2rem; font-weight: 600; margin-bottom: 1rem; color: #2d3748; }
              .message { font-size: 1.2rem; color: #4a5568; margin-bottom: 2rem; max-width: 600px; line-height: 1.6; }
              .home-button { background-color: #4299e1; color: white; padding: 0.75rem 1.5rem; border-radius: 0.375rem; text-decoration: none; font-weight: 500; transition: background-color 0.2s; box-shadow: 0 2px 4px rgba(0, 0, 0, 0.1); }
              .home-button:hover { background-color: #3182ce; }
              footer { text-align: center; padding: 1.5rem; background-color: white; color: #718096; box-shadow: 0 -2px 4px rgba(0, 0, 0, 0.05); }
              .animation { margin-bottom: 2rem; font-size: 4rem; animation: bounce 2s infinite; }
              @keyframes bounce { 0%, 100% { transform: translateY(0); } 50% { transform: translateY(-20px); } }
          </style>
      </head>
      <body>
          <div class=\"container\">
              <div class=\"animation\">🤔</div>
              <div class=\"error-code\">404</div>
              <h1 class=\"title\">Page Not Found</h1>
              <p class=\"message\">
                  Oops! The page you are looking for seems to have vanished into thin air.
                  Do not worry, you can navigate back to our home page or try searching for what you need.
              </p>
              <a href=\"/\" class=\"home-button\">Back to Home</a>
          </div>
          <footer>
              © 2024 AirQo. All rights reserved.
          </footer>
      </body>
      </html>';
    }

    location /airqo-rest-api-documentation { return 302 /#/api/; }
    location /airqo-application-documentations { return 302 /#/mobile_app/privacy_policy; }
    location /airqo-terms-and-conditions/HxYx3ysdA6k0ng6YJkU3 { return 302 /#/platform/terms_and_conditions; }
<<<<<<< HEAD
    location /superset/ {
      proxy_pass http://superset-svc.superset.svc.cluster.local:8088;
      proxy_set_header Host $host;
      proxy_set_header X-Forwarded-For $proxy_add_x_forwarded_for;
      proxy_set_header X-Forwarded-Proto https;
      proxy_http_version 1.1;
      proxy_set_header Upgrade $http_upgrade;
      proxy_set_header Connection 'upgrade';
    }
=======
>>>>>>> a1a26c16

    location = /auth {
      if ($request_uri ~ '/api/(v1|v2)/users') { return 200; }
      if ($request_uri ~ '/api/(v1|v2)/devices/grids/summary') { return 200; }
      if ($request_uri ~ '/api/(v1|v2)/devices/events/running') { return 200; }
      if ($request_uri ~ '/airflow/api/v') { return 200; }
      if ($request_uri ~ '/argocd') { return 200; }
      if ($request_uri !~ '/api/v') { return 200; } # None API requests

      set $client_ip $remote_addr;
      set $host_name $host;

      set $method POST;
      set $verification_path verify?tenant=airqo;

      if ($request_uri ~* 'token=(?<token>[^&]+)') {
        set $method GET;
        set $verification_path tokens/$token/verify;
      }

      internal;
      resolver                kube-dns.kube-system.svc.cluster.local valid=5s;
      proxy_method            $method;
      proxy_pass              http://airqo-auth-api-svc.production.svc.cluster.local:3000/api/v2/users/$verification_path;
      proxy_pass_request_body on;
      proxy_set_header        Content-Length '';
      proxy_set_header        X-Original-URI $request_uri;
      proxy_set_header        X-Original-Method $request_method;
      proxy_set_header        X-Client-IP $client_ip;
      proxy_set_header        X-Host-Name $host_name;
      proxy_set_header        X-Client-Original-IP $proxy_add_x_forwarded_for;
    }"<|MERGE_RESOLUTION|>--- conflicted
+++ resolved
@@ -152,18 +152,6 @@
     location /airqo-rest-api-documentation { return 302 /#/api/; }
     location /airqo-application-documentations { return 302 /#/mobile_app/privacy_policy; }
     location /airqo-terms-and-conditions/HxYx3ysdA6k0ng6YJkU3 { return 302 /#/platform/terms_and_conditions; }
-<<<<<<< HEAD
-    location /superset/ {
-      proxy_pass http://superset-svc.superset.svc.cluster.local:8088;
-      proxy_set_header Host $host;
-      proxy_set_header X-Forwarded-For $proxy_add_x_forwarded_for;
-      proxy_set_header X-Forwarded-Proto https;
-      proxy_http_version 1.1;
-      proxy_set_header Upgrade $http_upgrade;
-      proxy_set_header Connection 'upgrade';
-    }
-=======
->>>>>>> a1a26c16
 
     location = /auth {
       if ($request_uri ~ '/api/(v1|v2)/users') { return 200; }
