--- conflicted
+++ resolved
@@ -24,35 +24,23 @@
             - containerPort: 8080
               name: sta-loc-reg
           env:
-<<<<<<< HEAD
-=======
             - name: GET_HOSTS_FROM
               value: dns
->>>>>>> 1672b5ef
             - name: MONGO_GCE_URI
               valueFrom:
                 secretKeyRef:
                   name: stage-location-registry-secret
                   key: MONGO_GCE_URI
-<<<<<<< HEAD
             - name: DB_NAME_STAGE
               valueFrom:
                 secretKeyRef:
                   name: stage-location-registry-secret
                   key: PLATFORM_MONGO_STAGE
-=======
-            - name: DB_NAME_PROD
-              valueFrom:
-                secretKeyRef:
-                  name: stage-location-registry-secret
-                  key: PLATFORM_MONGO_PROD
->>>>>>> 1672b5ef
             - name: SECRET_KEY
               valueFrom:
                 secretKeyRef:
                   name: stage-location-registry-secret
                   key: SECRET_KEY
-<<<<<<< HEAD
             - name: API_KEY
               valueFrom:
                 secretKeyRef:
@@ -63,8 +51,6 @@
                 secretKeyRef:
                   name: stage-location-registry-secret
                   key: OVERPASS_URL
-=======
->>>>>>> 1672b5ef
             - name: SERVICE_ACCOUNT
               valueFrom:
                 secretKeyRef:
@@ -74,11 +60,7 @@
               valueFrom:
                 secretKeyRef:
                   name: stage-location-registry-secret
-<<<<<<< HEAD
-                  key: PRIVATE_KEY
-=======
                   key: CREDENTIALS
->>>>>>> 1672b5ef
 
 ---
 kind: Service
