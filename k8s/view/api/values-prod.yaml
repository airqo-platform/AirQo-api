--- conflicted
+++ resolved
@@ -6,13 +6,9 @@
 replicaCount: 2
 image:
   repository: eu.gcr.io/airqo-250220/airqo-view-api
-<<<<<<< HEAD
   tag: prod-bcbebfd8-1686643056
-=======
-  tag: prod-6c636bfc-1685566276
->>>>>>> da148cd9
-nameOverride: ''
-fullnameOverride: ''
+nameOverride: ""
+fullnameOverride: ""
 podAnnotations: {}
 resources:
   limits:
