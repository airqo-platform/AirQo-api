--- conflicted
+++ resolved
@@ -6,13 +6,9 @@
 replicaCount: 1
 image:
   repository: eu.gcr.io/airqo-250220/airqo-stage-view-api
-<<<<<<< HEAD
   tag: stage-23d9fe09-1686642932
-=======
-  tag: stage-100447fd-1685533251
->>>>>>> da148cd9
-nameOverride: ''
-fullnameOverride: ''
+nameOverride: ""
+fullnameOverride: ""
 podAnnotations: {}
 resources:
   limits:
