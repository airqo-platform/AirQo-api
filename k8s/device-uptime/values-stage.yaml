app:
  name: stage-device-uptime-job
  namespace: staging
  configmap: env-device-uptime-staging
image:
<<<<<<< HEAD
  repository: gcr.io/airqo-250220/airqo-stage-device-uptime-job
  tag: stage-1341fe37-1675679212
nameOverride: ''
fullnameOverride: ''
=======
  repository: eu.gcr.io/airqo-250220/airqo-stage-device-uptime-job
  tag: latest

nameOverride: ""
fullnameOverride: ""
>>>>>>> 202cd1d6
resources:
  limits:
    cpu: 1000m
    memory: 4000Mi<|MERGE_RESOLUTION|>--- conflicted
+++ resolved
@@ -3,18 +3,10 @@
   namespace: staging
   configmap: env-device-uptime-staging
 image:
-<<<<<<< HEAD
-  repository: gcr.io/airqo-250220/airqo-stage-device-uptime-job
+  repository: eu.gcr.io/airqo-250220/airqo-stage-device-uptime-job
   tag: stage-1341fe37-1675679212
 nameOverride: ''
 fullnameOverride: ''
-=======
-  repository: eu.gcr.io/airqo-250220/airqo-stage-device-uptime-job
-  tag: latest
-
-nameOverride: ""
-fullnameOverride: ""
->>>>>>> 202cd1d6
 resources:
   limits:
     cpu: 1000m
