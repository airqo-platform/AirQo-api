--- conflicted
+++ resolved
@@ -4,15 +4,9 @@
   configmap: env-device-uptime-staging
 image:
   repository: eu.gcr.io/airqo-250220/airqo-stage-device-uptime-job
-<<<<<<< HEAD
   tag: stage-eff44c22-1686147514
-nameOverride: ''
-fullnameOverride: ''
-=======
-  tag: stage-e5328267-1685425338
 nameOverride: ""
 fullnameOverride: ""
->>>>>>> 2e7beeb9
 resources:
   limits:
     cpu: 1000m
