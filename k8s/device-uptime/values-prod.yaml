app:
  name: prod-device-uptime-job
  namespace: production
  configmap: env-device-uptime-production
image:
  repository: eu.gcr.io/airqo-250220/airqo-device-uptime-job
<<<<<<< HEAD
  tag: prod-bcbebfd8-1686643056
=======
  tag: prod-a5316cb2-1686742589
>>>>>>> da148cd9
nameOverride: ''
fullnameOverride: ''
resources:
  limits:
    cpu: 1000m
    memory: 4000Mi
volumeMounts:
  - name: config-volume
    mountPath: /etc/config
volumes:
  - name: config-volume
    configMap:
      name: device-uptime-v2-files<|MERGE_RESOLUTION|>--- conflicted
+++ resolved
@@ -4,13 +4,9 @@
   configmap: env-device-uptime-production
 image:
   repository: eu.gcr.io/airqo-250220/airqo-device-uptime-job
-<<<<<<< HEAD
-  tag: prod-bcbebfd8-1686643056
-=======
   tag: prod-a5316cb2-1686742589
->>>>>>> da148cd9
-nameOverride: ''
-fullnameOverride: ''
+nameOverride: ""
+fullnameOverride: ""
 resources:
   limits:
     cpu: 1000m
