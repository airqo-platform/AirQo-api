--- conflicted
+++ resolved
@@ -4,15 +4,9 @@
   configmap: env-device-uptime-production
 image:
   repository: eu.gcr.io/airqo-250220/airqo-device-uptime-job
-<<<<<<< HEAD
   tag: prod-6c636bfc-1685566276
-nameOverride: ''
-fullnameOverride: ''
-=======
-  tag: prod-a2330a97-1681936129
 nameOverride: ""
 fullnameOverride: ""
->>>>>>> 2e7beeb9
 resources:
   limits:
     cpu: 1000m
