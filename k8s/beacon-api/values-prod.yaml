app:
  name: airqo-beacon-api
  label: beacon-api
  namespace: production
  configmap: env-beacon-production
replicaCount: 3
image:
  repository: eu.gcr.io/airqo-250220/airqo-beacon-api
<<<<<<< HEAD
  tag: prod-274249c0-1757400644
=======
  tag: prod-ab059787-1757565125
>>>>>>> 473b4953
nameOverride: ''
fullnameOverride: ''
podAnnotations: {}
resources:
  limits:
    cpu: 200m
    memory: 500Mi
  requests:
    cpu: 10m
    memory: 200Mi
nodeSelector:
  role: moderate-usage
affinity:
  nodeAffinity:
    preferredDuringSchedulingIgnoredDuringExecution:
      - preference:
          matchExpressions:
            - key: role
              operator: In
              values:
                - moderate-usage
        weight: 1
ingress:
  enabled: false
service:
  type: NodePort
  port: 8000
  protocol: TCP
  targetPort: 8000
  nodePort: 30115
autoscaling:
  minReplicas: 1
  maxReplicas: 3
  targetMemoryUtilizationPercentage: 70<|MERGE_RESOLUTION|>--- conflicted
+++ resolved
@@ -6,11 +6,7 @@
 replicaCount: 3
 image:
   repository: eu.gcr.io/airqo-250220/airqo-beacon-api
-<<<<<<< HEAD
-  tag: prod-274249c0-1757400644
-=======
   tag: prod-ab059787-1757565125
->>>>>>> 473b4953
 nameOverride: ''
 fullnameOverride: ''
 podAnnotations: {}
