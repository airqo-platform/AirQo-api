--- conflicted
+++ resolved
@@ -10,11 +10,7 @@
     initContainer: eu.gcr.io/airqo-250220/airqo-stage-workflows-xcom
     redisContainer: eu.gcr.io/airqo-250220/airqo-stage-redis
     containers: eu.gcr.io/airqo-250220/airqo-stage-workflows
-<<<<<<< HEAD
-  tag: stage-f6a6adaf-1725600789
-=======
   tag: stage-bd48fc29-1725606716
->>>>>>> 79107e52
 nameOverride: ''
 fullnameOverride: ''
 podAnnotations: {}
