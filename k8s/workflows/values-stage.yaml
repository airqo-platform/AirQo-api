app:
  name: workflows
  label: workflows
  namespace: pipeline
  configmap: airflow-config
replicaCount: 2
serviceAccountName: stage-airflow-sa
images:
  repositories:
    initContainer: eu.gcr.io/airqo-250220/airqo-stage-workflows-xcom
    redisContainer: eu.gcr.io/airqo-250220/airqo-stage-redis
    containers: eu.gcr.io/airqo-250220/airqo-stage-workflows
<<<<<<< HEAD
  tag: stage-49cc5f6e-1725630895
nameOverride: ""
fullnameOverride: ""
=======
  tag: stage-b6688a1b-1725632304
nameOverride: ''
fullnameOverride: ''
>>>>>>> 9251040c
podAnnotations: {}
resources:
  webserver:
    requests:
      cpu: 500m
      memory: 500Mi
    limits:
      cpu: 1000m
      memory: 1000Mi
  scheduler:
    requests:
      cpu: 50m
      memory: 500Mi
    limits:
      cpu: 1000m
      memory: 2000Mi
  celery:
    requests:
      cpu: 500m
      memory: 500Mi
    limits:
      cpu: 3000m
      memory: 3000Mi
  redis:
    requests:
      cpu: 50m
      memory: 100Mi
    limits:
      cpu: 500m
      memory: 2000Mi
volumeMounts:
  - name: config-volume
    mountPath: /etc/config
  - name: xcom-config-volume
    mountPath: /etc/airflow_xcom
volumes:
  - name: config-volume
    configMap:
      name: airflow-config-files
  - name: xcom-config-volume
    emptyDir: {}
ingress:
  enabled: false
service:
  type: NodePort
  ports:
    - name: web-server
      port: 8080
      targetPort: 8080
      nodePort: 31036
      protocol: TCP
    - name: redis-server
      port: 6379
      targetPort: 6379
      nodePort: 31079
      protocol: TCP
autoscaling:
  minReplicas: 1
  maxReplicas: 2
  targetCPUUtilizationPercentage: 80<|MERGE_RESOLUTION|>--- conflicted
+++ resolved
@@ -10,15 +10,9 @@
     initContainer: eu.gcr.io/airqo-250220/airqo-stage-workflows-xcom
     redisContainer: eu.gcr.io/airqo-250220/airqo-stage-redis
     containers: eu.gcr.io/airqo-250220/airqo-stage-workflows
-<<<<<<< HEAD
-  tag: stage-49cc5f6e-1725630895
+  tag: stage-b6688a1b-1725632304
 nameOverride: ""
 fullnameOverride: ""
-=======
-  tag: stage-b6688a1b-1725632304
-nameOverride: ''
-fullnameOverride: ''
->>>>>>> 9251040c
 podAnnotations: {}
 resources:
   webserver:
