app:
  name: workflows
  label: workflows
  namespace: pipeline
  configmap: airflow-config
replicaCount: 2
serviceAccountName: stage-airflow-sa
images:
  repositories:
    initContainer: eu.gcr.io/airqo-250220/airqo-stage-workflows-xcom
    redisContainer: eu.gcr.io/airqo-250220/airqo-stage-redis
    containers: eu.gcr.io/airqo-250220/airqo-stage-workflows
<<<<<<< HEAD
  tag: stage-e9c68a1e-1729693107
nameOverride: ""
fullnameOverride: ""
=======
  tag: stage-3c77331c-1729701201
nameOverride: ''
fullnameOverride: ''
>>>>>>> 0d87f042
podAnnotations: {}
resources:
  webserver:
    requests:
      cpu: 125m
      memory: 500Mi
    limits:
      cpu: 1000m
      memory: 1500Mi
  scheduler:
    requests:
      cpu: 125m
      memory: 500Mi
    limits:
      cpu: 2000m
      memory: 2000Mi
  celery:
    requests:
      cpu: 125m
      memory: 500Mi
    limits:
      cpu: 2000m
      memory: 2000Mi
  redis:
    requests:
      cpu: 50m
      memory: 125Mi
    limits:
      cpu: 1000m
      memory: 2000Mi
volumeMounts:
  - name: config-volume
    mountPath: /etc/config
  - name: xcom-config-volume
    mountPath: /etc/airflow_xcom
volumes:
  - name: config-volume
    configMap:
      name: airflow-config-files
  - name: xcom-config-volume
    emptyDir: {}
ingress:
  enabled: false
service:
  type: NodePort
  ports:
    - name: web-server
      port: 8080
      targetPort: 8080
      nodePort: 31036
      protocol: TCP
    - name: redis-server
      port: 6379
      targetPort: 6379
      nodePort: 31079
      protocol: TCP
autoscaling:
  minReplicas: 1
  maxReplicas: 2
  targetCPUUtilizationPercentage: 80<|MERGE_RESOLUTION|>--- conflicted
+++ resolved
@@ -10,15 +10,9 @@
     initContainer: eu.gcr.io/airqo-250220/airqo-stage-workflows-xcom
     redisContainer: eu.gcr.io/airqo-250220/airqo-stage-redis
     containers: eu.gcr.io/airqo-250220/airqo-stage-workflows
-<<<<<<< HEAD
-  tag: stage-e9c68a1e-1729693107
-nameOverride: ""
-fullnameOverride: ""
-=======
   tag: stage-3c77331c-1729701201
 nameOverride: ''
 fullnameOverride: ''
->>>>>>> 0d87f042
 podAnnotations: {}
 resources:
   webserver:
