--- conflicted
+++ resolved
@@ -10,15 +10,9 @@
     initContainer: eu.gcr.io/airqo-250220/airqo-stage-workflows-xcom
     redisContainer: eu.gcr.io/airqo-250220/airqo-stage-redis
     containers: eu.gcr.io/airqo-250220/airqo-stage-workflows
-<<<<<<< HEAD
-  tag: stage-98e58c41-1726474901
+  tag: stage-48d3d1ff-1727518091
 nameOverride: ""
 fullnameOverride: ""
-=======
-  tag: stage-48d3d1ff-1727518091
-nameOverride: ''
-fullnameOverride: ''
->>>>>>> 0bba53c0
 podAnnotations: {}
 resources:
   webserver:
