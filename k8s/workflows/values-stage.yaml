--- conflicted
+++ resolved
@@ -10,15 +10,9 @@
     initContainer: eu.gcr.io/airqo-250220/airqo-stage-workflows-xcom
     redisContainer: eu.gcr.io/airqo-250220/airqo-stage-redis
     containers: eu.gcr.io/airqo-250220/airqo-stage-workflows
-<<<<<<< HEAD
-  tag: stage-bd48fc29-1725606716
+  tag: stage-af031d45-1725608963
 nameOverride: ""
 fullnameOverride: ""
-=======
-  tag: stage-af031d45-1725608963
-nameOverride: ''
-fullnameOverride: ''
->>>>>>> ada4efef
 podAnnotations: {}
 resources:
   limits:
