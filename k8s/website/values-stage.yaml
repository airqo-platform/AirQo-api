app:
  name: airqo-stage-website-api
  label: sta-website-api
  namespace: staging
  configmap: stage-website-api-config
replicaCount: 2
image:
  repository: eu.gcr.io/airqo-250220/airqo-stage-website-api
<<<<<<< HEAD
  tag: stage-c1fd8021-1757332764
=======
  tag: stage-d7fe6a7a-1757430170
>>>>>>> 473b4953
nameOverride: ''
fullnameOverride: ''
podAnnotations: {}
resources:
  limits:
    cpu: 100m
    memory: 600Mi
  requests:
    cpu: 1m
    memory: 300Mi
affinity:
  nodeAffinity:
    preferredDuringSchedulingIgnoredDuringExecution:
      - preference:
          matchExpressions:
            - key: role
              operator: In
              values:
                - control-plane
        weight: 1
nodeSelector:
  role: control-plane
priorityClassName: high-priority
volumeMounts:
  - name: config-volume
    mountPath: /etc/config
volumes:
  - name: config-volume
    configMap:
      name: stage-website-api-config-files
ingress:
  enabled: false
service:
  type: NodePort
  port: 8000
  protocol: TCP
  targetPort: 8000
  nodePort: 31020
autoscaling:
  minReplicas: 1
  maxReplicas: 2
  targetMemoryUtilizationPercentage: 80<|MERGE_RESOLUTION|>--- conflicted
+++ resolved
@@ -6,11 +6,7 @@
 replicaCount: 2
 image:
   repository: eu.gcr.io/airqo-250220/airqo-stage-website-api
-<<<<<<< HEAD
-  tag: stage-c1fd8021-1757332764
-=======
   tag: stage-d7fe6a7a-1757430170
->>>>>>> 473b4953
 nameOverride: ''
 fullnameOverride: ''
 podAnnotations: {}
