app:
  name: airqo-stage-website-api
  label: sta-website-api
  namespace: staging
  configmap: stage-website-api-config
replicaCount: 2
image:
  repository: eu.gcr.io/airqo-250220/airqo-stage-website-api
<<<<<<< HEAD
  tag: stage-3fbb8b49-1731943981
=======
  tag: stage-18f9b58d-1731945154
>>>>>>> 2ff3e371
nameOverride: ''
fullnameOverride: ''
podAnnotations: {}
resources:
  limits:
    cpu: 100m
    memory: 400Mi
  requests:
    cpu: 10m
    memory: 180Mi
volumeMounts:
  - name: config-volume
    mountPath: /etc/config
volumes:
  - name: config-volume
    configMap:
      name: stage-website-api-config-files
ingress:
  enabled: false
service:
  type: NodePort
  port: 8000
  protocol: TCP
  targetPort: 8000
  nodePort: 31020
autoscaling:
  minReplicas: 1
  maxReplicas: 2
  targetMemoryUtilizationPercentage: 80<|MERGE_RESOLUTION|>--- conflicted
+++ resolved
@@ -6,11 +6,7 @@
 replicaCount: 2
 image:
   repository: eu.gcr.io/airqo-250220/airqo-stage-website-api
-<<<<<<< HEAD
-  tag: stage-3fbb8b49-1731943981
-=======
   tag: stage-18f9b58d-1731945154
->>>>>>> 2ff3e371
 nameOverride: ''
 fullnameOverride: ''
 podAnnotations: {}
