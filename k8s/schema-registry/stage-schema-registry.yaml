###########################################################
# Start deployment of schema registry - staging
###########################################################
apiVersion: apps/v1
kind: Deployment
metadata:
  name: stage-schema-registry
  namespace: staging
spec:
  selector:
    matchLabels:
      app: schema-registry
  replicas: 1
  minReadySeconds: 10
  strategy:
    type: RollingUpdate
    rollingUpdate:
      maxSurge: 1
      maxUnavailable: 0
  template:
    metadata:
      labels:
        app: schema-registry
      annotations:
        sidecar.istio.io/inject: "false"
    spec:
      containers:
        - name: schema-registry
<<<<<<< HEAD
          image: us.gcr.io/airqo-250220/stage-schema-registry:latest
=======
          image: eu.gcr.io/airqo-250220/stage-schema-registry:latest
>>>>>>> 202cd1d6
          imagePullPolicy: IfNotPresent
          resources:
            {}
            # requests:
            #   memory: 256Mi
            #   cpu: "200m"
            # limits:
            #   memory: 700Mi
            #   cpu: "1000m"
          ports:
            - containerPort: 8081
              name: schema-registry
          envFrom:
            - configMapRef:
                name: stage-schema-registry-config

---
kind: Service
apiVersion: v1
metadata:
  name: stage-schema-registry-svc
  namespace: staging
spec:
  selector:
    app: schema-registry
  ports:
    - protocol: TCP
      port: 8081
      targetPort: 8081
      nodePort: 30281
  type: NodePort<|MERGE_RESOLUTION|>--- conflicted
+++ resolved
@@ -26,11 +26,7 @@
     spec:
       containers:
         - name: schema-registry
-<<<<<<< HEAD
-          image: us.gcr.io/airqo-250220/stage-schema-registry:latest
-=======
           image: eu.gcr.io/airqo-250220/stage-schema-registry:latest
->>>>>>> 202cd1d6
           imagePullPolicy: IfNotPresent
           resources:
             {}
