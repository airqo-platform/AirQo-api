apiVersion: networking.k8s.io/v1
kind: Ingress
metadata:
  name: ingress-platform-resource
  namespace: production
  annotations:
    kubernetes.io/ingress.class: "nginx" 
    nginx.ingress.kubernetes.io/rewrite-target: /
    nginx.ingress.kubernetes.io/use-regex: "true"
    nginx.ingress.kubernetes.io/location-snippets: |
      auth_request /auth;
      error_page 404 = @page_not_found;
      error_page 403 = @unauthorized;
      error_page 401 = @access_denied;
    nginx.ingress.kubernetes.io/server-snippet: |

      add_header Content-Type "application/json" always;

      location @page_not_found {
       return 404 '{"error": "Page Not Found"}';
      }

      location @unauthorized {
       return 403 '{"error": "Unauthorized"}';
      }

      location @access_denied {
       return 401 '{"error": "Access Denied"}';
      }
      
      location = /auth {
        if ($request_uri = "/") {
            return 200;
        }

        if ($request_uri = "/login") {
            return 200;
        }

        if ($request_uri ~ "(/api/v1/users/candidates/register)|(/api/v2/users/candidates/register)") {
            return 200;
        }

        if ($request_uri ~ "(api/v1/users/loginUser)|(api/v2/users/loginUser)") {
            return 200;
        }

        if ($request_uri ~ "(api/v1/users/forgotPassword)|(api/v2/users/forgotPassword)") {
            return 200;
        }

        if ($request_uri ~ "(/api/v1/incentives)|(/api/v2/incentives)") {
            return 200;
        }

        if ($request_uri ~ "(/api/v1/predict)|(/api/v2/predict)") {
            return 200;
        }

        if ($request_uri ~ "(/api/v1/analytics)|(/api/v2/analytics)") {
            return 200;
        }

        if ($request_uri ~ "(/api/v1/map)|(/api/v2/map)") {
            return 200;
        }

        if ($request_uri ~ "(/api/v1/data)|(/api/v2/data)") {
            return 200;
        }

        if ($request_uri ~ "(/api/v1/devices)|(/api/v2/devices)") {
            return 200;
        }

        if ($request_uri ~ "(/api/v1/users)|(/api/v2/users)") {
            return 200;
        }

        if ($request_uri ~ "(/api/v1/monitor)|(/api/v2/monitor)") {
            return 200;
        }

        internal;
        proxy_method            POST;
        proxy_pass              http://airqo-auth-api-svc.production.svc.cluster.local:3000/api/v1/users/verify?tenant=airqo;
        proxy_pass_request_body off;
        proxy_set_header        Content-Length "";
        proxy_set_header        X-Original-URI $request_uri;
      }

spec:
  rules:
    - host: platform.airqo.net
      http:
        paths:
          - path: /
            pathType: Prefix
            backend:
              service:
                name: airqo-platform-svc
                port: 
                  number: 80
          - path: /api/v1/users
            pathType: Prefix
            backend:
              service:
                name: airqo-auth-api-svc
                port: 
                  number: 3000
          - path: /api/v2/users
            pathType: Prefix
            backend:
              service:
                name: airqo-auth-api-svc
                port: 
                  number: 3000
          - path: /api/v1/devices
            pathType: Prefix
            backend:
              service:
                name: airqo-device-registry-api-svc
                port: 
                  number: 3000
          - path: /api/v2/devices
            pathType: Prefix
            backend:
              service:
                name: airqo-device-registry-api-svc
                port: 
                  number: 3000
          - path: /api/v1/data
            pathType: Prefix
            backend:
              service:
                name: airqo-data-mgt-api-svc
                port: 
                  number: 3000
          - path: /api/v2/data
            pathType: Prefix
            backend:
              service:
                name: airqo-data-mgt-api-svc
                port: 
                  number: 3000
          - path: /api/v1/locate/map
            pathType: Prefix
            backend:
              service:
                name: airqo-locate-api-svc
                port: 
                  number: 4001
          - path: /api/v2/locate/map
            pathType: Prefix
            backend:
              service:
                name: airqo-locate-api-svc
                port: 
                  number: 4001
          - path: /api/v1/analytics
            pathType: Prefix
            backend:
              service:
                name: airqo-analytics-api-svc
                port: 
                  number: 5000
          - path: /api/v2/analytics
            pathType: Prefix
            backend:
              service:
                name: airqo-analytics-api-svc
                port: 
                  number: 5000
          - path: /api/v1/predict
            pathType: Prefix
            backend:
              service:
                name: airqo-prediction-api-svc
                port: 
                  number: 5000
          - path: /api/v2/predict
            pathType: Prefix
            backend:
              service:
                name: airqo-prediction-api-svc
                port: 
                  number: 5000
          - path: /api/v1/monitor
            pathType: Prefix
            backend:
              service:
                name: airqo-device-monitor-api-svc
                port: 
                  number: 4001
          - path: /api/v2/monitor
            pathType: Prefix
            backend:
              service:
                name: airqo-device-monitor-api-svc
                port: 
                  number: 4001
          - path: /api/v1/calibrate
            pathType: Prefix
            backend:
              service:
                name: airqo-calibrate-api-svc
                port: 
                  number: 4001
          - path: /api/v2/calibrate
            pathType: Prefix
            backend:
<<<<<<< HEAD
              serviceName: airqo-calibrate-api-svc
              servicePort: 4001
          - path: /api/v1/predict-faults
            backend:
              serviceName: prod-fault-detection-api-svc
              servicePort: 4001
=======
              service:
                name: airqo-calibrate-api-svc
                port: 
                  number: 4001
          - path: /api/v1/calibrate_tool
            pathType: Prefix
            backend:
              service:
                name: airqo-calibrate-api-svc
                port: 
                  number: 4001
          - path: /api/v2/calibrate_tool
            pathType: Prefix
            backend:
              service:
                name: airqo-calibrate-api-svc
                port: 
                  number: 4001
          - path: /api/v1/train_calibrate_tool
            pathType: Prefix
            backend:
              service:
                name: airqo-calibrate-api-svc
                port: 
                  number: 4001
          - path: /api/v2/train_calibrate_tool
            pathType: Prefix
            backend:
              service:
                name: airqo-calibrate-api-svc
                port: 
                  number: 4001
>>>>>>> c884e062
          - path: /api/v1/incentives
            pathType: Prefix
            backend:
              service:
                name: airqo-incentives-api-svc
                port: 
                  number: 3000
          - path: /api/v2/incentives
            pathType: Prefix
            backend:
              service:
                name: airqo-incentives-api-svc
                port: 
                  number: 3000
          - path: /api/v1/datawarehouse
            pathType: Prefix
            backend:
              service:
                name: airqo-datawarehouse-api-svc
                port: 
                  number: 4001
          - path: /api/v2/datawarehouse
            pathType: Prefix
            backend:
              service:
                name: airqo-datawarehouse-api-svc
                port: 
                  number: 4001
          - path: /api/v1/notifications
            pathType: Prefix
            backend:
              service:
                name: airqo-notification-api-svc
                port: 
                  number: 8080
          - path: /api/v1/view
            pathType: Prefix
            backend:
              service:
                name: airqo-view-api-svc
                port: 
                  number: 8080
          - path: /api/v1/views
            pathType: Prefix
            backend:
              service:
                name: airqo-view-api-svc
                port: 
                  number: 8081
          - path: /api/v1/network-uptime
            pathType: Prefix
            backend:
              service:
                name: airqo-network-uptime-api-svc
                port: 
                  number: 8501<|MERGE_RESOLUTION|>--- conflicted
+++ resolved
@@ -209,47 +209,17 @@
           - path: /api/v2/calibrate
             pathType: Prefix
             backend:
-<<<<<<< HEAD
-              serviceName: airqo-calibrate-api-svc
-              servicePort: 4001
+              service:
+                name: airqo-calibrate-api-svc
+                port: 
+                  number: 4001
           - path: /api/v1/predict-faults
-            backend:
-              serviceName: prod-fault-detection-api-svc
-              servicePort: 4001
-=======
-              service:
-                name: airqo-calibrate-api-svc
-                port: 
-                  number: 4001
-          - path: /api/v1/calibrate_tool
-            pathType: Prefix
-            backend:
-              service:
-                name: airqo-calibrate-api-svc
-                port: 
-                  number: 4001
-          - path: /api/v2/calibrate_tool
-            pathType: Prefix
-            backend:
-              service:
-                name: airqo-calibrate-api-svc
-                port: 
-                  number: 4001
-          - path: /api/v1/train_calibrate_tool
-            pathType: Prefix
-            backend:
-              service:
-                name: airqo-calibrate-api-svc
-                port: 
-                  number: 4001
-          - path: /api/v2/train_calibrate_tool
-            pathType: Prefix
-            backend:
-              service:
-                name: airqo-calibrate-api-svc
-                port: 
-                  number: 4001
->>>>>>> c884e062
+            pathType: Prefix
+            backend:
+              service:
+                name: prod-fault-detection-api-svc
+                port: 
+                  number: 4001
           - path: /api/v1/incentives
             pathType: Prefix
             backend:
