apiVersion: networking.k8s.io/v1beta1
kind: Ingress
metadata:
  name: ingress-platform-resource
  namespace: production
  annotations:
    kubernetes.io/ingress.class: "nginx" 
    nginx.ingress.kubernetes.io/rewrite-target: /
    nginx.ingress.kubernetes.io/use-regex: "true"
    nginx.org/location-snippets: |
      auth_request /auth;
      error_page 404 = @page_not_found;
      error_page 403 = @unauthorized;
      error_page 401 = @access_denied;
    nginx.org/server-snippets: |

      add_header Content-Type "application/json" always;

      location @page_not_found {
       return 404 '{"error": "Page Not Found"}';
      }

      location @unauthorized {
       return 403 '{"error": "Unauthorized"}';
      }

      location @access_denied {
       return 401 '{"error": "Access Denied"}';
      }
      
      location = /auth {
        if ($request_uri = "/") {
            return 200;
        }

        if ($request_uri = "/login") {
            return 200;
        }

        if ($request_uri ~ "(/api/v1/users/candidates/register)|(/api/v2/users/candidates/register)") {
            return 200;
        }

        if ($request_uri ~ "(api/v1/users/loginUser)|(api/v2/users/loginUser)") {
            return 200;
        }

        if ($request_uri ~ "(api/v1/users/forgotPassword)|(api/v2/users/forgotPassword)") {
            return 200;
        }

        if ($request_uri ~ "(/api/v1/incentives)|(/api/v2/incentives)") {
            return 200;
        }

        if ($request_uri ~ "(/api/v1/predict)|(/api/v2/predict)") {
            return 200;
        }

        if ($request_uri ~ "(/api/v1/analytics)|(/api/v2/analytics)") {
            return 200;
        }

        if ($request_uri ~ "(/api/v1/map)|(/api/v2/map)") {
            return 200;
        }

        if ($request_uri ~ "(/api/v1/data)|(/api/v2/data)") {
            return 200;
        }

        if ($request_uri ~ "(/api/v1/devices)|(/api/v2/devices)") {
            return 200;
        }

        if ($request_uri ~ "(/api/v1/users)|(/api/v2/users)") {
            return 200;
        }

        if ($request_uri ~ "(/api/v1/monitor)|(/api/v2/monitor)") {
            return 200;
        }

        if ($request_uri ~ "(/api/v1/views)|(/api/v2/views)") {
            return 200;
        }

        internal;
        proxy_method            POST;
        proxy_pass              http://airqo-auth-api-svc.production.svc.cluster.local:3000/api/v1/users/verify?tenant=airqo;
        proxy_pass_request_body off;
        proxy_set_header        Content-Length "";
        proxy_set_header        X-Original-URI $request_uri;
      }

spec:
  rules:
    - host: platform.airqo.net
      http:
        paths:
          - path: /
            backend:
              serviceName: airqo-platform-svc
              servicePort: 80
          - path: /api/v1/users
            backend:
              serviceName: airqo-auth-api-svc
              servicePort: 3000
          - path: /api/v2/users
            backend:
              serviceName: airqo-auth-api-svc
              servicePort: 3000
          - path: /api/v1/devices
            backend:
              serviceName: airqo-device-registry-api-svc
              servicePort: 3000
          - path: /api/v2/devices
            backend:
              serviceName: airqo-device-registry-api-svc
              servicePort: 3000
          - path: /api/v1/data
            backend:
              serviceName: airqo-data-mgt-api-svc
              servicePort: 3000
          - path: /api/v2/data
            backend:
              serviceName: airqo-data-mgt-api-svc
              servicePort: 3000
          - path: /api/v1/map
            backend:
              serviceName: airqo-locate-api-svc
              servicePort: 4001
          - path: /api/v2/map
            backend:
              serviceName: airqo-locate-api-svc
              servicePort: 4001
          - path: /api/v1/analytics
            backend:
              serviceName: airqo-analytics-api-svc
              servicePort: 5000
          - path: /api/v2/analytics
            backend:
              serviceName: airqo-analytics-api-svc
              servicePort: 5000
          - path: /api/v1/predict
            backend:
              serviceName: airqo-prediction-api-svc
              servicePort: 5000
          - path: /api/v2/predict
            backend:
              serviceName: airqo-prediction-api-svc
              servicePort: 5000
          - path: /api/v1/monitor
            backend:
              serviceName: airqo-device-monitor-api-svc
              servicePort: 4001
          - path: /api/v2/monitor
            backend:
              serviceName: airqo-device-monitor-api-svc
              servicePort: 4001
          - path: /api/v1/calibrate
            backend:
              serviceName: airqo-calibrate-api-svc
              servicePort: 4001
          - path: /api/v2/calibrate
            backend:
              serviceName: airqo-calibrate-api-svc
              servicePort: 4001
          - path: /api/v1/incentives
            backend:
              serviceName: airqo-incentives-api-svc
              servicePort: 3000
          - path: /api/v2/incentives
            backend:
              serviceName: airqo-incentives-api-svc
              servicePort: 3000
          - path: /api/v1/datawarehouse
            backend:
              serviceName: airqo-datawarehouse-api-svc
              servicePort: 4001
          - path: /api/v2/datawarehouse
            backend:
              serviceName: airqo-datawarehouse-api-svc
              servicePort: 4001
<<<<<<< HEAD
          - path: /api/v1/views
            backend:
              serviceName: airqo-views-api-svc
              servicePort: 8080
          - path: /api/v2/views
            backend:
              serviceName: airqo-views-api-svc
=======
          - path: /api/v1/notifications
            backend:
              serviceName: airqo-notification-api-svc
>>>>>>> 8ae4b6b1
              servicePort: 8080<|MERGE_RESOLUTION|>--- conflicted
+++ resolved
@@ -182,17 +182,11 @@
             backend:
               serviceName: airqo-datawarehouse-api-svc
               servicePort: 4001
-<<<<<<< HEAD
           - path: /api/v1/views
             backend:
               serviceName: airqo-views-api-svc
               servicePort: 8080
-          - path: /api/v2/views
-            backend:
-              serviceName: airqo-views-api-svc
-=======
           - path: /api/v1/notifications
             backend:
               serviceName: airqo-notification-api-svc
->>>>>>> 8ae4b6b1
               servicePort: 8080