<<<<<<< HEAD
apiVersion: v1
kind: ConfigMap
data:
  proxy-body-size: "200m"
  client-max-body-size: "200m"
metadata:
  name: nginx-config
  namespace: nginx-ingress

---
=======
>>>>>>> 456007b9
apiVersion: networking.k8s.io/v1
kind: Ingress
metadata:
  name: ingress-platform-resource
  namespace: production
  annotations:
    kubernetes.io/ingress.class: "nginx"
    nginx.ingress.kubernetes.io/rewrite-target: /
    nginx.ingress.kubernetes.io/use-regex: "true"
<<<<<<< HEAD
    nginx.ingress.kubernetes.io/proxy-body-size: "200m"
    nginx.ingress.kubernetes.io/location-snippets: |
      auth_request /auth;
      error_page 404 = @page_not_found;
      error_page 403 = @unauthorized;
      error_page 401 = @access_denied;
    nginx.ingress.kubernetes.io/server-snippet: |

      add_header Content-Type "application/json" always;

      location @page_not_found {
       return 404 '{"error": "Page Not Found"}';
      }

      location @unauthorized {
       return 403 '{"error": "Unauthorized"}';
      }

      location @access_denied {
       return 401 '{"error": "Access Denied"}';
      }

      location = /auth {
        if ($request_uri = "/") {
            return 200;
        }

        if ($request_uri = "/login") {
            return 200;
        }

        if ($request_uri ~ "(/api/v1/users/candidates/register)|(/api/v2/users/candidates/register)") {
            return 200;
        }

        if ($request_uri ~ "(api/v1/users/loginUser)|(api/v2/users/loginUser)") {
            return 200;
        }

        if ($request_uri ~ "(api/v1/users/forgotPassword)|(api/v2/users/forgotPassword)") {
            return 200;
        }

        if ($request_uri ~ "(/api/v1/incentives)|(/api/v2/incentives)") {
            return 200;
        }

        if ($request_uri ~ "(/api/v1/predict)|(/api/v2/predict)") {
            return 200;
        }

        if ($request_uri ~ "(/api/v1/analytics)|(/api/v2/analytics)") {
            return 200;
        }

        if ($request_uri ~ "(/api/v1/map)|(/api/v2/map)") {
            return 200;
        }

        if ($request_uri ~ "(/api/v1/data)|(/api/v2/data)") {
            return 200;
        }

        if ($request_uri ~ "(/api/v1/devices)|(/api/v2/devices)") {
            return 200;
        }

        if ($request_uri ~ "(/api/v1/users)|(/api/v2/users)") {
            return 200;
        }

        if ($request_uri ~ "(/api/v1/monitor)|(/api/v2/monitor)") {
            return 200;
        }

        internal;
        proxy_method            POST;
        proxy_pass              http://airqo-auth-api-svc.production.svc.cluster.local:3000/api/v1/users/verify?tenant=airqo;
        proxy_pass_request_body off;
        proxy_set_header        Content-Length "";
        proxy_set_header        X-Original-URI $request_uri;
      }
=======
>>>>>>> 456007b9
spec:
  rules:
    - host: airqalibrate.airqo.net
      http:
        paths:
          - path: /
            pathType: Prefix
            backend:
              service:
                name: airqo-calibrate-app-svc
                port:
                  number: 80
    - host: analytics.airqo.net
      http:
        paths:
          - path: /
            pathType: Prefix
            backend:
              service:
                name: airqo-next-platform-svc
                port:
                  number: 3000
    - host: docs.airqo.net
      http:
        paths:
          - path: /
            pathType: Prefix
            backend:
              service:
                name: airqo-docs-svc
                port:
                  number: 3000
    - host: platform.airqo.net
      http:
        paths:
          - path: /
            pathType: Prefix
            backend:
              service:
                name: airqo-platform-svc
                port:
                  number: 80
          - path: /api/v1/users
            pathType: Prefix
            backend:
              service:
                name: airqo-auth-api-svc
                port:
                  number: 3000
          - path: /api/v2/users
            pathType: Prefix
            backend:
              service:
                name: airqo-auth-api-svc
                port:
                  number: 3000
          - path: /api/v1/devices
            pathType: Prefix
            backend:
              service:
                name: airqo-device-registry-api-svc
                port:
                  number: 3000
          - path: /api/v2/devices
            pathType: Prefix
            backend:
              service:
                name: airqo-device-registry-api-svc
                port:
                  number: 3000
          - path: /api/v1/data
            pathType: Prefix
            backend:
              service:
                name: airqo-data-mgt-api-svc
                port:
                  number: 3000
          - path: /api/v2/data
            pathType: Prefix
            backend:
              service:
                name: airqo-data-mgt-api-svc
                port:
                  number: 3000
          - path: /api/v1/locate/map
            pathType: Prefix
            backend:
              service:
                name: airqo-locate-api-svc
                port:
                  number: 4001
          - path: /api/v2/locate/map
            pathType: Prefix
            backend:
              service:
                name: airqo-locate-api-svc
                port:
                  number: 4001
          - path: /api/v1/analytics
            pathType: Prefix
            backend:
              service:
                name: airqo-analytics-api-svc
                port:
                  number: 5000
          - path: /api/v2/analytics
            pathType: Prefix
            backend:
              service:
                name: airqo-analytics-api-svc
                port:
                  number: 5000
          - path: /api/v1/predict
            pathType: Prefix
            backend:
              service:
                name: airqo-prediction-api-svc
                port:
                  number: 5000
          - path: /api/v2/predict
            pathType: Prefix
            backend:
              service:
                name: airqo-prediction-api-svc
                port:
                  number: 5000
          - path: /api/v1/monitor
            pathType: Prefix
            backend:
              service:
                name: airqo-device-monitor-api-svc
                port:
                  number: 4001
          - path: /api/v2/monitor
            pathType: Prefix
            backend:
              service:
                name: airqo-device-monitor-api-svc
                port:
                  number: 4001
          - path: /api/v1/calibrate
            pathType: Prefix
            backend:
              service:
                name: airqo-calibrate-api-svc
                port:
                  number: 4001
          - path: /api/v2/calibrate
            pathType: Prefix
            backend:
              service:
                name: airqo-calibrate-api-svc
                port:
                  number: 4001
          - path: /api/v1/predict-faults
            pathType: Prefix
            backend:
              service:
                name: prod-fault-detection-api-svc
                port:
                  number: 4001
          - path: /api/v1/incentives
            pathType: Prefix
            backend:
              service:
                name: airqo-incentives-api-svc
                port:
                  number: 3000
          - path: /api/v2/incentives
            pathType: Prefix
            backend:
              service:
                name: airqo-incentives-api-svc
                port:
                  number: 3000
          - path: /api/v1/meta-data
            pathType: Prefix
            backend:
              service:
                name: airqo-meta-data-api-svc
                port:
                  number: 4001
          - path: /api/v1/notifications
            pathType: Prefix
            backend:
              service:
                name: airqo-notification-api-svc
                port:
                  number: 8080
          - path: /api/v1/view
            pathType: Prefix
            backend:
              service:
                name: airqo-view-api-svc
                port:
                  number: 8080
          - path: /api/v1/views
            pathType: Prefix
            backend:
              service:
                name: airqo-view-api-svc
                port:
                  number: 8081
          - path: /api/v1/network-uptime
            pathType: Prefix
            backend:
              service:
                name: airqo-network-uptime-api-svc
                port:
                  number: 8501<|MERGE_RESOLUTION|>--- conflicted
+++ resolved
@@ -1,16 +1,3 @@
-<<<<<<< HEAD
-apiVersion: v1
-kind: ConfigMap
-data:
-  proxy-body-size: "200m"
-  client-max-body-size: "200m"
-metadata:
-  name: nginx-config
-  namespace: nginx-ingress
-
----
-=======
->>>>>>> 456007b9
 apiVersion: networking.k8s.io/v1
 kind: Ingress
 metadata:
@@ -20,91 +7,6 @@
     kubernetes.io/ingress.class: "nginx"
     nginx.ingress.kubernetes.io/rewrite-target: /
     nginx.ingress.kubernetes.io/use-regex: "true"
-<<<<<<< HEAD
-    nginx.ingress.kubernetes.io/proxy-body-size: "200m"
-    nginx.ingress.kubernetes.io/location-snippets: |
-      auth_request /auth;
-      error_page 404 = @page_not_found;
-      error_page 403 = @unauthorized;
-      error_page 401 = @access_denied;
-    nginx.ingress.kubernetes.io/server-snippet: |
-
-      add_header Content-Type "application/json" always;
-
-      location @page_not_found {
-       return 404 '{"error": "Page Not Found"}';
-      }
-
-      location @unauthorized {
-       return 403 '{"error": "Unauthorized"}';
-      }
-
-      location @access_denied {
-       return 401 '{"error": "Access Denied"}';
-      }
-
-      location = /auth {
-        if ($request_uri = "/") {
-            return 200;
-        }
-
-        if ($request_uri = "/login") {
-            return 200;
-        }
-
-        if ($request_uri ~ "(/api/v1/users/candidates/register)|(/api/v2/users/candidates/register)") {
-            return 200;
-        }
-
-        if ($request_uri ~ "(api/v1/users/loginUser)|(api/v2/users/loginUser)") {
-            return 200;
-        }
-
-        if ($request_uri ~ "(api/v1/users/forgotPassword)|(api/v2/users/forgotPassword)") {
-            return 200;
-        }
-
-        if ($request_uri ~ "(/api/v1/incentives)|(/api/v2/incentives)") {
-            return 200;
-        }
-
-        if ($request_uri ~ "(/api/v1/predict)|(/api/v2/predict)") {
-            return 200;
-        }
-
-        if ($request_uri ~ "(/api/v1/analytics)|(/api/v2/analytics)") {
-            return 200;
-        }
-
-        if ($request_uri ~ "(/api/v1/map)|(/api/v2/map)") {
-            return 200;
-        }
-
-        if ($request_uri ~ "(/api/v1/data)|(/api/v2/data)") {
-            return 200;
-        }
-
-        if ($request_uri ~ "(/api/v1/devices)|(/api/v2/devices)") {
-            return 200;
-        }
-
-        if ($request_uri ~ "(/api/v1/users)|(/api/v2/users)") {
-            return 200;
-        }
-
-        if ($request_uri ~ "(/api/v1/monitor)|(/api/v2/monitor)") {
-            return 200;
-        }
-
-        internal;
-        proxy_method            POST;
-        proxy_pass              http://airqo-auth-api-svc.production.svc.cluster.local:3000/api/v1/users/verify?tenant=airqo;
-        proxy_pass_request_body off;
-        proxy_set_header        Content-Length "";
-        proxy_set_header        X-Original-URI $request_uri;
-      }
-=======
->>>>>>> 456007b9
 spec:
   rules:
     - host: airqalibrate.airqo.net
