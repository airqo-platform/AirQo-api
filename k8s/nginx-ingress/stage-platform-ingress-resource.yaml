--- conflicted
+++ resolved
@@ -127,47 +127,17 @@
           - path: /api/v2/calibrate
             pathType: Prefix
             backend:
-<<<<<<< HEAD
-              serviceName: airqo-stage-calibrate-api-svc
-              servicePort: 4001
-          - path: /api/v1/predict-faults
-            backend:
-              serviceName: stage-fault-detection-api-svc
-              servicePort: 4001
-=======
               service:
                 name: airqo-stage-calibrate-api-svc
                 port: 
                   number: 4001
-          - path: /api/v1/calibrate_tool
+          - path: /api/v1/predict-faults
             pathType: Prefix
             backend:
               service:
-                name: airqo-stage-calibrate-api-svc
+                name: stage-fault-detection-api-svc
                 port: 
                   number: 4001
-          - path: /api/v2/calibrate_tool
-            pathType: Prefix
-            backend:
-              service:
-                name: airqo-stage-calibrate-api-svc
-                port: 
-                  number: 4001
-          - path: /api/v1/train_calibrate_tool
-            pathType: Prefix
-            backend:
-              service:
-                name: airqo-stage-calibrate-api-svc
-                port: 
-                  number: 4001
-          - path: /api/v2/train_calibrate_tool
-            pathType: Prefix
-            backend:
-              service:
-                name: airqo-stage-calibrate-api-svc
-                port: 
-                  number: 4001
->>>>>>> c884e062
           - path: /api/v1/incentives
             pathType: Prefix
             backend:
