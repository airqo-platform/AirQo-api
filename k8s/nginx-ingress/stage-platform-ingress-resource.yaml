--- conflicted
+++ resolved
@@ -7,59 +7,6 @@
     kubernetes.io/ingress.class: "nginx" 
     nginx.ingress.kubernetes.io/rewrite-target: /
     nginx.ingress.kubernetes.io/use-regex: "true"
-<<<<<<< HEAD
-    nginx.ingress.kubernetes.io/auth-method: POST
-    nginx.ingress.kubernetes.io/auth-url: http://airqo-stage-auth-api-svc.staging.svc.cluster.local:3000/api/v1/users/verify?tenant=airqo
-    nginx.ingress.kubernetes.io/auth-snippet: |
-      if ($request_uri = "/") {
-          return 200;
-      }
-
-      if ($request_uri ~ "(/api/v1/users/candidates/register)|(/api/v2/users/candidates/register)") {
-          return 200;
-      }
-
-      if ($request_uri ~ "(api/v1/users/loginUser)|(api/v2/users/loginUser)") {
-          return 200;
-      }
-
-      if ($request_uri ~ "(api/v1/users/forgotPassword)|(api/v2/users/forgotPassword)") {
-          return 200;
-      }
-
-      if ($request_uri ~ "(/api/v1/incentives)|(/api/v2/incentives)") {
-          return 200;
-      }
-
-      if ($request_uri ~ "(/api/v1/monitor)|(/api/v2/monitor)") {
-          return 200;
-      }
-
-      if ($request_uri ~ "(/api/v1/predict)|(/api/v2/predict)") {
-          return 200;
-      }
-
-      if ($request_uri ~ "(/api/v1/analytics)|(/api/v2/analytics)") {
-          return 200;
-      }
-
-      if ($request_uri ~ "(/api/v1/map)|(/api/v2/map)") {
-          return 200;
-      }
-
-      if ($request_uri ~ "(/api/v1/data)|(/api/v2/data)") {
-          return 200;
-      }
-
-      if ($request_uri ~ "(/api/v1/devices)|(/api/v2/devices)") {
-          return 200;
-      }
-
-      if ($request_uri ~ "(/api/v1/users)|(/api/v2/users)") {
-          return 200;
-      }
-
-=======
     # https://nginx.org/en/docs/http/ngx_http_auth_request_module.html
     nginx.org/rewrites: "
     serviceName=airqo-stage-incentives-api-svc rewrite=/;
@@ -127,7 +74,6 @@
         proxy_set_header        Content-Length "";
         proxy_set_header        X-Original-URI $request_uri;
       }
->>>>>>> bd0fb804
 spec:
   rules:
     - host: staging-platform.airqo.net
