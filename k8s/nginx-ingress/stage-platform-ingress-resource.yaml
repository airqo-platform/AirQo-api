apiVersion: networking.k8s.io/v1beta1
kind: Ingress
metadata:
  name: stage-ingress-platform-resource
  namespace: staging
  annotations:
    kubernetes.io/ingress.class: nginx
    nginx.ingress.kubernetes.io/rewrite-target: /
    nginx.ingress.kubernetes.io/use-regex: "true"
spec:
  rules:
    - host: staging-platform.airqo.net
      http:
        paths:
          - path: /
            backend:
              serviceName: airqo-stage-platform-ui-svc
              servicePort: 80
          - path: /api/v1/users
            backend:
              serviceName: airqo-stage-auth-api-svc
              servicePort: 3000
          - path: /api/v2/users
            backend:
              serviceName: airqo-stage-auth-api-svc
              servicePort: 3000
          - path: /api/v1/devices
            backend:
              serviceName: airqo-stage-device-registry-api-svc
              servicePort: 3000
          - path: /api/v2/devices
            backend:
              serviceName: airqo-stage-device-registry-api-svc
              servicePort: 3000
          - path: /api/v1/data
            backend:
              serviceName: airqo-stage-data-mgt-api-svc
              servicePort: 3000
          - path: /api/v2/data
            backend:
              serviceName: airqo-stage-data-mgt-api-svc
              servicePort: 3000
          - path: /api/v1/map
            backend:
              serviceName: airqo-stage-locate-api-svc
              servicePort: 4001
          - path: /api/v2/map
            backend:
              serviceName: airqo-stage-locate-api-svc
              servicePort: 4001
          - path: /api/v1/analytics
            backend:
              serviceName: airqo-stage-analytics-api-svc
              servicePort: 5000
          - path: /api/v2/analytics
            backend:
              serviceName: airqo-stage-analytics-api-svc
              servicePort: 5000
          - path: /api/v1/predict
            backend:
              serviceName: airqo-stage-prediction-api-svc
              servicePort: 5000
          - path: /api/v2/predict
            backend:
              serviceName: airqo-stage-prediction-api-svc
              servicePort: 5000
          - path: /api/v1/monitor
            backend:
              serviceName: airqo-stage-device-monitor-api-svc
              servicePort: 4001
          - path: /api/v2/monitor
            backend:
              serviceName: airqo-stage-device-monitor-api-svc
              servicePort: 4001
          - path: /api/v1/calibrate
            backend:
              serviceName: airqo-stage-calibrate-api-svc
              servicePort: 4001
          - path: /api/v2/calibrate
            backend:
              serviceName: airqo-stage-calibrate-api-svc
              servicePort: 4001
          - path: /api/v1/incentives
            backend:
              serviceName: airqo-stage-incentives-api-svc
              servicePort: 3000
          - path: /api/v2/incentives
            backend:
              serviceName: airqo-stage-incentives-api-svc
              servicePort: 3000
          - path: /api/v1/datawarehouse
            backend:
              serviceName: airqo-stage-datawarehouse-api-svc
              servicePort: 4001
          - path: /api/v2/datawarehouse
            backend:
              serviceName: airqo-stage-datawarehouse-api-svc
              servicePort: 4001
<<<<<<< HEAD
          - path: /api/v1/views
            backend:
              serviceName: airqo-stage-views-api-svc
              servicePort: 8080
          - path: /api/v2/views
            backend:
              serviceName: airqo-stage-views-api-svc
=======
          - path: /api/v1/notifications
            backend:
              serviceName: airqo-stage-notification-api-svc
>>>>>>> 8ae4b6b1
              servicePort: 8080<|MERGE_RESOLUTION|>--- conflicted
+++ resolved
@@ -96,17 +96,11 @@
             backend:
               serviceName: airqo-stage-datawarehouse-api-svc
               servicePort: 4001
-<<<<<<< HEAD
           - path: /api/v1/views
             backend:
               serviceName: airqo-stage-views-api-svc
               servicePort: 8080
-          - path: /api/v2/views
-            backend:
-              serviceName: airqo-stage-views-api-svc
-=======
           - path: /api/v1/notifications
             backend:
               serviceName: airqo-stage-notification-api-svc
->>>>>>> 8ae4b6b1
               servicePort: 8080