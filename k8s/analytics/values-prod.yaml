--- conflicted
+++ resolved
@@ -4,16 +4,12 @@
 images:
   repositories:
     api: eu.gcr.io/airqo-250220/airqo-analytics-api
-<<<<<<< HEAD
     celery: eu.gcr.io/airqo-250220/airqo-analytics-celery
-  tag: prod-c8f283f9-1720882119
-=======
     celeryBeat: eu.gcr.io/airqo-250220/airqo-analytics-celery-beat
     celeryWorker: eu.gcr.io/airqo-250220/airqo-analytics-celery-worker
     reportJob: eu.gcr.io/airqo-250220/airqo-analytics-report-job
     devicesSummaryJob: eu.gcr.io/airqo-250220/airqo-analytics-devices-summary-job
   tag: prod-14339b32-1725456565
->>>>>>> e89f8581
 api:
   name: airqo-analytics-api
   label: analytics-api
