--- conflicted
+++ resolved
@@ -1,6 +1,6 @@
 namespace: production
-nameOverride: ''
-fullnameOverride: ''
+nameOverride: ""
+fullnameOverride: ""
 images:
   repositories:
     api: eu.gcr.io/airqo-250220/airqo-analytics-api
@@ -8,11 +8,7 @@
     celeryWorker: eu.gcr.io/airqo-250220/airqo-analytics-celery-worker
     reportJob: eu.gcr.io/airqo-250220/airqo-analytics-report-job
     devicesSummaryJob: eu.gcr.io/airqo-250220/airqo-analytics-devices-summary-job
-<<<<<<< HEAD
   tag: prod-bcbebfd8-1686643056
-=======
-  tag: prod-5e705cc3-1686310124
->>>>>>> da148cd9
 api:
   name: airqo-analytics-api
   label: analytics-api
