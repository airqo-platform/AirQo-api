--- conflicted
+++ resolved
@@ -8,11 +8,7 @@
     celeryWorker: eu.gcr.io/airqo-250220/airqo-analytics-celery-worker
     reportJob: eu.gcr.io/airqo-250220/airqo-analytics-report-job
     devicesSummaryJob: eu.gcr.io/airqo-250220/airqo-analytics-devices-summary-job
-<<<<<<< HEAD
-  tag: prod-27d26f5a-1732130489
-=======
   tag: prod-b2272a21-1732524991
->>>>>>> f8607858
 api:
   name: airqo-analytics-api
   label: analytics-api
