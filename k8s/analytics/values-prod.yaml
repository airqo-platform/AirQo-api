--- conflicted
+++ resolved
@@ -4,16 +4,8 @@
 images:
   repositories:
     api: eu.gcr.io/airqo-250220/airqo-analytics-api
-<<<<<<< HEAD
     celery: eu.gcr.io/airqo-250220/airqo-analytics-celery
-  tag: prod-6f7abc97-1718374755
-=======
-    celeryBeat: eu.gcr.io/airqo-250220/airqo-analytics-celery-beat
-    celeryWorker: eu.gcr.io/airqo-250220/airqo-analytics-celery-worker
-    reportJob: eu.gcr.io/airqo-250220/airqo-analytics-report-job
-    devicesSummaryJob: eu.gcr.io/airqo-250220/airqo-analytics-devices-summary-job
   tag: prod-2cb000cc-1718970901
->>>>>>> 474322b3
 api:
   name: airqo-analytics-api
   label: analytics-api
