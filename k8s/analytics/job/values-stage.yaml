app:
  name: stage-analytics-report-job
  namespace: staging
  configmap: env-analytics-report-staging
image:
  repository: eu.gcr.io/airqo-250220/airqo-stage-analytics-report-job
<<<<<<< HEAD
  tag: stage-f8679d75-1679577164
nameOverride: ""
fullnameOverride: ""
=======
  tag: stage-8df87f45-1679916944
nameOverride: ''
fullnameOverride: ''
>>>>>>> 315987b8
resources:
  limits:
    cpu: 1000m
    memory: 4000Mi
volumeMounts:
  - name: config-volume
    mountPath: /etc/config
volumes:
  - name: config-volume
    configMap:
      name: env-analytics-report-staging-files<|MERGE_RESOLUTION|>--- conflicted
+++ resolved
@@ -4,15 +4,9 @@
   configmap: env-analytics-report-staging
 image:
   repository: eu.gcr.io/airqo-250220/airqo-stage-analytics-report-job
-<<<<<<< HEAD
-  tag: stage-f8679d75-1679577164
+  tag: stage-8df87f45-1679916944
 nameOverride: ""
 fullnameOverride: ""
-=======
-  tag: stage-8df87f45-1679916944
-nameOverride: ''
-fullnameOverride: ''
->>>>>>> 315987b8
 resources:
   limits:
     cpu: 1000m
