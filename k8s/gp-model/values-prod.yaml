--- conflicted
+++ resolved
@@ -6,16 +6,12 @@
   namespace: production
   configMap: env-gp-model-production
 images:
-<<<<<<< HEAD
   tag: prod-bcbebfd8-1686643056
-=======
-  tag: prod-d23ed250-1686249682
->>>>>>> da148cd9
   repositories:
     cronJob: eu.gcr.io/airqo-250220/airqo-gp-model-job
     brokerConsumer: eu.gcr.io/airqo-250220/airqo-gp-model-broker-consumer
-nameOverride: ''
-fullnameOverride: ''
+nameOverride: ""
+fullnameOverride: ""
 podAnnotations: {}
 resources:
   limits:
